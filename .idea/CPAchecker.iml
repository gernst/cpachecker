--- conflicted
+++ resolved
@@ -446,9 +446,6 @@
         </SOURCES>
       </library>
     </orderEntry>
-<<<<<<< HEAD
-    <orderEntry type="library" name="org.eclipse.wst.jsdt.core" level="project" />
-=======
     <orderEntry type="module-library">
       <library>
         <CLASSES>
@@ -521,6 +518,5 @@
         <SOURCES />
       </library>
     </orderEntry>
->>>>>>> f1fcbb60
   </component>
 </module>