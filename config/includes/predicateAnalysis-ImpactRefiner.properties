--- conflicted
+++ resolved
@@ -14,12 +14,8 @@
 cpa.predicate.abstraction.type = FORMULA
 
 # Disable useless caches
-<<<<<<< HEAD
-cpa.predicate.abs.useCache = false
-=======
 cpa.predicate.abs.useCache = false
 cpa.predicate.blk.useCache = false
 
 # Disable invariant export, these contain the raw ASTs and might be very large.
-cpa.predicate.invariants.export = false
->>>>>>> 21982e81
+cpa.predicate.invariants.export = false