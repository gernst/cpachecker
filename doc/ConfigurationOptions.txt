# This is an auto-generated file, DO NOT EDIT!
# Run ant to generate it.

# Possible log levels in descending order 
# (lower levels include higher ones):
# OFF:      no logs published
# SEVERE:   error messages
# WARNING:  warnings
# INFO:     messages
# FINE:     logs on main application level
# FINER:    logs on central CPA algorithm level
# FINEST:   logs published by specific CPAs
# ALL:      debugging information
# Care must be taken with levels of FINER or lower, as output files may
# become quite large and memory usage might become an issue.

# single levels to be excluded from being logged
log.consoleExclude = []

# log level of console output
log.consoleLevel = Level.INFO

# name of the log file
log.file = "CPALog.txt"

# single levels to be excluded from being logged
log.fileExclude = []

# log level of file output
log.level = Level.OFF

# maximum size of log output strings before they will be truncated
log.truncateSize = 10000

# use colors for log messages on console
log.useColors = true

# disable all default output files
# (any explicitly given file will still be written)
output.disable = false

# directory to put all output files in
output.path = "output/"

# base directory for all input & output files
# (except for the configuration file itself)
rootDirectory = "."

# Default rounding mode for floating point operations.
solver.floatingPointRoundingMode = NEAREST_TIES_TO_EVEN
  enum:     [NEAREST_TIES_TO_EVEN, NEAREST_TIES_AWAY, TOWARD_POSITIVE, TOWARD_NEGATIVE,
             TOWARD_ZERO]

# Export solver queries in SmtLib format into a file.
solver.logAllQueries = false
solver.logfile = no default value

# Further options that will be passed to Mathsat in addition to the default
# options. Format is 'key1=value1,key2=value2'
solver.mathsat5.furtherOptions = ""

# Load less stable optimizing version of mathsat5 solver.
solver.mathsat5.loadOptimathsat5 = false

# log all queries as Princess-specific Scala code
solver.princess.logAllQueriesAsScala = false

# file for Princess-specific dump of queries as Scala code
solver.princess.logAllQueriesAsScalaFile = "princess-query-%03d-"

# The number of atoms a term has to have before it gets abbreviated if there
# are more identical terms.
solver.princess.minAtomsForAbbreviation = 100

# Random seed for SMT solver.
solver.randomSeed = 42

# Double check generated results like interpolants and models whether they
# are correct
solver.smtinterpol.checkResults = false

# Further options that will be set to true for SMTInterpol in addition to the
# default options. Format is 'option1,option2,option3'
solver.smtinterpol.furtherOptions = []

# Which SMT solver to use.
solver.solver = SMTINTERPOL
  enum:     [MATHSAT5, SMTINTERPOL, Z3, PRINCESS]

# Log solver actions, this may be slow!
solver.useLogger = false

# Dump failed interpolation queries to this file in SMTLIB2 format
solver.z3.dumpFailedInterpolationQueries = no default value

# Activate replayable logging in Z3. The log can be given as an input to the
# solver and replayed.
solver.z3.log = no default value

# Ordering for objectives in the optimization context
solver.z3.objectivePrioritizationMode = "box"
  allowed values: [lex, pareto, box]

# Engine to use for the optimization
solver.z3.optimizationEngine = "basic"
  allowed values: [basic, farkas, symba]

# Require proofs from SMT solver
solver.z3.requireProofs = true

# Whether to use PhantomReferences for discarding Z3 AST
<<<<<<< HEAD
solver.z3.usePhantomReferences = false
=======
solver.z3.usePhantomReferences = false

# Refiner that SlicingDelegatingRefiner should delegate to
SlicingDelegatingRefiner.refiner = no default value

# maximum number of condition adjustments (-1 for infinite)
adjustableconditions.adjustmentLimit = -1

# number of threads, positive values match exactly, with -1 we use the number
# of available cores or the machine automatically.
algorithm.parallelBam.numberOfThreads = -1

# export number of running RSE instances as CSV
algorithm.parallelBam.runningRSESeriesFile = "RSESeries.csv"

# use a BMC like algorithm that checks for satisfiability after the analysis
# has finished, works only with PredicateCPA
analysis.algorithm.BMC = false

# use CBMC as an external tool from CPAchecker
analysis.algorithm.CBMC = false

# use CEGAR algorithm for lazy counter-example guided analysis
# You need to specify a refiner with the cegar.refiner option.
# Currently all refiner require the use of the ARGCPA.
analysis.algorithm.CEGAR = false

# use a analysis which proves if the program satisfies a specified property
# with the help of an enabler CPA to separate differnt program paths
analysis.algorithm.analysisWithEnabler = false

# use adjustable conditions algorithm
analysis.algorithm.conditionAdjustment = false

# Use McMillan's Impact algorithm for lazy interpolation
analysis.algorithm.impact = false

# use nontermination witness validator to check a violation witness for
# termination
analysis.algorithm.nonterminationWitnessCheck = false

# use PDR algorithm
analysis.algorithm.pdr = false

# use a proof check algorithm to validate a previously generated proof
analysis.algorithm.proofCheck = false

# use a proof check algorithm to validate a previously generated proofand
# extract requirements on a (reconfigurable) HW from the proof
analysis.algorithm.proofCheckAndGetHWRequirements = false

# use a proof check algorithm to validate a previously generated proofand
# read the configuration for checking from the proof
analysis.algorithm.proofCheckReadConfig = false

# use a proof check algorithm that using pcc.strategy=arg.ARG_CMCStrategy to
# validate a previously generated proof
analysis.algorithm.proofCheckWithARGCMCStrategy = false

# do analysis and then check if reached set fulfills property specified by
# ConfigurableProgramAnalysisWithPropertyChecker
analysis.algorithm.propertyCheck = false

# Use termination algorithm to prove (non-)termination.
analysis.algorithm.termination = false

# collect undefined functions
analysis.algorithm.undefinedFunctionCollector = false

# run the parallel BAM algortihm.
analysis.algorithm.useParallelBAM = false

# Construct a residual program from condition and verify residual program
analysis.asConditionalVerifier = false

# use a second model checking run (e.g., with CBMC or a different CPAchecker
# configuration) to double-check counter-examples
analysis.checkCounterexamples = false

# use counterexample check and the BDDCPA Restriction option
analysis.checkCounterexamplesWithBDDCPARestriction = false

# do analysis and then check analysis result
analysis.checkProof = false

# use assumption collecting algorithm
analysis.collectAssumptions = false

# Solely construct the residual program for a given condition/assumption.
analysis.constructResidualProgram = false

# continue analysis after a unsupported code was found on one path
analysis.continueAfterUnsupportedCode = false

# Maximum number of counterexamples to be created.
analysis.counterexampleLimit = 0

# stop CPAchecker after startup (internal option, not intended for users)
analysis.disable = false

# entry function
analysis.entryFunction = "main"

# do analysis and then extract pre- and post conditions for custom
# instruction from analysis result
analysis.extractRequirements.customInstruction = false

# create all potential function pointer call edges
analysis.functionPointerCalls = true

# Create edge for skipping a function pointer call if its value is unknown.
analysis.functionPointerEdgesForUnknownPointer = true

# potential targets for call edges created for function pointer parameter
# calls
analysis.functionPointerParameterTargets = {
          FunctionSet.USED_IN_CODE, FunctionSet.RETURN_VALUE, FunctionSet.EQ_PARAM_TYPES}

# potential targets for call edges created for function pointer calls
analysis.functionPointerTargets = {
          FunctionSet.USED_IN_CODE,
          FunctionSet.RETURN_VALUE,
          FunctionSet.EQ_PARAM_TYPES,
          FunctionSet.EQ_PARAM_SIZES,
          FunctionSet.EQ_PARAM_COUNT}

# What CFA nodes should be the starting point of the analysis?
analysis.initialStatesFor = Sets.newHashSet(InitialStatesFor.ENTRY)

# run interprocedural analysis
analysis.interprocedural = true

# the machine model, which determines the sizes of types like int
analysis.machineModel = LINUX32
  enum:     [LINUX32, LINUX64, ARM]

# Use as targets for call edges only those shich are assigned to the
# particular expression (structure field).
analysis.matchAssignedFunctionPointers = false

# If a no target function was assigned to a function pointer, use the origin
# heuristic instead of replacing with empty calls
analysis.matchAssignedFunctionPointers.ignoreUnknownAssignments = false

# memorize previously used (incomplete) reached sets after a restart of the
# analysis
analysis.memorizeReachedAfterRestart = false

# Partition the initial states based on the type of location they were
# created for (see 'initialStatesFor')
analysis.partitionInitialStates = false

# A String, denoting the programs to be analyzed
analysis.programNames = []

# which reached set implementation to use?
# NORMAL: just a simple set
# LOCATIONMAPPED: a different set per location (faster, states with different
# locations cannot be merged)
# PARTITIONED: partitioning depending on CPAs (e.g Location, Callstack etc.)
# PSEUDOPARTITIONED: based on PARTITIONED, uses additional info about the
# states' lattice (maybe faster for some special analyses which use merge_sep
# and stop_sep
analysis.reachedSet = PARTITIONED
  enum:     [NORMAL, LOCATIONMAPPED, PARTITIONED, PSEUDOPARTITIONED, USAGE]

# Use if you are going to change function with function pionter parameter
analysis.replaceFunctionWithParameterPointer = false

# Functions with function pointer parameter which will be instrumented
analysis.replacedFunctionsWithParameters = {"pthread_create"}

# restart the analysis using a different configuration after unknown result
analysis.restartAfterUnknown = false

# Use heuristics to select the analysis
analysis.selectAnalysisHeuristically = false

# if this option is used, the CFA will be loaded from the given file instead
# of parsed from sourcefile.
analysis.serializedCfaFile = no default value

# Split program in subprograms which can be analyzed separately afterwards
analysis.split.program = false

# stop after the first error has been found
analysis.stopAfterError = true

# create summary call statement edges
analysis.summaryEdges = false

# Replace thread creation operations with a special function callsso, any
# analysis can go through the function
analysis.threadOperationsTransform = false

# Patterns for detecting block starts (ldv_ like functions)
analysis.traversal.blockFunctionPatterns = {"ldv_%_instance_%"}

# resource limit for the block
analysis.traversal.blockResourceLimit = 1000

# save resources for the block if it is empty
analysis.traversal.blockSaveResources = true

# traverse in the order defined by the values of an automaton variable
analysis.traversal.byAutomatonVariable = no default value

# resource limit for the entry block
analysis.traversal.entryResourceLimit = 100000

# which strategy to adopt for visiting states?
analysis.traversal.order = DFS
  enum:     [DFS, BFS, RAND, RANDOM_PATH]

# Exponent of random function.This value influences the probability
# distribution over the waitlist elementswhen choosing the next element.Has
# to be a double in the range [0, INF)
analysis.traversal.random.exponent = 1

# Seed for random values.
analysis.traversal.random.seed = 0

# handle abstract states with more automaton matches first? (only if
# AutomatonCPA enabled)
analysis.traversal.useAutomatonInformation = false

# use blocks and set resource limits for its traversal, blocks are handled in
# DFS order
analysis.traversal.useBlocks = false

# handle states with a deeper callstack first
# This needs the CallstackCPA instance to have any effect.
analysis.traversal.useCallstack = false

# handle more abstract states (with less information) first? (only for
# ExplicitCPA)
analysis.traversal.useExplicitInformation = false

# handle states with more loop iterations first.
analysis.traversal.useLoopIterationCount = false

# handle states with a deeper loopstack first.
analysis.traversal.useLoopstack = false

# handle abstract states with fewer running threads first? (needs
# ThreadingCPA)
analysis.traversal.useNumberOfThreads = false

# Use an implementation of postorder strategy that allows to select a
# secondary strategy that is used if there are two states with the same
# postorder id. The secondary strategy is selected with
# 'analysis.traversal.order'.
analysis.traversal.usePostorder = false

# handle states with fewer loop iterations first.
analysis.traversal.useReverseLoopIterationCount = false

# handle states with a more shallow loopstack first.
analysis.traversal.useReverseLoopstack = false

# Use an implementation of reverse postorder strategy that allows to select a
# secondary strategy that is used if there are two states with the same
# reverse postorder id. The secondary strategy is selected with
# 'analysis.traversal.order'.
analysis.traversal.useReversePostorder = false

# perform a weighted random selection based on the branching depth
analysis.traversal.weightedBranches = false

# perform a weighted random selection based on the depth in the ARG
analysis.traversal.weightedDepth = false

# After an incomplete analysis constructs a residual program which contains
# all program paths which are not fully explored
analysis.unexploredPathsAsProgram = false

# Do not report unknown if analysis terminated, report true (UNSOUND!).
analysis.unknownAsTrue = false

# stop the analysis with the result unknown if the program does not satisfies
# certain restrictions.
analysis.unknownIfUnrestrictedProgram = false

# add declarations for global variables before entry function
analysis.useGlobalVars = true

# start different analyses interleaved and continue after unknown result
analysis.useInterleavedAnalyses = false

# add loop-structure information to CFA.
analysis.useLoopStructure = true

# Use analyses parallely. The resulting reachedset is the one of the first
# analysis finishing in time. All other analyses are terminated.
analysis.useParallelAnalyses = false

# generate test cases for covered test targets
analysis.useTestCaseGeneratorAlgorithm = false

# Add a threshold to the automaton, after so many branches on a path the
# automaton will be ignored (0 to disable)
assumptions.automatonBranchingThreshold = 0

# write collected assumptions as automaton to file
assumptions.automatonFile = "AssumptionAutomaton.txt"

# If it is enabled, automaton does not add assumption which is considered to
# continue path with corresponding this edge.
assumptions.automatonIgnoreAssumptions = false

# compress the produced assumption automaton using GZIP compression.
assumptions.compressAutomaton = false

# write collected assumptions to file
assumptions.export = true
assumptions.file = "assumptions.txt"

# If it is enabled, check if a state that should lead to false state indeed
# has successors.
assumptions.removeNonExploredWithoutSuccessors = false

# comma-separated list of files with specifications that should be used 
# in a backwards analysis; used if the analysis starts at the target states!
# (see config/specification/ for examples)
backwardSpecification = []

# Size of the BDD cache in relation to the node table size (set to 0 to use
# fixed BDD cache size).
bdd.javabdd.cacheRatio = 0.1

# Initial size of the BDD cache, use 0 for cacheRatio*initTableSize.
bdd.javabdd.cacheSize = 0

# Initial size of the BDD node table in percentage of available Java heap
# memory (only used if initTableSize is 0).
bdd.javabdd.initTableRatio = 0.001

# Initial size of the BDD node table, use 0 for size based on initTableRatio.
bdd.javabdd.initTableSize = 0

# Which BDD package should be used?
# - java:   JavaBDD (default, no dependencies, many features)
# - sylvan: Sylvan (only 64bit Linux, uses multiple threads)
# - cudd:   CUDD (native library required, reordering not supported)
# - micro:  MicroFactory (maximum number of BDD variables is 1024, slow, but
# less memory-comsumption)
# - buddy:  Buddy (native library required)
# - cal:    CAL (native library required)
# - jdd:    JDD
bdd.package = "JAVA"
  allowed values: [JAVA, SYLVAN, CUDD, MICRO, BUDDY, CAL, JDD]

# Granularity of the Sylvan BDD operations cache (recommended values 4-8).
bdd.sylvan.cacheGranularity = 4

# Log2 size of the BDD cache.
bdd.sylvan.cacheSize = 24

# Log2 size of the BDD node table.
bdd.sylvan.tableSize = 26

# Number of worker threads, 0 for automatic.
bdd.sylvan.threads = 0

# sequentialize all accesses to the BDD library.
bdd.synchronizeLibraryAccess = false

# Allow reduction of function entries; calculate abstractions always at
# function entries?
blockreducer.allowReduceFunctionEntries = true

# Allow reduction of function exits; calculate abstractions always at
# function exits?
blockreducer.allowReduceFunctionExits = true

# Allow reduction of loop heads; calculate abstractions always at loop heads?
blockreducer.allowReduceLoopHeads = false

# write the reduced cfa to the specified file.
blockreducer.reducedCfaFile = "ReducedCfa.rsf"

# Do at most n summarizations on a node.
blockreducer.reductionThreshold = 100

# If BMC did not find a bug, check whether the bounding did actually remove
# parts of the state space (this is similar to CBMC's unwinding assertions).
bmc.boundingAssertions = true

# Check reachability of target states after analysis (classical BMC). The
# alternative is to check the reachability as soon as the target states are
# discovered, which is done if cpa.predicate.targetStateSatCheck=true.
bmc.checkTargetStates = true

# try using induction to verify programs with loops
bmc.induction = false

# Strategy for generating auxiliary invariants
bmc.invariantGenerationStrategy = REACHED_SET
  enum:     [INDUCTION, REACHED_SET, DO_NOTHING]

# k-induction configuration to be used as an invariant generator for
# k-induction (ki-ki(-ai)).
bmc.invariantGeneratorConfig = no default value

# Controls how long the invariant generator is allowed to run before the
# k-induction procedure starts.
bmc.invariantGeneratorHeadStartStrategy = NONE
  enum:     [NONE, AWAIT_TERMINATION, WAIT_UNTIL_EXPENSIVE_ADJUSTMENT]

# Export auxiliary invariants used for induction.
bmc.invariantsExport = no default value

# Propagates the interrupts of the invariant generator.
bmc.propagateInvGenInterrupts = false

# Use generalized counterexamples to induction as candidate invariants.
bmc.usePropertyDirection = false

# File name where to put the path program that is generated as input for
# CBMC. A temporary file is used if this is unspecified. If specified, the
# file name should end with '.i' because otherwise CBMC runs the
# pre-processor on the file.
cbmc.dumpCBMCfile = no default value

# specify the name of the error label
cbmc.options.errorLabel = "ERROR"

# set width of int (16, 32 or 64)
cbmc.options.intWidth = 32

# disable unwinding assertions violation error
cbmc.options.nuaf = false

# specify the limit for unwindings (0 is infinite)
cbmc.options.unwindings = 0

# maximum time limit for CBMC (0 is infinite)
# maximum time limit for CBMC (use milliseconds or specify a unit; 0 for
# infinite)
cbmc.timelimit = 0
cbmc.timelimit = 0ms

# continue analysis after a failed refinement (e.g. due to interpolation)
# other paths may still contain errors that could be found
cegar.continueAfterFailedRefinement = false

# if this score is exceeded by the first analysis, the auxilliary analysis
# will be refined
cegar.domainScoreThreshold = 1024

# Whether to do refinement immediately after finding an error state, or
# globally after the ARG has been unrolled completely.
# whether or not global refinement is performed
cegar.globalRefinement = false

# Max number of refinement iterations, -1 for no limit
cegar.maxIterations = -1

# Which refinement algorithm to use? (give class name, required for CEGAR) If
# the package name starts with 'org.sosy_lab.cpachecker.', this prefix can be
# omitted.
cegar.refiner = no default value

# whether or not to use refinement selection to decide which domain to refine
cegar.useRefinementSelection = false

# Which functions should be interpreted as encoding assumptions
cfa.assumeFunctions = {"__VERIFIER_assume"}

# dump a simple call graph
cfa.callgraph.export = true

# file name for call graph as .dot file
cfa.callgraph.file = "functionCalls.dot"

# how often do we clone a function?
cfa.cfaCloner.numberOfCopies = 5

# while this option is activated, before each use of a PointerExpression, or
# a dereferenced field access the expression is checked if it is 0
cfa.checkNullPointers = false

# Whether to have a single target node per function for all invalid null
# pointer dereferences or to have separate nodes for each dereference
cfa.checkNullPointers.singleTargetPerFunction = true

# This option enables the computation of a classification of CFA nodes.
cfa.classifyNodes = false

# Whether to create dependence graph for the CFA of the program
cfa.createDependenceGraph = false

# When a function pointer array element is written with a variable as index,
# create a series of if-else edges with explicit indizes instead.
cfa.expandFunctionPointerArrayAssignments = false

# export CFA as .dot file
cfa.export = true

# export individual CFAs for function as .dot files
cfa.exportPerFunction = true

# export CFA as .dot file
cfa.file = "cfa.dot"

# By enabling this option the variables that are live are computed for each
# edge of the cfa. Live means that their value is read later on.
cfa.findLiveVariables = false

# how often can a function appear in the callstack as a clone of the original
# function?
cfa.functionCalls.recursionDepth = 5

# Also initialize local variables with default values, or leave them
# uninitialized.
cfa.initializeAllVariables = false

# With this option, all declarations in each function will be movedto the
# beginning of each function. Do only use this option if you arenot able to
# handle initializer lists and designated initializers (like they can be used
# for arrays and structs) in your analysis anyway. this option will otherwise
# create c code which is not the same as the original one
cfa.moveDeclarationsToFunctionStart = false

# Export CFA as pixel graphic to the given file name. The suffix is added
# corresponding to the value of option pixelgraphic.export.formatIf set to
# 'null', no pixel graphic is exported.
cfa.pixelGraphicFile = "cfaPixel"

# export CFA as .ser file (dump Java objects)
cfa.serialize = false
cfa.serializeFile = "cfa.ser.gz"

# Show messages when dead code is encountered during parsing.
cfa.showDeadCode = true

# Remove all edges which don't have any effect on the program
cfa.simplifyCfa = true

# simplify simple const expressions like 1+2
cfa.simplifyConstExpressions = true

# simplify pointer expressions like s->f to (*s).f with this option the cfa
# is simplified until at maximum one pointer is allowed for left- and
# rightHandSide
cfa.simplifyPointerExpressions = false

# A name of thread_create function
cfa.threads.threadCreate = "pthread_create"

# A name of thread_join function
cfa.threads.threadJoin = "pthread_join"

# A name of thread_create_N function
cfa.threads.threadSelfCreate = "pthread_create_N"

# A name of thread_join_N function
cfa.threads.threadSelfJoin = "pthread_join_N"

# This option causes the control flow automaton to be transformed into the
# automaton of an equivalent program with one single loop and an artificial
# program counter.
cfa.transformIntoSingleLoop = false

# Single loop transformation builds a decision tree based on the program
# counter values. This option causes the last program counter value not to be
# explicitly assumed in the decision tree, so that it is only indirectly
# represented by the assumption of falsehood for all other assumptions in the
# decision tree.
cfa.transformIntoSingleLoop.omitExplicitLastProgramCounterAssumption = false

# This option controls the size of the subgraphs referred to by program
# counter values. The larger the subgraphs, the fewer program counter values
# are required. Possible values are  MULTIPLE_PATHS, SINGLE_PATH and
# SINGLE_EDGE, where MULTIPLE_PATHS has the largest subgraphs (and fewest
# program counter values) and SINGLE_EDGE has the smallest subgraphs (and
# most program counter values). The larger the subgraphs, the closer the
# resulting graph will look like the original CFA.
cfa.transformIntoSingleLoop.subgraphGrowthStrategy = MULTIPLE_PATHS
  enum:     [MULTIPLE_PATHS, SINGLE_PATH, SINGLE_EDGE]

# clone functions of the CFA, such that there are several identical CFAs for
# each function, only with different names.
cfa.useCFACloningForMultiThreadedPrograms = false

# unwind recursive functioncalls (bounded to max call stack size)
cfa.useFunctionCallUnwinding = false

# Dump domain type statistics to a CSV file.
cfa.variableClassification.domainTypeStatisticsFile = no default value

# Dump variable classification to a file.
cfa.variableClassification.logfile = "VariableClassification.log"

# Print some information about the variable classification.
cfa.variableClassification.printStatsOnStartup = false

# Dump variable type mapping to a file.
cfa.variableClassification.typeMapFile = "VariableTypeMapping.txt"

# Output an input file, with invariants embedded as assume constraints.
cinvariants.export = false

# Prefix to add to an output file, which would contain assumed invariants.
cinvariants.prefix = no default value

# Attempt to simplify the invariant before exporting [may be very expensive].
cinvariants.simplify = false

# configuration of the residual program generator
conditional.verifier.generatorConfig = no default value

# configuration for the verification of the residual program which is
# constructed from another verifier's condition
conditional.verifier.verifierConfig = no default value

# Dump the complete configuration to a file.
configuration.dumpFile = "UsedConfiguration.properties"

# True if the path to the error state can not always be uniquely determined
# from the ARG.
# This is the case e.g. for Slicing Abstractions, where the abstraction
# states in the ARG
# do not form a tree!
counterexample.ambigiousARG = false

# Which model checker to use for verifying counterexamples as a second check.
# Currently CBMC or CPAchecker with a different config or the concrete
# execution 
# checker can be used.
counterexample.checker = CBMC
  enum:     [CBMC, CPACHECKER, CONCRETE_EXECUTION]

# configuration file for counterexample checks with CPAchecker
counterexample.checker.config = no default value

# File name where to put the path specification that is generated as input
# for the counterexample check. A temporary file is used if this is
# unspecified.
counterexample.checker.path.file = no default value

# The file in which the generated C code is saved.
counterexample.concrete.dumpFile = no default value

# Path to the compiler. Can be absolute or only the name of the program if it
# is in the PATH
counterexample.concrete.pathToCompiler = "/usr/bin/gcc"

# Maximum time limit for the concrete execution checker.
# This limit is used for compilation as well as execution so overall, twice
# the time of this limit may be consumed.
# (use milliseconds or specify a unit; 0 for infinite)
counterexample.concrete.timelimit = 0ms

# continue analysis after an counterexample was found that was denied by the
# second check
counterexample.continueAfterInfeasibleError = true

# If the option assumeLinearArithmetics is set, this option can be used to
# allow division and modulo by constants.
counterexample.export.assumptions.allowDivisionAndModuloByConstants = false

# If the option assumeLinearArithmetics is set, this option can be used to
# allow multiplication between operands with at least one constant.
counterexample.export.assumptions.allowMultiplicationWithConstants = false

# Try to avoid using operations that exceed the capabilities of linear
# arithmetics when extracting assumptions from the model. This option aims to
# prevent witnesses that are inconsistent with  models that are, due to an
# analysis limited to linear arithmetics, actually incorrect.
#  This option does not magically produce a correct witness from an incorrect
# model, and since the difference between an incorrect witness consistent
# with the model and an incorrect witness that is inconsistent with the model
# is academic, you usually want this option to be off.
counterexample.export.assumptions.assumeLinearArithmetics = false

# export counterexample as automaton
counterexample.export.automaton = "Counterexample.%d.spc"

# exports either CMBC format or a concrete path program
counterexample.export.codeStyle = CBMC
  enum:     [CBMC, CONCRETE_EXECUTION]

# compress the produced error-witness automata using GZIP compression.
counterexample.export.compressWitness = true

# export counterexample core as text file
counterexample.export.core = "Counterexample.%d.core.txt"

# export counterexample to file, if one is found
counterexample.export.enabled = true

# export counterexample as source file
counterexample.export.exportAsSource = true

# export coverage information for every witness: requires using an Assumption
# Automaton as part of the specification. Lines are considered to be covered
# only when the path reaching the statement does not reach the __FALSE state
# in the Assumption Automaton.
counterexample.export.exportCounterexampleCoverage = false

# Export extended witness in addition to regular witness
counterexample.export.exportExtendedWitness = false

# export test harness
counterexample.export.exportHarness = false

# export error paths to files immediately after they were found
counterexample.export.exportImmediately = false

# export counterexample as witness/graphml file
counterexample.export.exportWitness = true

# Extended witness with specific analysis information file
counterexample.export.extendedWitnessFile = "extendedWitness.%d.graphml"

# export counterexample as text file
counterexample.export.file = "Counterexample.%d.txt"

# Filter for irrelevant counterexamples to reduce the number of similar
# counterexamples reported. Only relevant with analysis.stopAfterError=false
# and counterexample.export.exportImmediately=true. Put the weakest and
# cheapest filter first, e.g., PathEqualityCounterexampleFilter.
counterexample.export.filters = no default value

# where to dump the counterexample formula in case a specification violation
# is found
counterexample.export.formula = "Counterexample.%d.smt2"

# export counterexample as graph
counterexample.export.graph = "Counterexample.%d.dot"

# export counterexample to file as GraphML automaton
counterexample.export.graphml = "Counterexample.%d.graphml"

# export test harness to file as code
counterexample.export.harness = "Counterexample.%d.harness.c"

# where to dump the counterexample model in case a specification violation is
# found
counterexample.export.model = "Counterexample.%d.assignment.txt"

# export counterexample coverage information, considering only spec prefix as
# covered (up until reaching __FALSE state in Assumption Automaton).
counterexample.export.prefixCoverageFile = "Counterexample.%d.aa-prefix.coverage-info"

# The files where the BDDCPARestrictionAlgorithm should write the presence
# conditions for the counterexamples to.
counterexample.export.presenceCondition = "Counterexample.%d.presenceCondition.txt"

# File name for analysis report in case a counterexample was found.
counterexample.export.report = "Counterexample.%d.html"

# export counterexample as source file
counterexample.export.source = "Counterexample.%d.c"

# If continueAfterInfeasibleError is true, remove the error state that is
# proven to be unreachable before continuing. Set this to false if
# analyis.collectAssumptions=true is also set.
counterexample.removeInfeasibleErrorState = true

# If continueAfterInfeasibleError is true, attempt to remove the whole path
# of the infeasible counterexample before continuing. Setting this to false
# may prevent a lot of similar infeasible counterexamples to get discovered,
# but is unsound
counterexample.removeInfeasibleErrors = false

# Compute and export information about the verification coverage?
coverage.enabled = true

# print coverage info to file
coverage.file = "coverage.info"

# CPA to use (see doc/Configuration.md for more documentation on this)
cpa = CompositeCPA.class.getCanonicalName()

# Where to perform abstraction
cpa.abe.abstractionLocations = LOOPHEAD
  enum:     [ALL, LOOPHEAD, MERGE]

# Check target states reachability
cpa.abe.checkTargetStates = true

# Cache formulas produced by path formula manager
cpa.abe.useCachingPathFormulaManager = true

# Use this to change the underlying abstract domain in the APRON library
cpa.apron.domain = OCTAGON
  enum:     [BOX, OCTAGON, POLKA, POLKA_STRICT, POLKA_EQ]

# get an initial precision from file
cpa.apron.initialPrecisionFile = no default value

# this option determines which initial precision should be used
cpa.apron.initialPrecisionType = "STATIC_FULL"
  allowed values: [STATIC_FULL, REFINEABLE_EMPTY]

# with this option enabled the states are only merged at loop heads
cpa.apron.mergeop.onlyMergeAtLoopHeads = false

# of which type should the merge be?
cpa.apron.mergeop.type = "SEP"
  allowed values: [SEP, JOIN, WIDENING]

# target file to hold the exported precision
cpa.apron.precisionFile = no default value

# Timelimit for the backup feasibility check with the apron analysis.(use
# seconds or specify a unit; 0 for infinite)
cpa.apron.refiner.timeForApronFeasibilityCheck = 0ns

# split disequalities considering integer operands into two states or use
# disequality provided by apron library 
cpa.apron.splitDisequalities = true

# translate final ARG into this C file
cpa.arg.CTranslation.file = "ARG.c"

# translate final ARG into an automaton
cpa.arg.automaton.exportDotFile = "ARG_parts/ARG.%s.spc.dot"
cpa.arg.automaton.exportSpcFile = "ARG_parts/ARG.%s.spc"

# compress the produced correctness-witness automata using GZIP compression.
cpa.arg.compressWitness = true

# inform merge operator in CPA enabled analysis that it should delete the
# subgraph of the merged node which is required to get at most one successor
# per CFA edge.
cpa.arg.deleteInCPAEnabledAnalysis = false

# Dump all ARG related statistics files after each iteration of the CPA
# algorithm? (for debugging and demonstration)
cpa.arg.dumpAfterIteration = false

# export final ARG as .dot file
cpa.arg.export = true

# Only enable CLOSEFUNCTIONBLOCK if you are sure that the ARG merges
# different flows through a function at the end of the function.
cpa.arg.export.code.blockAtFunctionEnd = KEEPBLOCK
  enum:     [CLOSEFUNCTIONBLOCK, ADDNEWBLOCK, KEEPBLOCK]

# How to deal with target states during code generation
cpa.arg.export.code.handleTargetStates = NONE
  enum:     [NONE, RUNTIMEVERIFICATION, ASSERTFALSE, FRAMACPRAGMA]

# write include directives
cpa.arg.export.code.header = true

# export final ARG as .dot file
cpa.arg.file = "ARG.dot"

# inform ARG CPA if it is run in an analysis with enabler CPA because then it
# must behave differently during merge.
cpa.arg.inCPAEnabledAnalysis = false

# whether to keep covered states in the reached set as addition to keeping
# them in the ARG
cpa.arg.keepCoveredStatesInReached = false

# If this option is enabled, ARG states will also be merged if the first
# wrapped state is 
#  subsumed by the second wrapped state (and the parents are not yet
# subsumed).
cpa.arg.mergeOnWrappedSubsumption = false

# Export final ARG as pixel graphic to the given file name. The suffix is
# added  corresponding to the value of option pixelgraphic.export.formatIf
# set to 'null', no pixel graphic is exported.
cpa.arg.pixelGraphicFile = "ARG"

# export a proof as .graphml file
cpa.arg.proofWitness = no default value

# export simplified ARG that shows all refinements to .dot file
cpa.arg.refinements.file = "ARGRefinements.dot"

# export final ARG as .dot file, showing only loop heads and function
# entries/exits
cpa.arg.simplifiedARG.file = "ARGSimplified.dot"

# translate final ARG into C program
cpa.arg.translateToC = false

# Verification witness: Include the considered case of an assume?
cpa.arg.witness.exportAssumeCaseInfo = true

# Verification witness: Include assumptions (C statements)?
cpa.arg.witness.exportAssumptions = true

# Verification witness: Include function calls and function returns?
cpa.arg.witness.exportFunctionCallsAndReturns = true

# Verification witness: Include the (starting) line numbers of the operations
# on the transitions?
cpa.arg.witness.exportLineNumbers = true

# Verification witness: Export labels for nodes in GraphML for easier visual
# representation?
cpa.arg.witness.exportNodeLabel = false

# Verification witness: Include the offset within the file?
cpa.arg.witness.exportOffset = true

# Always export source file name, even default
cpa.arg.witness.exportSourceFileName = false

# Verification witness: Include the sourcecode of the operations?
cpa.arg.witness.exportSourcecode = false

# Verification witness: Include an thread-identifier within the file?
cpa.arg.witness.exportThreadId = false

# Verification witness: Include (not necessarily globally unique) thread
# names for concurrent tasks for debugging?
cpa.arg.witness.exportThreadName = false

# Some redundant transitions will be removed
cpa.arg.witness.removeInsufficientEdges = true

# Verification witness: Revert escaping/renaming of functions for threads?
cpa.arg.witness.revertThreadFunctionRenaming = false

# signal the analysis to break in case the given number of error state is
# reached 
cpa.automaton.breakOnTargetState = 1

# export automaton to file
cpa.automaton.dotExport = false

# file for saving the automaton in DOT format (%s will be replaced with
# automaton name)
cpa.automaton.dotExportFile = "%s.dot"

# the maximum number of iterations performed after the initial error is
# found, despite the limitgiven as cpa.automaton.breakOnTargetState is not
# yet reached
cpa.automaton.extraIterationsLimit = -1

# file with automaton specification for ObserverAutomatonCPA and
# ControlAutomatonCPA
cpa.automaton.inputFile = no default value

# Merge two automata states if one of them is TOP.
cpa.automaton.mergeOnTop = false

# An implicit precision: consider states with a self-loop and no other
# outgoing edges as TOP.
cpa.automaton.prec.topOnFinalSelfLoopingState = false

# file for saving the automaton in spc format (%s will be replaced with
# automaton name)
cpa.automaton.spcExportFile = "%s.spc"

# Whether to treat automaton states with an internal error state as targets.
# This should be the standard use case.
cpa.automaton.treatErrorsAsTargets = true

# If enabled, cache queries also consider blocks with non-matching precision
# for reuse.
cpa.bam.aggressiveCaching = true

# export blocked ARG as .dot file
cpa.bam.argFile = "BlockedARG.dot"

# Type of partitioning (FunctionAndLoopPartitioning or
# DelayedFunctionAndLoopPartitioning)
# or any class that implements a PartitioningHeuristic
cpa.bam.blockHeuristic = no default value

# only consider functions with a matching name, i.e., select only some
# functions directly.
cpa.bam.blockHeuristic.functionPartitioning.matchFunctions = no default value

# only consider function with a minimum number of calls. This approach is
# similar to 'inlining' functions used only a few times. Info: If a function
# is called several times in a loop, we only count 'one' call.
cpa.bam.blockHeuristic.functionPartitioning.minFunctionCalls = 0

# only consider function with a minimum number of CFA nodes. This approach is
# similar to 'inlining' small functions, when using BAM.
cpa.bam.blockHeuristic.functionPartitioning.minFunctionSize = 0

# abort current analysis when finding a missing block abstraction
cpa.bam.breakForMissingBlock = true

# This flag determines which precisions should be updated during refinement.
# We can choose between the minimum number of states and all states that are
# necessary to re-explore the program along the error-path.
cpa.bam.doPrecisionRefinementForAllStates = false

# Heuristic: This flag determines which precisions should be updated during
# refinement. This flag also updates the precision of the most inner block.
cpa.bam.doPrecisionRefinementForMostInnerBlock = true

# export blocks
cpa.bam.exportBlocksPath = "block_cfa.dot"

# If enabled, the reached set cache is analysed for each cache miss to find
# the cause of the miss.
cpa.bam.gatherCacheMissStatistics = false

# BAM allows to analyse recursive procedures. This strongly depends on the
# underlying CPA. The current support includes only ValueAnalysis and
# PredicateAnalysis (with tree interpolation enabled).
cpa.bam.handleRecursiveProcedures = false

# export single blocked ARG as .dot files, should contain '%d'
cpa.bam.indexedArgFile = "ARGs/ARG_%d.dot"

# if we cannot determine a repeating/covering call-state, we will run into
# CallStackOverflowException. Thus we bound the stack size (unsound!). This
# option only limits non-covered recursion, but not a recursion where we find
# a coverage and re-use the cached block several times. The value '-1'
# disables this option.
cpa.bam.maximalDepthForExplicitRecursion = -1

# export used parts of blocked ARG as .dot file
cpa.bam.simplifiedArgFile = "BlockedARGSimplified.dot"

# This flag determines which refinement procedure we should use. We can
# choose between an in-place refinement and a copy-on-write refinement.
cpa.bam.useCopyOnWriteRefinement = false

# In some cases BAM cache can not be easily applied. If the option is enabled
# CPAs can inform BAM that the result states should not be used even if there
# will a cache hit.
cpa.bam.useDynamicAdjustment = false

# max bitsize for values and vars, initial value
cpa.bdd.bitsize = 64

# use a smaller bitsize for all vars, that have only intEqual values
cpa.bdd.compressIntEqual = true

# declare the bits of a var from 0 to N or from N to 0
cpa.bdd.initBitsIncreasing = true

# declare first bit of all vars, then second bit,...
cpa.bdd.initBitwise = true

# declare vars partitionwise
cpa.bdd.initPartitions = Ordered = true

# declare partitions ordered
cpa.bdd.initPartitionsOrdered = true

# Dump tracked variables to a file.
cpa.bdd.logfile = "BDDCPA_tracked_variables.log"

# mergeType
cpa.bdd.merge = "join"
  allowed values: [sep, join]

# depth of recursion bound
cpa.callstack.depth = 0

# which abstract domain to use for callstack cpa, typically FLAT which is
# faster since it uses only object equivalence
cpa.callstack.domain = "FLAT"
  allowed values: [FLAT, FLATPCC]

# Skip recursion if it happens only by going via a function pointer (this is
# unsound). Imprecise function pointer tracking often lead to false
# recursions.
cpa.callstack.skipFunctionPointerRecursion = false

# Skip recursion (this is unsound). Treat function call as a statement (the
# same as for functions without bodies)
cpa.callstack.skipRecursion = false

# Skip recursion if it happens only by going via a void function (this is
# unsound).
cpa.callstack.skipVoidRecursion = false

# analyse the CFA backwards
cpa.callstack.traverseBackwards = false

# unsupported functions cause an exception
cpa.callstack.unsupportedFunctions = {"pthread_create"}

# firing relation to be used in the precision adjustment operator
cpa.chc.firingRelation = "Always"
  allowed values: [Always, Maxcoeff, Sumcoeff, Homeocoeff]

# generalization operator to be used in the precision adjustment operator
cpa.chc.generalizationOperator = "Widen"
  allowed values: [Top, Widen, WidenMax, WidenSum]

# merge operator to be used
cpa.chc.merge = "SEP"
  allowed values: [SEP, JOIN]

# By enabling this option the CompositeTransferRelation will compute abstract
# successors for as many edges as possible in one call. For any chain of
# edges in the CFA which does not have more than one outgoing or leaving edge
# the components of the CompositeCPA are called for each of the edges in this
# chain. Strengthening is still computed after every edge. The main
# difference is that while this option is enabled not every ARGState may have
# a single edge connecting to the child/parent ARGState but it may instead be
# a list.
cpa.composite.aggregateBasicBlocks = false

# inform Composite CPA if it is run in a CPA enabled analysis because then it
# must behave differently during merge.
cpa.composite.inCPAEnabledAnalysis = false

# which composite merge operator to use (plain or agree)
# Both delegate to the component cpas, but agree only allows merging if all
# cpas agree on this. This is probably what you want.
cpa.composite.merge = "AGREE"
  allowed values: [PLAIN, AGREE]

# Limit for Java heap memory used by CPAchecker (in MB, not MiB!; -1 for
# infinite)
cpa.conditions.global.memory.heap = -1

# Limit for process memory used by CPAchecker (in MB, not MiB!; -1 for
# infinite)
cpa.conditions.global.memory.process = -1

# Limit for size of reached set (-1 for infinite)
cpa.conditions.global.reached.size = -1

# Limit for cpu time used by CPAchecker (use milliseconds or specify a unit;
# -1 for infinite)
cpa.conditions.global.time.cpu = -1

# Hard limit for cpu time used by CPAchecker (use milliseconds or specify a
# unit; -1 for infinite)
# When using adjustable conditions, analysis will end after this threshold
cpa.conditions.global.time.cpu.hardlimit = -1

# Limit for wall time used by CPAchecker (use milliseconds or specify a unit;
# -1 for infinite)
cpa.conditions.global.time.wall = -1

# Hard limit for wall time used by CPAchecker (use milliseconds or specify a
# unit; -1 for infinite)
# When using adjustable conditions, analysis will end after this threshold
cpa.conditions.global.time.wall.hardlimit = -1

# Number of times the path condition may be adjusted, i.e., the path
# condition threshold may be increased (-1 to always adjust)
cpa.conditions.path.adjustment.threshold = -1

# determines if there should be one single assignment state per state, one
# per path segment between assume edges, or a global one for the whole
# program.
cpa.conditions.path.assignments.scope = STATE
  enum:     [STATE, PATH, PROGRAM]

# sets the threshold for assignments (-1 for infinite), and it is upto, e.g.,
# ValueAnalysisPrecisionAdjustment to act accordingly to this threshold
# value.
cpa.conditions.path.assignments.threshold = DISABLED

# maximum number of assume edges length (-1 for infinite)
cpa.conditions.path.assumeedges.limit = -1

# The condition
cpa.conditions.path.condition = no default value

# maximum path length (-1 for infinite)
cpa.conditions.path.length.limit = -1

# maximum repetitions of any edge in a path (-1 for infinite)
cpa.conditions.path.repetitions.limit = -1

# Generate congruences for sums of variables (<=> x and y have same/different
# evenness)
cpa.congruence.trackCongruenceSum = false

# Cache formulas produced by path formula manager
cpa.congruence.useCachingPathFormulaManager = true

# Whether to perform caching of constraint satisfiability results
cpa.constraints.cache = true

# Whether to use subset/superset caching
cpa.constraints.cacheSubsets = true

# Type of less-or-equal operator to use
cpa.constraints.lessOrEqualType = SUBSET
  enum:     [SUBSET]

# Type of merge operator to use
cpa.constraints.mergeType = SEP
  enum:     [SEP, JOIN_FITTING_CONSTRAINT]

# Whether to perform SAT checks only for the last added constraint
cpa.constraints.minimalSatCheck = true

# Type of precision to use. Has to be LOCATION if PredicateExtractionRefiner
# is used.
cpa.constraints.refinement.precisionType = CONSTRAINTS
  enum:     [CONSTRAINTS, LOCATION]

# Whether to remove constraints that can't add any more information
# toanalysis during simplification
cpa.constraints.removeOutdated = true

# Whether to remove trivial constraints from constraints states during
# simplification
cpa.constraints.removeTrivial = false

# Resolve definite assignments
cpa.constraints.resolveDefinites = true

# When to check the satisfiability of constraints
cpa.constraints.satCheckStrategy = AT_ASSUME
  enum:     [AT_ASSUME, AT_TARGET]

# Try model of predecessor constraints state before running SMT solver
cpa.constraints.useLastModel = true

# which merge operator to use for DefUseCPA
cpa.defuse.merge = "sep"
  allowed values: [sep, join]

# Which strategy to use for forced coverings (empty for none)
cpa.forcedCovering = no default value

# When an invalid function pointer is called, do not assume all functions as
# possible targets and instead call no function.
cpa.functionpointer.ignoreInvalidFunctionPointerCalls = false

# When an unknown function pointer is called, do not assume all functions as
# possible targets and instead call no function (this is unsound).
cpa.functionpointer.ignoreUnknownFunctionPointerCalls = false

# whether function pointers with invalid targets (e.g., 0) should be tracked
# in order to find calls to such pointers
cpa.functionpointer.trackInvalidFunctionPointers = false

# which default SecurityClass to use for PolicyEnforcementCPA
cpa.ifcsecurity.defaultsc = "LOW"

# which immediatechecksfile to use for PolicyEnforcementCPA
cpa.ifcsecurity.immediatechecksfile = "immediatechecks.conf"

# defines security classes of entities
cpa.ifcsecurity.initialmapfile = no default value

# which merge operator to use for ControlDependencyTrackerCPA
# which merge operator to use for DependencyTrackerCPA
# which merge operator to use for PolicyEnforcementCPA
cpa.ifcsecurity.merge = "JOIN"
  allowed values: [SEP, JOIN]

# which policy to use for PolicyEnforcementCPA
cpa.ifcsecurity.policy = "HILO"

# which betamapfile to use for PolicyEnforcementCPA
cpa.ifcsecurity.scMappingFile = "betamap.conf"

# which states shall be checked
cpa.ifcsecurity.statestocheck = 0

# which stop operator to use for ControlDependencyTrackerCPA
# which stop operator to use for DependencyTrackerCPA
# which stop operator to use for PolicyEnforcementCPA
cpa.ifcsecurity.stop = "SEP"
  allowed values: [SEP, JOIN]

# which type of merge operator to use for IntervalAnalysisCPA
cpa.interval.merge = "SEP"
  allowed values: [SEP, JOIN]

# decides whether one (false) or two (true) successors should be created when
# an inequality-check is encountered
cpa.interval.splitIntervals = false

# at most that many intervals will be tracked per variable, -1 if number not
# restricted
cpa.interval.threshold = -1

# controls whether to use abstract evaluation always, never, or depending on
# entering edges.
cpa.invariants.abstractionStateFactory = ENTERING_EDGES
  enum:     [ALWAYS, ENTERING_EDGES, NEVER]

# enables the over-approximation of unsupported features instead of failing
# fast; this is imprecise
cpa.invariants.allowOverapproximationOfUnsupportedFeatures = true

# determine variables relevant to the decision whether or not a target path
# assume edge is taken and limit the analyis to those variables.
cpa.invariants.analyzeRelevantVariablesOnly = true

# determine target locations in advance and analyse paths to the target
# locations only.
cpa.invariants.analyzeTargetPathsOnly = true

# controls the condition adjustment logic: STATIC means that condition
# adjustment is a no-op, INTERESTING_VARIABLES increases the interesting
# variable limit, MAXIMUM_FORMULA_DEPTH increases the maximum formula depth,
# ABSTRACTION_STRATEGY tries to choose a more precise abstraction strategy
# and COMPOUND combines the other strategies (minus STATIC).
cpa.invariants.conditionAdjusterFactory = COMPOUND
  enum:     [STATIC, INTERESTING_VARIABLES, MAXIMUM_FORMULA_DEPTH,
             ABSTRACTION_STRATEGY, COMPOUND]

# include type information for variables, such as x >= MIN_INT && x <=
# MAX_INT
cpa.invariants.includeTypeInformation = true

# the maximum number of variables to consider as interesting. -1 one disables
# the limit, but this is not recommended. 0 means that no variables are
# considered to be interesting.
cpa.invariants.interestingVariableLimit = 2

# the maximum number of adjustments of the interestingVariableLimit. -1 one
# disables the limit
cpa.invariants.maxInterestingVariableAdjustments = -1

# the maximum tree depth of a formula recorded in the environment.
cpa.invariants.maximumFormulaDepth = 4

# which merge operator to use for InvariantCPA
cpa.invariants.merge = "PRECISIONDEPENDENT"
  allowed values: [JOIN, SEP, PRECISIONDEPENDENT]

# use modulo-2 template during widening if applicable.
cpa.invariants.useMod2Template = false

# use pointer-alias information in strengthening, if available.
cpa.invariants.usePointerAliasStrengthening = true

# With this option the handling of global variables during the analysis can
# be fine-tuned. For example while doing a function-wise analysis it is
# important to assume that all global variables are live. In contrast to
# that, while doing a global analysis, we do not need to assume global
# variables being live.
cpa.liveVar.assumeGlobalVariablesAreAlwaysLive = true

# functions, which allocate new free memory
cpa.local.allocateFunctionPattern = {}
cpa.local.allocatefunctions = {}

# functions, which do not change sharedness of parameters
cpa.local.conservativefunctions = {}

# variables, which are always local
cpa.local.localvariables = Collections.emptySet()

# With this option enabled, function calls that occur in the CFA are
# followed. By disabling this option one can traverse a function without
# following function calls (in this case FunctionSummaryEdges are used)
cpa.location.followFunctionCalls = true

# reduce recursive locks to a single access
cpa.lock.aggressiveReduction = false

# What are we searching for: race or deadlock
cpa.lock.analysisMode = RACE
  enum:     [RACE, DEADLOCK]

#  annotated functions, which are known to works right
cpa.lock.annotate = no default value

# contains all lock names
cpa.lock.lockinfo = Sets.newHashSet()

# reduce unused locks
cpa.lock.reduceUselessLocks = false

# Number of loop iterations before the loop counter is abstracted. Zero is
# equivalent to no limit.
cpa.loopbound.loopIterationsBeforeAbstraction = 0

# this option controls how the maxLoopIterations condition is adjusted when a
# condition adjustment is invoked.
cpa.loopbound.maxLoopIterationAdjusterFactory = STATIC
  enum:     [STATIC, INCREMENT, DOUBLE]

# threshold for unrolling loops of the program (0 is infinite)
# works only if assumption storage CPA is enabled, because otherwise it would
# be unsound
cpa.loopbound.maxLoopIterations = 0

# threshold for adjusting the threshold for unrolling loops of the program (0
# is infinite).
# only relevant in combination with a non-static maximum loop iteration
# adjuster.
cpa.loopbound.maxLoopIterationsUpperBound = 0

# enable stack-based tracking of loops
cpa.loopbound.trackStack = false

# this option determines which merge operator to use
cpa.loopinvariants.mergeType = "SEP"
  allowed values: [SEP, MERGE]

# Where to perform abstraction
cpa.lpi.abstractionLocations = LOOPHEAD
  enum:     [ALL, LOOPHEAD, MERGE]

# Attach extra invariant from other CPAs during the value determination
# computation
cpa.lpi.attachExtraInvariantDuringValueDetermination = true

# Check whether the policy depends on the initial value
cpa.lpi.checkPolicyInitialCondition = true

# Check target states reachability
cpa.lpi.checkTargetStates = true

# Compute abstraction for larger templates using decomposition
cpa.lpi.computeAbstractionByDecomposition = false

# Do not compute the abstraction until strengthen is called. This speeds up
# the computation, but does not let other CPAs use the output of LPI.
cpa.lpi.delayAbstractionUntilStrengthen = false

# Value to substitute for the epsilon
cpa.lpi.epsilon = Rational.ONE

# Generate new templates using polyhedra convex hull
cpa.lpi.generateTemplatesUsingConvexHull = false

# Remove UFs and ITEs from policies.
cpa.lpi.linearizePolicy = true

# Attempt to weaken interpolants in order to make them more general
cpa.lpi.refinement.generalizeInterpolants = true

# Run naive value determination first, switch to namespaced if it fails.
cpa.lpi.runHopefulValueDetermination = true

# Remove redundant items when abstract values.
cpa.lpi.simplifyDotOutput = false

# Algorithm for converting a formula to a set of lemmas
cpa.lpi.toLemmasAlgorithm = "RCNF"
  allowed values: [CNF, RCNF, NONE]

# Number of refinements after which the unrolling depth is increased.Set to
# -1 to never increase the depth.
cpa.lpi.unrollingRefinementThreshold = 2

# Use caching optimization solver
cpa.lpi.useCachingOptSolver = false

# Cache formulas produced by path formula manager
cpa.lpi.useCachingPathFormulaManager = true

# Syntactically pre-compute dependencies for value determination
cpa.lpi.valDetSyntacticCheck = true

# Number of value determination steps allowed before widening is run. Value
# of '-1' runs value determination until convergence.
cpa.lpi.wideningThreshold = -1

# time limit for a single post computation (use milliseconds or specify a
# unit; 0 for infinite)
cpa.monitor.limit = 0

# time limit for all computations on a path in milliseconds (use milliseconds
# or specify a unit; 0 for infinite)
cpa.monitor.pathcomputationlimit = 0

# keep tracking nondeterministically-assigned variables even if they are used
# in assumptions
cpa.nondeterminism.acceptConstrained = true

# this option determines which initial precision should be used
cpa.octagon.initialPrecisionType = "STATIC_FULL"
  allowed values: [STATIC_FULL, REFINEABLE_EMPTY]

# with this option enabled the states are only merged at loop heads
cpa.octagon.mergeop.onlyMergeAtLoopHeads = false

# of which type should the merge be?
cpa.octagon.mergeop.type = "SEP"
  allowed values: [SEP, JOIN, WIDENING]

# with this option the number representation in the library will be changed
# between floats and ints.
cpa.octagon.octagonLibrary = "INT"
  allowed values: [INT, FLOAT]

# Timelimit for the backup feasibility check with the octagon analysis.(use
# seconds or specify a unit; 0 for infinite)
cpa.octagon.refiner.timeForOctagonFeasibilityCheck = 0ns

# which merge operator to use for PointerCPA
cpa.pointer2.merge = "JOIN"
  allowed values: [JOIN, SEP]

# which merge operator to use for PointerACPA
cpa.pointerA.merge = "JOIN"
  allowed values: [SEP, JOIN]

# which stop operator to use for PointerACPA
cpa.pointerA.stop = "SEP"
  allowed values: [SEP, JOIN, NEVER]

# Whether to give up immediately if a very large array is encountered
# (heuristic, often we would just waste time otherwise)
cpa.predicate.abortOnLargeArrays = true

# Predicate ordering
cpa.predicate.abs.predicateOrdering.method = CHRONOLOGICAL
  enum:     [SIMILARITY, FREQUENCY, IMPLICATION, REV_IMPLICATION, RANDOMLY,
             FRAMEWORK_RANDOM, FRAMEWORK_SIFT, FRAMEWORK_SIFTITE, FRAMEWORK_WIN2,
             FRAMEWORK_WIN2ITE, FRAMEWORK_WIN3, FRAMEWORK_WIN3ITE, CHRONOLOGICAL]

# Use multiple partitions for predicates
cpa.predicate.abs.predicateOrdering.partitions = false

# use caching of abstractions
# use caching of region to formula conversions
cpa.predicate.abs.useCache = true

# DEPRECATED: whether to use Boolean (false) or Cartesian (true) abstraction
cpa.predicate.abstraction.cartesian = false

# whether to use Boolean or Cartesian abstraction or both
cpa.predicate.abstraction.computation = BOOLEAN
  enum:     [CARTESIAN, CARTESIAN_BY_WEAKENING, BOOLEAN, COMBINED, ELIMINATION]

# dump the abstraction formulas if they took to long
cpa.predicate.abstraction.dumpHardQueries = false

# Identify those predicates where the result is trivially known before
# abstraction computation and omit them.
cpa.predicate.abstraction.identifyTrivialPredicates = false

# get an initial map of predicates from a list of files (see source
# doc/examples/predmap.txt for an example)
cpa.predicate.abstraction.initialPredicates = []

# Apply location-specific predicates to all locations in their function
cpa.predicate.abstraction.initialPredicates.applyFunctionWide = false

# Apply location- and function-specific predicates globally (to all locations
# in the program)
cpa.predicate.abstraction.initialPredicates.applyGlobally = false

# when reading predicates from file, convert them from Integer- to BV-theory
# or reverse.
cpa.predicate.abstraction.initialPredicates.encodePredicates = DISABLE
  enum:     [DISABLE, INT2BV, BV2INT]

# An initial set of comptued abstractions that might be reusable
cpa.predicate.abstraction.reuseAbstractionsFrom = no default value

# Simplify the abstraction formula that is stored to represent the state
# space. Helpful when debugging (formulas get smaller).
cpa.predicate.abstraction.simplify = false

# What to use for storing abstractions
cpa.predicate.abstraction.type = "BDD"
  allowed values: [BDD, FORMULA]

# Export one abstraction formula for each abstraction state into a file?
cpa.predicate.abstractions.export = true

# file that consists of one abstraction formula for each abstraction state
cpa.predicate.abstractions.file = "abstractions.txt"

# Add constraints for the range of the return-value of a nondet-method. For
# example the assignment 'X=nondet_int()' produces the constraint
# 'MIN<=X<=MAX', where MIN and MAX are computed from the type of the method
# (signature, not name!).
cpa.predicate.addRangeConstraintsForNondet = false

# which strategy/heuristic should be used to compute relevant predicates for
# a block-reduction?
# AUXILIARY: dependencies between variables.
# OCCURENCE: occurence of variables in the block.
# ALL: all variables are relevant.
cpa.predicate.bam.predicateComputer = "AUXILIARY"
  allowed values: [AUXILIARY, OCCURRENCE, ALL]

# Enable/disable precision reduction using RelevantPredicateComputer
cpa.predicate.bam.reduceIrrelevantPrecision = true

# Enable/disable abstraction reduction at the BAM block entry
cpa.predicate.bam.useAbstractionReduction = true

# Enable/disable precision reduction at the BAM block entry
cpa.predicate.bam.usePrecisionReduction = true

# force abstractions immediately after threshold is reached (no effect if
# threshold = 0)
cpa.predicate.blk.alwaysAfterThreshold = true

# abstraction always and only on explicitly computed abstraction nodes.
cpa.predicate.blk.alwaysAndOnlyAtExplicitNodes = false

# force abstractions at each branch node, regardless of threshold
cpa.predicate.blk.alwaysAtBranch = false

# force abstractions at the head of the analysis-entry function (first node
# in the body), regardless of threshold
cpa.predicate.blk.alwaysAtEntryFunctionHead = false

# abstraction always at explicitly computed abstraction nodes.
cpa.predicate.blk.alwaysAtExplicitNodes = false

# force abstractions at each function call (node before entering the body),
# regardless of threshold
cpa.predicate.blk.alwaysAtFunctionCallNodes = false

# force abstractions at each function head (first node in the body),
# regardless of threshold
cpa.predicate.blk.alwaysAtFunctionHeads = false

# force abstractions at each function calls/returns, regardless of threshold
cpa.predicate.blk.alwaysAtFunctions = true

# force abstractions at each join node, regardless of threshold
cpa.predicate.blk.alwaysAtJoin = false

# force abstractions at loop heads, regardless of threshold
cpa.predicate.blk.alwaysAtLoops = true

# force abstractions at program exit (program end, abort, etc.), regardless
# of threshold
cpa.predicate.blk.alwaysAtProgramExit = false

# abstractions at function calls/returns if threshold has been reached (no
# effect if threshold = 0)
cpa.predicate.blk.functions = false

# abstractions at CFA nodes with more than one incoming edge if threshold has
# been reached (no effect if threshold = 0)
cpa.predicate.blk.join = false

# abstractions at loop heads if threshold has been reached (no effect if
# threshold = 0)
cpa.predicate.blk.loops = false

# maximum blocksize before abstraction is forced
# (non-negative number, special values: 0 = don't check threshold, 1 = SBE)
cpa.predicate.blk.threshold = 0

# use caching of path formulas
cpa.predicate.blk.useCache = true

# always check satisfiability at end of block, even if precision is empty
cpa.predicate.checkBlockFeasibility = false

# The default size in bytes for memory allocations when the value cannot be
# determined.
cpa.predicate.defaultAllocationSize = 4

# The length for arrays we assume for variably-sized arrays.
cpa.predicate.defaultArrayLength = 20

# Use deferred allocation heuristic that tracks void * variables until the
# actual type of the allocation is figured out.
cpa.predicate.deferUntypedAllocations = true

# Direction of the analysis?
cpa.predicate.direction = FORWARD
  enum:     [FORWARD, BACKWARD]

# Enable the possibility to precompute explicit abstraction locations.
cpa.predicate.enableBlockreducer = false

# Theory to use as backend for bitvectors. If different from BITVECTOR, the
# specified theory is used to approximate bitvectors. This can be used for
# solvers that do not support bitvectors, or for increased performance.
cpa.predicate.encodeBitvectorAs = BITVECTOR
  enum:     [INTEGER, RATIONAL, BITVECTOR, FLOAT]

# Theory to use as backend for floats. If different from FLOAT, the specified
# theory is used to approximate floats. This can be used for solvers that do
# not support floating-point arithmetic, or for increased performance.
cpa.predicate.encodeFloatAs = FLOAT
  enum:     [INTEGER, RATIONAL, BITVECTOR, FLOAT]

# Replace possible overflows with an ITE-structure, which returns either the
# normal value or an UF representing the overflow.
cpa.predicate.encodeOverflowsWithUFs = false

# Name of an external function that will be interpreted as if the function
# call would be replaced by an externally defined expression over the program
# variables. This will only work when all variables referenced by the dimacs
# file are global and declared before this function is called.
cpa.predicate.externModelFunctionName = "__VERIFIER_externModelSatisfied"

# where to dump interpolation and abstraction problems (format string)
cpa.predicate.formulaDumpFilePattern = "%s%04d-%s%03d.smt2"

# Handle field access via extract and concat instead of new variables.
cpa.predicate.handleFieldAccess = false

# If disabled, all implicitly initialized fields and elements are treated as
# non-dets
cpa.predicate.handleImplicitInitialization = true

# Handle aliasing of pointers. This adds disjunctions to the formulas, so be
# careful when using cartesian abstraction.
cpa.predicate.handlePointerAliasing = true

# When a string literal initializer is encountered, initialize the contents
# of the char array with the contents of the string literal instead of just
# assigning a fresh non-det address to it
cpa.predicate.handleStringLiteralInitializers = false

# Allows to ignore Concat and Extract Calls when Bitvector theory was
# replaced with Integer or Rational.
cpa.predicate.ignoreExtractConcat = true

# Ignore fields that are not relevant for reachability properties. This is
# unsound in case fields are accessed by pointer arithmetic with hard-coded
# field offsets. Only relvant if ignoreIrrelevantVariables is enabled.
cpa.predicate.ignoreIrrelevantFields = true

# Ignore variables that are not relevant for reachability properties.
cpa.predicate.ignoreIrrelevantVariables = true

# do not include assumptions of states into path formula during strengthening
cpa.predicate.ignoreStateAssumptions = false

# Add computed invariants to the precision. Invariants do not need to be
# generated with the PredicateCPA they can also be given from outside.
cpa.predicate.invariants.addToPrecision = false

# Strengthen the abstraction formula during abstraction with invariants if
# some are generated. Invariants do not need to be generated with the
# PredicateCPA they can also be given from outside.
cpa.predicate.invariants.appendToAbstractionFormula = false

# Strengthen the pathformula during abstraction with invariants if some are
# generated. Invariants do not need to be generated with the PredicateCPA
# they can also be given from outside.
cpa.predicate.invariants.appendToPathFormula = false

# Should the automata used for invariant generation be dumped to files?
cpa.predicate.invariants.dumpInvariantGenerationAutomata = false

# Where to dump the automata that are used to narrow the analysis used for
# invariant generation.
cpa.predicate.invariants.dumpInvariantGenerationAutomataFile = "invgen.%d.spc"

# export final loop invariants
cpa.predicate.invariants.export = true

# export invariants as precision file?
cpa.predicate.invariants.exportAsPrecision = true

# file for exporting final loop invariants
cpa.predicate.invariants.file = "invariants.txt"

# Which strategy should be used for generating invariants, a comma separated
# list can be specified. Usually later specified strategies serve as fallback
# for earlier ones. (default is no invariant generation at all)
cpa.predicate.invariants.generationStrategy = new ArrayList<>()

# How often should generating invariants from sliced prefixes with
# k-induction be tried?
cpa.predicate.invariants.kInductionTries = 3

# file for precision that consists of invariants.
cpa.predicate.invariants.precisionFile = "invariantPrecs.txt"

# Timelimit for invariant generation which may be used during refinement.
# (Use seconds or specify a unit; 0 for infinite)
cpa.predicate.invariants.timeForInvariantGeneration = 10s

# Should the strategies be used all-together or only as fallback. If all
# together, the computation is done until the timeout is hit and the results
# up to this point are taken.
cpa.predicate.invariants.useAllStrategies = false

# Provide invariants generated with other analyses via the
# PredicateCPAInvariantsManager.
cpa.predicate.invariants.useGlobalInvariants = true

# Invariants that are not strong enough to refute the counterexample can be
# ignored with this option. (Weak invariants will lead to repeated
# counterexamples, thus taking time which could be used for the rest of the
# analysis, however, the found invariants may also be better for loops as
# interpolation.)
cpa.predicate.invariants.useStrongInvariantsOnly = true

# Max. number of edge of the abstraction tree to prescan for reuse
cpa.predicate.maxAbstractionReusePrescan = 1

# The maximum length up to which bulk assignments (e.g., initialization) for
# arrays will be handled. With option useArraysForHeap=false, elements beyond
# this bound will be ignored completely. Use -1 to disable the limit.
cpa.predicate.maxArrayLength = -1

# When then builtin strlen is called, approximate it up to length set by this
# option.If the string passed to strlen is longer, the return value will be
# overapproximated via nondet.
cpa.predicate.maxPreciseStrlenSize = 3

# Set of functions that non-deterministically provide new memory on the heap,
# i.e. they can return either a valid pointer or zero.
cpa.predicate.memoryAllocationFunctions = {
      "malloc", "__kmalloc", "kmalloc", "alloca", "__builtin_alloca"
      }

# Memory allocation functions of which all parameters but the first should be
# ignored.
cpa.predicate.memoryAllocationFunctionsWithSuperfluousParameters = {
      "__kmalloc", "kmalloc", "kzalloc"}

# Set of functions that non-deterministically provide new zeroed memory on
# the heap, i.e. they can return either a valid pointer or zero.
cpa.predicate.memoryAllocationFunctionsWithZeroing = {"kzalloc", "calloc"}

# Setting this to true makes memoryAllocationFunctions always return a valid
# pointer.
cpa.predicate.memoryAllocationsAlwaysSucceed = false

# Function that is used to free allocated memory.
cpa.predicate.memoryFreeFunctionName = "free"

# which merge operator to use for predicate cpa (usually ABE should be used)
cpa.predicate.merge = "ABE"
  allowed values: [SEP, ABE]

# Set of functions that should be considered as giving a non-deterministic
# return value. If you specify this option, the default values are not added
# automatically to the list, so you need to specify them explicitly if you
# need them. Mentioning a function in this list has only an effect, if it is
# an 'external function', i.e., no source is given in the code for this
# function.
cpa.predicate.nondetFunctions = {
      "sscanf",
      "random"}

# Regexp pattern for functions that should be considered as giving a
# non-deterministic return value (c.f. cpa.predicate.nondedFunctions)
cpa.predicate.nondetFunctionsRegexp = "^(__VERIFIER_)?nondet_[a-zA-Z0-9_]*"

# Do not ignore variables that could lead to an overflow (only makes sense if
# ignoreIrrelevantVariables is set to true)
cpa.predicate.overflowVariablesAreRelevant = false

# Where to apply the found predicates to?
cpa.predicate.precision.sharing = LOCATION
  enum:     [GLOBAL, SCOPE, FUNCTION, LOCATION, LOCATION_INSTANCE]

# generate statistics about precisions (may be slow)
cpa.predicate.precisionStatistics = true

# Export the weakest precondition?
cpa.predicate.precondition.export = false

# File for exporting the weakest precondition.
cpa.predicate.precondition.file = "precondition.txt"

# export final predicate map
cpa.predicate.predmap.export = true

# file for exporting final predicate map
cpa.predicate.predmap.file = "predmap.txt"

# Format for exporting predicates from precisions.
cpa.predicate.predmap.predicateFormat = SMTLIB2
  enum:     [PLAIN, SMTLIB2]

# Specify whether to overapproximate quantified formula, if one or more
# quantifiers couldn't be eliminated.(Otherwise an exception will be thrown)
cpa.predicate.pseudoExistQE.overapprox = false

# Which solver tactic to use for Quantifier Elimination(Only used if
# useRealQuantifierElimination=true)
cpa.predicate.pseudoExistQE.solverQeTactic = LIGHT
  enum:     [NONE, LIGHT, FULL]

# Use Destructive Equality Resolution as simplification method
cpa.predicate.pseudoExistQE.useDER = true

# Use Unconnected Parameter Drop as simplification method
cpa.predicate.pseudoExistQE.useUPD = true

# If an abstraction is computed during refinement, use only the interpolant
# as input, not the concrete block.
cpa.predicate.refinement.abstractInterpolantOnly = false

# use only the atoms from the interpolantsas predicates, and not the whole
# interpolant
cpa.predicate.refinement.atomicInterpolants = true

# use only atoms from generated invariantsas predicates, and not the whole
# invariant
cpa.predicate.refinement.atomicInvariants = false

# Direction for doing counterexample analysis: from start of trace, from end
# of trace, or alternatingly from start and end of the trace towards the
# middle
cpa.predicate.refinement.cexTraceCheckDirection = FORWARDS
  enum:     [FORWARDS, BACKWARDS, ZIGZAG, LOOP_FREE_FIRST, RANDOM, LOWEST_AVG_SCORE,
             HIGHEST_AVG_SCORE, LOOP_FREE_FIRST_BACKWARDS]

# Actually compute an abstraction, otherwise just convert the interpolants to
# BDDs as they are.
cpa.predicate.refinement.doAbstractionComputation = false

# dump all interpolation problems
cpa.predicate.refinement.dumpInterpolationProblems = false

# After each refinement, dump the newly found predicates.
cpa.predicate.refinement.dumpPredicates = false

# File name for the predicates dumped after refinements.
cpa.predicate.refinement.dumpPredicatesFile = "refinement%04d-predicates.prec"

# apply deletion-filter to the abstract counterexample, to get a minimal set
# of blocks, before applying interpolation-based refinement
cpa.predicate.refinement.getUsefulBlocks = false

# Do a complete restart (clearing the reached set) after the refinement
cpa.predicate.refinement.global.restartAfterRefinement = false

# Instead of updating precision and arg we say that the refinement was not
# successful after N times of refining. A real error state is not necessary
# to be found. Use 0 for unlimited refinements (default).
cpa.predicate.refinement.global.stopAfterNRefinements = 0

# BlockFormulaStrategy for graph-like ARGs (e.g. Slicing Abstractions)
cpa.predicate.refinement.graphblockformulastrategy = false

# Enable/Disable adding partial state invariants into the PathFormulas
cpa.predicate.refinement.includePartialInvariants = true

# use incremental search in counterexample analysis, to find the minimal
# infeasible prefix
cpa.predicate.refinement.incrementalCexTraceCheck = false

# Max. number of prefixes to extract
cpa.predicate.refinement.maxPrefixCount = 64

# Max. length of feasible prefixes to extract from if at least one prefix was
# already extracted
cpa.predicate.refinement.maxPrefixLength = 1024

# skip refinement if input formula is larger than this amount of bytes
# (ignored if 0)
cpa.predicate.refinement.maxRefinementSize = 0

# sets the level of the pathformulas to use for abstraction. 
#   EDGE : Based on Pathformulas of every edge in ARGPath
#   BLOCK: Based on Pathformulas at Abstractionstates
cpa.predicate.refinement.newtonrefinement.pathFormulAbstractionLevel = EDGE
  enum:     [BLOCK, EDGE]

# use live variables in order to abstract the predicates produced while
# NewtonRefinement
cpa.predicate.refinement.newtonrefinement.useLiveVariables = true

# use unsatisfiable Core in order to abstract the predicates produced while
# NewtonRefinement
cpa.predicate.refinement.newtonrefinement.useUnsatCore = true

# use heuristic to extract predicates from the CFA statically on first
# refinement
cpa.predicate.refinement.performInitialStaticRefinement = false

# Which predicates should be used as basis for a new precision.ALL: During
# refinement, collect predicates from the complete ARG.SUBGRAPH: During
# refinement, keep predicates from all removed parts (subgraph) of the
# ARG.CUTPOINT: Only predicates from the cut-point's precision are
# kept.TARGET: Only predicates from the target state's precision are kept.
cpa.predicate.refinement.predicateBasisStrategy = TARGET
  enum:     [ALL, SUBGRAPH, TARGET, CUTPOINT]

# which sliced prefix should be used for interpolation
cpa.predicate.refinement.prefixPreference = PrefixSelector.NO_SELECTION

# recompute block formula from ARG path edges
cpa.predicate.refinement.recomputeBlockFormulas = false

# Do a complete restart (clearing the reached set) after N refinements. 0 to
# disable, 1 for always.
cpa.predicate.refinement.restartAfterRefinements = 0

# Use a single SMT solver environment for several interpolation queries
cpa.predicate.refinement.reuseInterpolationEnvironment = false

# In case we apply sequential interpolation, forward and backward directions
# return valid interpolants. We can either choose one of the directions,
# fallback to the other if one does not succeed, or even combine the
# interpolants.
cpa.predicate.refinement.sequentialStrategy = FWD
  enum:     [FWD, FWD_FALLBACK, BWD, BWD_FALLBACK, CONJUNCTION, WEIGHTED, RANDOM]

# During refinement, add all new predicates to the precisions of all abstract
# states in the reached set.
cpa.predicate.refinement.sharePredicates = false

# slice block formulas, experimental feature!
cpa.predicate.refinement.sliceBlockFormulas = false

# split each arithmetic equality into two inequalities when extracting
# predicates from interpolants
cpa.predicate.refinement.splitItpAtoms = false

# Strategy how to interact with the intepolating prover. The analysis must
# support the strategy, otherwise the result will be useless!
# - SEQ_CPACHECKER: We simply return each interpolant for i={0..n-1} for the
# partitions A=[0 .. i] and B=[i+1 .. n]. The result is similar to
# INDUCTIVE_SEQ, but we do not guarantee the 'inductiveness', i.e. the solver
# has to generate nice interpolants itself. Supported by all solvers!
# - INDUCTIVE_SEQ: Generate an inductive sequence of interpolants the
# partitions [1,...n]. 
# - TREE: use the tree-interpolation-feature of a solver to get interpolants
# - TREE_WELLSCOPED: We return each interpolant for i={0..n-1} for the
# partitions A=[lastFunctionEntryIndex .. i] and B=[0 ..
# lastFunctionEntryIndex-1 , i+1 .. n]. Based on a tree-like scheme.
# - TREE_NESTED: use callstack and previous interpolants for next
# interpolants (see 'Nested Interpolants'),
# - TREE_CPACHECKER: similar to TREE_NESTED, but the algorithm is taken from
# 'Tree Interpolation in Vampire'.
cpa.predicate.refinement.strategy = SEQ_CPACHECKER
  enum:     [SEQ, SEQ_CPACHECKER, TREE, TREE_WELLSCOPED, TREE_NESTED, TREE_CPACHECKER]

# time limit for refinement (use milliseconds or specify a unit; 0 for
# infinite)
cpa.predicate.refinement.timelimit = 0ms

# Use BDDs to simplify interpolants (removing irrelevant predicates)
cpa.predicate.refinement.useBddInterpolantSimplification = false

# use Newton-based Algorithm for the CPA-Refinement, experimental feature!
cpa.predicate.refinement.useNewtonRefinement = false

# Should the path invariants be created and used (potentially additionally to
# the other invariants)
cpa.predicate.refinement.usePathInvariants = false

# use UCB predicates for the CPA-Refinement, experimental feature!
cpa.predicate.refinement.useUCBRefinement = false

# verify if the interpolants fulfill the interpolant properties
cpa.predicate.refinement.verifyInterpolants = false

# enable export of all relations that were collected to synthecise the
# abstract precision?
cpa.predicate.relations.export = false

# file that consists all relations that were collected to synthecise the
# abstract precision
cpa.predicate.relations.file = "relations.txt"

# Enable the option to allow detecting the allocation type by type of the LHS
# of the assignment, e.g. char *arr = malloc(size) is detected as char[size]
cpa.predicate.revealAllocationTypeFromLhs = true

# maximum blocksize before a satisfiability check is done
# (non-negative number, 0 means never, if positive should be smaller than
# blocksize)
cpa.predicate.satCheck = 0

# Enables sat checks at abstraction location.
# Infeasible paths are already excluded by transfer relation and not later by
# precision adjustment. This property is required in proof checking.
cpa.predicate.satCheckAtAbstraction = false

# Call 'simplify' on generated formulas.
cpa.predicate.simplifyGeneratedPathFormulas = false

# Only slices the minimal amount of edges to guarantuee progress
cpa.predicate.slicingabstractions.minimalslicing = false

# Reduces the amount of solver calls by directely slicing some edgesthat are
# mathematically proven to be infeasible in any case
cpa.predicate.slicingabstractions.optimizeslicing = true

# C99 only defines the overflow of unsigned integer type.
cpa.predicate.solver.ufCheckingProver.isSignedOverflowSafe = true

# How often should we try to get a better evaluation?
cpa.predicate.solver.ufCheckingProver.maxIterationNum = 5

# which stop operator to use for predicate cpa (usually SEP should be used in
# analysis)
cpa.predicate.stop = "SEP"
  allowed values: [SEP, SEPPCC]

# Use formula reporting states for strengthening.
cpa.predicate.strengthenWithFormulaReportingStates = false

# try to reuse old abstractions from file during strengthening
cpa.predicate.strengthenWithReusedAbstractions = false

# file that consists of old abstractions, to be used during strengthening
cpa.predicate.strengthenWithReusedAbstractionsFile = "abstractions.txt"

# The function used to model successful heap object allocation. This is only
# used, when pointer analysis with UFs is enabled.
cpa.predicate.successfulAllocFunctionName = "__VERIFIER_successful_alloc"

# The function used to model successful heap object allocation with zeroing.
# This is only used, when pointer analysis with UFs is enabled.
cpa.predicate.successfulZallocFunctionName = "__VERIFIER_successful_zalloc"

# whether to include the symbolic path formula in the coverage checks or do
# only the fast abstract checks
cpa.predicate.symbolicCoverageCheck = false

# check satisfiability when a target state has been found
cpa.predicate.targetStateSatCheck = false

# Whether to track values stored in variables of function-pointer type.
cpa.predicate.trackFunctionPointers = true

# Use SMT arrays for encoding heap memory instead of uninterpreted function.
# This is more precise but may lead to interpolation failures.
cpa.predicate.useArraysForHeap = true

# try to add some useful static-learning-like axioms for bitwise operations
# (which are encoded as UFs): essentially, we simply collect all the numbers
# used in bitwise operations, and add axioms like (0 & n = 0)
cpa.predicate.useBitwiseAxioms = false

# Use an optimisation for constraint generation
cpa.predicate.useConstraintOptimization = true

# For multithreaded programs this is an overapproximation of possible values
# of shared variables.
cpa.predicate.useHavocAbstraction = false

# Use regions for pointer analysis. So called Burstall&Bornat (BnB) memory
# regions will be used for pointer analysis. BnB regions are based not only
# on type, but also on structure field names. If the field is not accessed by
# an address then it is placed into a separate region.
cpa.predicate.useMemoryRegions = false

# add special information to formulas about non-deterministic functions
cpa.predicate.useNondetFlags = false

# Insert tmp-variables for parameters at function-entries. The variables are
# similar to return-variables at function-exit.
cpa.predicate.useParameterVariables = false

# Insert tmp-parameters for global variables at function-entries. The global
# variables are also encoded with return-variables at function-exit.
cpa.predicate.useParameterVariablesForGlobals = false

# Use quantifiers when encoding heap accesses. This requires an SMT solver
# that is capable of quantifiers (e.g. Z3 or PRINCESS).
cpa.predicate.useQuantifiersOnArrays = false

# Enable fallback to UFs if a solver does not support non-linear arithmetics.
# This option only effects MULT, MOD and DIV.
cpa.predicate.useUFsForNonLinearArithmetic = true

# Do not follow states which can not syntactically lead to a target location
cpa.property_reachability.noFollowBackwardsUnreachable = true

# Qualified name for class which checks that the computed abstraction adheres
# to the desired property.
cpa.propertychecker.className = org.sosy_lab.cpachecker.pcc.propertychecker.DefaultPropertyChecker.class

# List of parameters for constructor of propertychecker.className. Parameter
# values are specified in the order the parameters are defined in the
# respective constructor. Every parameter value is finished with ",". The
# empty string represents an empty parameter list.
cpa.propertychecker.parameters = ""

# which merge operator to use for ReachingDefCPA
cpa.reachdef.merge = "JOIN"
  allowed values: [SEP, JOIN, IGNORECALLSTACK]

# which stop operator to use for ReachingDefCPA
cpa.reachdef.stop = "SEP"
  allowed values: [SEP, JOIN, IGNORECALLSTACK]

# Do not report 'False' result, return UNKNOWN instead.  Useful for
# incomplete analysis with no counterexample checking.
cpa.reportFalseAsUnknown = false

# which merge operator to use for SignCPA
cpa.sign.merge = "JOIN"
  allowed values: [SEP, JOIN]

# which stop operator to use for SignCPA
cpa.sign.stop = "SEP"
  allowed values: [SEP, JOIN]

# max length of a chain of states, -1 for infinity
cpa.singleSuccessorCompactor.maxChainLength = -1

# Apply AND- LBE transformation to loop transition relation.
cpa.slicing.applyLBETransformation = true

# Check target states reachability
cpa.slicing.checkTargetStates = true

# Filter lemmas by liveness
cpa.slicing.filterByLiveness = true

# Depth limit for the 'LEAST_REMOVALS' strategy.
cpa.slicing.leastRemovalsDepthLimit = 2

# Pre-run syntactic weakening
cpa.slicing.preRunSyntacticWeakening = true

# Allow counterexamples that are valid only on the program slice. If you set
# this to `false`, you may have to set takeEagerSlice=true to avoid failed
# refinements. If this is set to true, the counterexample check won't work
# (in general), so you have to turn it off.
cpa.slicing.refinement.counterexampleCheckOnSlice = false

# What kind of restart to do after a successful refinement
cpa.slicing.refinement.restartStrategy = PIVOT
  enum:     [PIVOT, ROOT]

# Use all assumptions of a target path as counterexamples, not just the edge
# to the target location. Always set this to `true` if you use
# SlicingDelegatingRefiner.
cpa.slicing.refinement.takeEagerSlice = true

# Strategy for abstracting children during CEX weakening
cpa.slicing.removalSelectionStrategy = ALL
  enum:     [ALL, FIRST, RANDOM, LEAST_REMOVALS]

# Time for loop generation before aborting.
# (Use seconds or specify a unit; 0 for infinite)
cpa.slicing.timeForLoopGeneration = 0s

# Inductive weakening strategy
cpa.slicing.weakeningStrategy = CEX
  enum:     [SYNTACTIC, DESTRUCTIVE, CEX]

# Enable GCC extension 'Arrays of Length Zero'.
cpa.smg.GCCZeroLengthArray = false

# Array allocation functions
cpa.smg.arrayAllocationFunctions = {"calloc"}

# with this option enabled, a check for unreachable memory occurs whenever a
# function returns, and not only at the end of the main function
cpa.smg.checkForMemLeaksAtEveryFrameDrop = true

# Deallocation functions
cpa.smg.deallocationFunctions = {"free"}

# with this option enabled, heap abstraction will be enabled.
cpa.smg.enableHeapAbstraction = false

# If this Option is enabled, failure of mallocis simulated
cpa.smg.enableMallocFail = true

# Filename format for SMG graph dumps
cpa.smg.exportSMG.file = "smg/smg-%s.dot"

# Describes when SMG graphs should be dumped.
cpa.smg.exportSMGwhen = NEVER
  enum:     [NEVER, LEAF, INTERESTING, EVERY]

# Functions which indicate on external allocated memory
cpa.smg.externalAllocationFunction = {"ext_allocation"}

# Default size of externally allocated memory
cpa.smg.externalAllocationSize = Integer.MAX_VALUE

# Allocation size of memory that cannot be calculated.
cpa.smg.guessSize = 2

# Size of memory that cannot be calculated will be guessed.
cpa.smg.guessSizeOfUnknownMemorySize = false

# Handle extern variables with incomplete type (extern int array[]) as
# external allocation
cpa.smg.handleExternVariableAsExternalAllocation = false

# with this option enabled, memory that is not freed before the end of main
# is reported as memleak even if it is reachable from local variables in main
cpa.smg.handleNonFreedMemoryInMainAsMemLeak = true

# Handle unknown dereference as safe and check error based on error
# predicate, depends on trackPredicates
cpa.smg.handleUnknownDereferenceAsSafe = false

# Sets how unknown functions are handled.
cpa.smg.handleUnknownFunctions = STRICT
  enum:     [STRICT, ASSUME_SAFE, ASSUME_EXTERNAL_ALLOCATED]

# Memory allocation functions
cpa.smg.memoryAllocationFunctions = {"malloc", "__kmalloc", "kmalloc"}

# Size parameter of memory allocation functions
cpa.smg.memoryAllocationFunctionsSizeParameter = 0

# Position of element size parameter for array allocation functions
cpa.smg.memoryArrayAllocationFunctionsElemSizeParameter = 1

# Position of number of element parameter for array allocation functions
cpa.smg.memoryArrayAllocationFunctionsNumParameter = 0

# Determines if memory errors are target states
cpa.smg.memoryErrors = true

# which merge operator to use for the SMGCPA
cpa.smg.merge = "SEP"
  allowed values: [SEP, JOIN]

# export interpolant smgs for every path interpolation to this path template
cpa.smg.refinement.exportInterpolantSMGs = "smg/interpolation-%d/%s"

# when to export the interpolation tree
# NEVER:   never export the interpolation tree
# FINAL:   export the interpolation tree once after each refinement
# ALWAYS:  export the interpolation tree once after each interpolation, i.e.
# multiple times per refinement
cpa.smg.refinement.exportInterpolationTree = "NEVER"
  allowed values: [NEVER, FINAL, ALWAYS]

# export interpolant smgs for every path interpolation to this path template
cpa.smg.refinement.exportRefinmentSMGs = "smg/refinment-%d/smg-%s"

# export interpolation trees to this file template
cpa.smg.refinement.interpolationTreeExportFile = "interpolationTree.%d-%d.dot"

# Sets the level of runtime checking: NONE, HALF, FULL
cpa.smg.runtimeCheck = NONE
  enum:     [FORCED, NONE, HALF, FULL]

# which stop operator to use for the SMGCPA
cpa.smg.stop = "SEP"
  allowed values: [SEP, NEVER, END_BLOCK]

# Enable track predicates on SMG state
cpa.smg.trackPredicates = false

# Emit messages when we encounter non-target undefined behavior
cpa.smg.unknownOnUndefined = true

# Allow SMG to check predicates
cpa.smg.verifyPredicates = false

# Allocation functions which set memory to zero
cpa.smg.zeroingMemoryAllocation = {"calloc", "kzalloc"}

# set this to true when you only want to do a code analysis. If StatisticsCPA
# is combined with other CPAs to do queries use false.
cpa.statistics.analysis = true

# which merge operator to use for StatisticsCPA? Ignored when analysis is set
# to true
cpa.statistics.mergeSep = "sep"
  allowed values: [sep, join]

# count the number of traversed arithmetic operations.
cpa.statistics.metric.arithmeticOperationCount = true

# count the number of traversed variable definitions with array type.
cpa.statistics.metric.arrayVariablesCount = true

# count the number of traversed assume statements.
cpa.statistics.metric.assumeCount = true

# count the number of traversed bitwise operations.
cpa.statistics.metric.bitwiseOperationCount = true

# count the number of traversed edges with more then one outgoing edge.
cpa.statistics.metric.branchCount = true

# count the number of traversed dereference operations.
cpa.statistics.metric.dereferenceCount = true

# count the number of traversed variable definitions with floating type
# (float or double).
cpa.statistics.metric.floatVariablesCount = true

# count the number of traversed function calls.
cpa.statistics.metric.functionCallCount = true

# count the number of traversed function definitions.
cpa.statistics.metric.functionDefCount = true

# count the number of traversed global variable definitions.
cpa.statistics.metric.globalVariablesCount = true

# count the number of traversed gotos.
cpa.statistics.metric.gotoCount = true

# count the number of traversed variable definitions with integer type.
cpa.statistics.metric.integerVariablesCount = true

# count the number of traversed jumps.
cpa.statistics.metric.jumpCount = true

# count the number of traversed local variable definitions.
cpa.statistics.metric.localVariablesCount = true

# count the number of traversed loops.
cpa.statistics.metric.loopCount = true

# count the number of traversed nodes.
cpa.statistics.metric.nodeCount = true

# count the number of traversed variable definitions with pointer type.
cpa.statistics.metric.pointerVariablesCount = true

# count the number of traversed variable definitions with a complex structure
# type.
cpa.statistics.metric.structVariablesCount = true

# target file to hold the statistics
cpa.statistics.statisticsCPAFile = no default value

# Which refinement algorithm to use? (give class name, required for
# termination algorithm with CEGAR) If the package name starts with
# 'org.sosy_lab.cpachecker.', this prefix can be omitted.
cpa.termination.refiner = no default value

# allow assignments of a new thread to the same left-hand-side as an existing
# thread.
cpa.threading.allowMultipleLHS = false

# the maximal number of parallel threads, -1 for infinite. When combined with
# 'useClonedFunctions=true', we need at least N cloned functions. The option
# 'cfa.cfaCloner.numberOfCopies' should be set to N.
cpa.threading.maxNumberOfThreads = 5

# in case of witness validation we need to check all possible function calls
# of cloned CFAs.
cpa.threading.useAllPossibleClones = false

# atomic locks are used to simulate atomic statements, as described in the
# rules of SV-Comp.
cpa.threading.useAtomicLocks = true

# do not use the original functions from the CFA, but cloned ones. See
# cfa.postprocessing.CFACloner for detail.
cpa.threading.useClonedFunctions = true

# local access locks are used to avoid expensive interleaving, if a thread
# only reads and writes its own variables.
cpa.threading.useLocalAccessLocks = true

# which merge operator to use for UninitializedVariablesCPA?
cpa.uninitvars.merge = "sep"
  allowed values: [sep, join]

# print warnings during analysis when uninitialized variables are used
cpa.uninitvars.printWarnings = "true"

# which stop operator to use for UninitializedVariablesCPA?
cpa.uninitvars.stop = "sep"
  allowed values: [sep, join]

# functions, which stops analysis
cpa.usage.abortfunctions = {}

# functions, which are used to bind variables (like list elements are binded
# to list variable)
cpa.usage.binderFunctions = {}

# export counterexample core as text file
cpa.usage.export.witnessTemplate = "witness.%s.graphml"

# path to write results
cpa.usage.falseUnsafesOutput = "FalseUnsafes"

# if a file do not exist, do not include the corresponding edge
cpa.usage.filterMissedFiles = true

# The functions, which cannot be executed in parallel with themselves
cpa.usage.notSelfParallelFunctions = new HashSet<>()

# path to write results
cpa.usage.output = "unsafe_rawdata"

# all variables should be printed to the one file or to the different
cpa.usage.outputType = KLEVER
  enum:     [ETV, KLEVER, KLEVER_OLD]

# The way how to identify two paths as equal
cpa.usage.pathEquality = CFANodeId
  enum:     [ARGStateId, CFANodeId]

# The value of marked unsafes, after which the precision should be cleaned
cpa.usage.precisionReset = Integer.MAX_VALUE

# print all unsafe cases in report
cpa.usage.printFalseUnsafes = false

# output only true unsafes
cpa.usage.printOnlyTrueUnsafes = false

# The order of refinement blocks
cpa.usage.refinementChain = no default value

# use single file for output or dump every error trace to its own file
cpa.usage.singleFileOutput = false

# The functions, which are executed in one thread
cpa.usage.singleThreadFunctions = new HashSet<>()

# functions, which we don't analize
cpa.usage.skippedfunctions = {}

# variables, which will be filtered by function location
cpa.usage.skippedvariables.byFunction = {}

# variables, which will be filtered by function prefix
cpa.usage.skippedvariables.byFunctionPrefix = {}

# variables, which will be filtered by its name
cpa.usage.skippedvariables.byName = {}

# variables, which will be filtered by its name prefix
cpa.usage.skippedvariables.byNamePrefix = {}

# variables, which will be filtered by its type
cpa.usage.skippedvariables.byType = {}

# clean all ARG or try to reuse some parts of it (memory consuming)
cpa.usage.totalARGCleaning = true

# ignore unsafes only with empty callstacks
cpa.usage.unsafedetector.ignoreEmptyLockset = true

# A name of interrupt lock for checking deadlock free
cpa.usage.unsafedetector.intLock = no default value

# defines what is unsafe
cpa.usage.unsafedetector.unsafeMode = RACE
  enum:     [RACE, DEADLOCKCIRCULAR, DEADLOCKDISPATCH]

# functions, which are marked as write access
cpa.usage.writeAccessFunctions = {}

# which merge operator to use for ValidVarsCPA
cpa.validVars.merge = "JOIN"
  allowed values: [SEP, JOIN]

# restrict abstraction computations to branching points
cpa.value.abstraction.alwaysAtBranch = false

# restrict abstraction computations to function calls/returns
cpa.value.abstraction.alwaysAtFunction = false

# restrict abstraction computations to join points
cpa.value.abstraction.alwaysAtJoin = false

# restrict abstraction computations to loop heads
cpa.value.abstraction.alwaysAtLoop = false

# threshold for level of determinism, in percent, up-to which abstraction
# computations are performed (and iteration threshold was reached)
cpa.value.abstraction.determinismThreshold = 85

# toggle liveness abstraction
cpa.value.abstraction.doLivenessAbstraction = false

# skip abstraction computations until the given number of iterations are
# reached, after that decision is based on then current level of determinism,
# setting the option to -1 always performs abstraction computations
cpa.value.abstraction.iterationThreshold = -1

# restrict liveness abstractions to nodes with more than one entering and/or
# leaving edge
cpa.value.abstraction.onlyAtNonLinearCFA = false

# Whether to replace symbolic values with a concrete value when only one
# value is possible for an assumption to be true (e.g. for (x == 1) set x to
# 1, even if x is a symbolic expression).
cpa.value.assignSymbolicAssumptionVars = false

# Track or not function pointer values
cpa.value.ignoreFunctionValue = true

# if there is an assumption like (x!=0), this option sets unknown
# (uninitialized) variables to 1L, when the true-branch is handled.
cpa.value.initAssumptionVars = false

# get an initial precision from file
cpa.value.initialPrecisionFile = no default value

# apply optimizations based on equality of input interpolant and candidate
# interpolant
cpa.value.interpolation.applyItpEqualityOptimization = true

# apply optimizations based on CFA edges with only variable-renaming
# semantics
cpa.value.interpolation.applyRenamingOptimization = true

# apply optimizations based on infeasibility of suffix
cpa.value.interpolation.applyUnsatSuffixOptimization = true

# whether or not to manage the callstack, which is needed for BAM
cpa.value.interpolation.manageCallstack = true

# which merge operator to use for ValueAnalysisCPA
cpa.value.merge = "SEP"
  allowed values: [SEP, JOIN]

# Assume that variables used only in a boolean context are either zero or
# one.
cpa.value.optimizeBooleanVariables = true

# target file to hold the exported precision
cpa.value.precisionFile = no default value

# whether or not to add assumptions to counterexamples, e.g., for supporting
# counterexample checks
cpa.value.refinement.addAssumptionsToCex = true

# whether or not to use heuristic to avoid similar, repeated refinements
cpa.value.refinement.avoidSimilarRepeatedRefinement = false

# Which base precision should be used for a new precision? ALL: During
# refinement, collect precisions from the complete ARG. SUBGRAPH: During
# refinement, keep precision from all removed parts (subgraph) of the ARG.
# CUTPOINT: Only the cut-point's precision is kept. TARGET: Only the target
# state's precision is kept.
cpa.value.refinement.basisStrategy = SUBGRAPH
  enum:     [ALL, SUBGRAPH, TARGET, CUTPOINT]

# whether or not to do lazy-abstraction
cpa.value.refinement.doLazyAbstraction = true

# when to export the interpolation tree
# NEVER:   never export the interpolation tree
# FINAL:   export the interpolation tree once after each refinement
# ALWAYS:  export the interpolation tree once after each interpolation, i.e.
# multiple times per refinement
cpa.value.refinement.exportInterpolationTree = "NEVER"
  allowed values: [NEVER, FINAL, ALWAYS]

# export interpolation trees to this file template
cpa.value.refinement.interpolationTreeExportFile = "interpolationTree.%d-%d.dot"

# heuristic to sort targets based on the quality of interpolants derivable
# from them
cpa.value.refinement.itpSortedTargets = false

# File to which path constraints should be written. If null, no path
# constraints are written
cpa.value.refinement.pathConstraintsFile = "Counterexample.%d.symbolic-trace.txt"

# whether or not to perform path slicing before interpolation
cpa.value.refinement.pathSlicing = true

# whether to perform (more precise) edge-based interpolation or (more
# efficient) path-based interpolation
cpa.value.refinement.performEdgeBasedInterpolation = true

# which prefix of an actual counterexample trace should be used for
# interpolation
cpa.value.refinement.prefixPreference = [PrefixPreference.DOMAIN_MIN, PrefixPreference.LENGTH_MIN]

# whether or not to do lazy-abstraction
cpa.value.refinement.restart = PIVOT
  enum:     [ROOT, PIVOT, COMMON]

# instead of reporting a repeated counter-example, search and refine another
# error-path for the same target-state.
cpa.value.refinement.searchForFurtherErrorPaths = false

# store all refined paths
cpa.value.refinement.storeAllRefinedPaths = false

# if this option is set to false, constraints are never kept
cpa.value.refinement.trackConstraints = true

# whether to use the top-down interpolation strategy or the bottom-up
# interpolation strategy
cpa.value.refinement.useTopDownInterpolationStrategy = true

# which stop operator to use for ValueAnalysisCPA
cpa.value.stop = "SEP"
  allowed values: [SEP, JOIN, NEVER]

# Whether to adopt definite assignments computed by the ConstraintsCPA
cpa.value.symbolic.adoptDefinites = true

# Default size of arrays whose length can't be determined.
cpa.value.symbolic.defaultArraySize = 20

# If this option is set to true, an own symbolic identifier is assigned to
# each array slot when handling non-deterministic arrays of fixed length. If
# the length of the array can't be determined, it won't be handled in either
# cases.
cpa.value.symbolic.handleArrays = false

# Whether to handle non-deterministic pointers in symbolic value analysis.
cpa.value.symbolic.handlePointers = true

# If this option is set to true, an own symbolic identifier is assigned to
# each struct member when handling non-deterministic structs.
cpa.value.symbolic.handleStructs = true

# Whether to try to not use any constraints in refinement
cpa.value.symbolic.refinement.avoidConstraints = true

# The refinement strategy to use
cpa.value.symbolic.refinement.strategy = CONSTRAINTS_FIRST
  enum:     [CONSTRAINTS_FIRST, VALUES_FIRST, VALUES_ONLY]

# Whether to simplify symbolic expressions, if possible.
cpa.value.symbolic.simplifySymbolics = true

# Use symbolic values. This allows tracking of non-deterministic values.
# Symbolic values should always be used in conjunction with ConstraintsCPA.
# Otherwise, symbolic values will be created, but not evaluated.
cpa.value.symbolic.useSymbolicValues = false

# Track Java array values in explicit value analysis. This may be costly if
# the verified program uses big or lots of arrays. Arrays in C programs will
# always be tracked, even if this value is false.
cpa.value.trackJavaArrayValues = true

# Specify simple custom instruction by specifying the binary operator op. All
# simple cis are of the form r = x op y. Leave empty (default) if you specify
# a more complex custom instruction within code.
custominstructions.binaryOperatorForSimpleCustomInstruction = PLUS
  enum:     [MULTIPLY, DIVIDE, MODULO, PLUS, MINUS, SHIFT_LEFT, SHIFT_RIGHT, LESS_THAN,
             GREATER_THAN, LESS_EQUAL, GREATER_EQUAL, BINARY_AND, BINARY_XOR, BINARY_OR,
             EQUALS, NOT_EQUALS]

# Signature for custom instruction, describes names and order of input and
# output variables of a custom instruction
custominstructions.ciSignature = "ci_spec.txt"

# File specifying start locations of custom instruction applications
# File to dump start location of identified custom instruction applications
custominstructions.definitionFile = "ci_def.txt"

# Where to dump the requirements on custom instruction extracted from
# analysis
custominstructions.dumpCIRequirements = "ci%d.smt"

# Try to remove informations from requirements which is irrelevant for custom
# instruction behavior
custominstructions.enableRequirementSlicing = false

# Specifies the mode how custom instruction applications in program are
# identified.
custominstructions.mode = OPERATOR
  enum:     [MANUAL, OPERATOR]

# Qualified name of class for abstract state which provides custom
# instruction requirements.
custominstructions.requirementsStateClassName = no default value

# Option to change the behaviour of the loop detection for generating the
# Counterexample-C-Code that will probably be used to generate invariants.
# Note that last loop means the first loop encountered when backwards
# traversing the given ARGPath, thus, the last loop may contain other loops,
# which are in turn also counted to the last loop.
cwriter.withLoops.loopDetectionStrategy = ALL_LOOPS
  enum:     [ALL_LOOPS, ONLY_LAST_LOOP]

# File to export dependence graph to. If `null`, dependence graph will not be
# exported as dot.
dependenceGraph.exportDot = "DependenceGraph.dot"

# Run flow dependence analysis with constant propagation
dependencegraph.flowdep.constantPropagation = false

# Enable to use lazy refinement in current analysis instead of restarting
# from root after each refinement.
enabledanalysis.allowLazyRefinement = false

# Which CPA is used as enabler in the current analysis.
enabledanalysis.enablerCPA = PREDICATE
  enum:     [APRON, INTERVAL, OCTAGON, PREDICATE, VALUE]

# Configuration for programs containing more than @Option adressedRatio
# addressed vars.
heuristicSelection.addressedConfig = no default value

# Ratio of addressed vars. Values bigger than the passed value lead to
# @option addressedConfig.
heuristicSelection.addressedRatio = no default value

# Configuration for programs with loops and complex datastructures.
heuristicSelection.complexLoopConfig = no default value

# Configuration for loop-free programs and complex datastructures.
heuristicSelection.complexLoopFreeConfig = no default value

# Configuration for programs with loops.
heuristicSelection.loopConfig = no default value

# Configuration for loop-free programs.
heuristicSelection.loopFreeConfig = no default value

# Configuration for programs containing only relevant bool vars.
heuristicSelection.onlyBoolConfig = no default value

# enable the Forced Covering optimization
impact.useForcedCovering = true

# where to store initial condition, when generated
interleavedAlgorithm.condition.file = "AssumptionAutomaton.txt"

# list of files with configurations to use, which are optionally suffixed
# according to one of the followig schemes:either ::MODE or ::MODE_LIMIT,
# where MODE and LIMIT are place holders.MODE may take one of the following
# values continue (i.e., continue analysis with same CPA and reached set),
# reuse-precision (i.e., reuse the aggregation of the precisions from the
# previous analysis run), noreuse (i.e., start from scratch).LIMIT is a
# positive integer number specifying the time limit of the analysis in each
# round.If no (correct) limit is given a default limit is used.
interleavedAlgorithm.configFiles = no default value

# Whether or not to create an initial condition, that excludes no paths,
# before first analysis is run.Required when first analysis uses condition
# from conditional model checking
interleavedAlgorithm.initCondition = false

# print the statistics of each component of the interleaved algorithm
# directly after the component's computation is finished
interleavedAlgorithm.printIntermediateStatistics = false

# let each analysis part of the interleaved algorithm write output files and
# not only the last one that is executed
interleavedAlgorithm.writeIntermediateOutputFiles = true

# Configuration file for the K-Induction algorithm for checking candidates on
# invariance.
invariantChecker.kInductionConfig = "config/bmc-invgen.properties"

# configuration file for invariant generation
invariantGeneration.config = no default value

# Check candidate invariants in a separate thread asynchronously.
invariantGeneration.kInduction.async = true

# Guess some candidates for the k-induction invariant generator from the CFA.
invariantGeneration.kInduction.guessCandidatesFromCFA = true

# Provides additional candidate invariants to the k-induction invariant
# generator.
invariantGeneration.kInduction.invariantsAutomatonFile = no default value

# For correctness-witness validation: Shut down if a candidate invariant is
# found to be incorrect.
invariantGeneration.kInduction.terminateOnCounterexample = false

# Specify the class code path to search for java class or interface
# definitions
java.classpath = ""

# use the following encoding for java files
java.encoding = StandardCharsets.UTF_8

# export TypeHierarchy as .dot file
java.exportTypeHierarchy = true

# Specify the source code path to search for java class or interface
# definitions
java.sourcepath = ""

# export TypeHierarchy as .dot file
java.typeHierarchyFile = "typeHierarchy.dot"

# Specifies the java version of source code accepted
java.version = JavaCore.VERSION_1_7

# C, Java, or LLVM IR?
language = C
  enum:     [C, JAVA, LLVM]

# Limit for cpu time used by CPAchecker (use seconds or specify a unit; -1
# for infinite)
limits.time.cpu = -1ns

# Limit for thread cpu time used by CPAchecker. This option will in general
# not work when multi-threading is used in more than one place, use only with
# great caution! (use seconds or specify a unit; -1 for infinite)
limits.time.cpu.thread = -1ns

# Enforce that the given CPU time limit is set as the value of
# limits.time.cpu.
limits.time.cpu::required = -1ns

# Limit for wall time used by CPAchecker (use seconds or specify a unit; -1
# for infinite)
limits.time.wall = -1ns

# By changing this option one can adjust the way how live variables are
# created. Function-wise means that each function is handled separately,
# global means that the whole cfa is used for the computation.
liveVar.evaluationStrategy = FUNCTION_WISE
  enum:     [FUNCTION_WISE, GLOBAL]

# Overall timelimit for collecting the liveness information.(use seconds or
# specify a unit; 0 for infinite)
liveVar.overallLivenessCheckTime = 0ns

# Timelimit for collecting the liveness information with one approach, (p.e.
# if global analysis is selected and fails in the specified timelimit the
# function wise approach will have the same time-limit afterwards to compute
# the live variables).(use seconds or specify a unit; 0 for infinite)
liveVar.partwiseLivenessCheckTime = 20s

# Write the tokenized version of the input program to this file.
locmapper.dumpTokenizedProgramToFile = no default value

# all used options are printed
log.usedOptions.export = false

# When checking for memory safety properties, use this configuration file
# instead of the current one.
memorysafety.config = no default value

# which merge operator to use for LiveVariablesCPA
merge = "JOIN"
  allowed values: [SEP, JOIN]

# When checking for the overflow property, use this configuration file
# instead of the current one.
overflow.config = no default value

# Track overflows in additive(+/-) operations.
overflow.trackAdditiveOperations = true

# Track overflows in division(/ or %) operations.
overflow.trackDivisions = true

# Track overflows in left-shift operations.
overflow.trackLeftShifts = true

# Track overflows in multiplication operations.
overflow.trackMultiplications = true

# Track overflow for signed integers.
overflow.trackSignedIntegers = true

# Only check live variables for overflow, as compiler can remove dead
# variables.
overflow.useLiveness = true

# List of files with configurations to use. Files can be suffixed with
# ::supply-reached this signalizes that the (finished) reached set of an
# analysis can be used in other analyses (e.g. for invariants computation).
# If you use the suffix ::supply-reached-refinable instead this means that
# the reached set supplier is additionally continously refined (so one of the
# analysis has to be instanceof ReachedSetAdjustingCPA) to make this work
# properly.
parallelAlgorithm.configFiles = no default value

# C dialect for parser
parser.dialect = GNUC
  enum:     [C99, GNUC]

# The command line for calling the preprocessor. May contain binary name and
# arguments, but won't be expanded by a shell. The source file name will be
# appended to this string. The preprocessor needs to print the output to
# stdout.
parser.preprocessor = "cpp"

# Directory where to dump the results of the preprocessor.
parser.preprocessor.dumpDirectory = "preprocessed"

# Whether to dump the results of the preprocessor to disk for debugging.
parser.preprocessor.dumpResults = false

# For C files, read #line preprocessor directives and use their information
# for outputting line numbers. (Always enabled when pre-processing is used.)
parser.readLineDirectives = false

# Preprocess the given C files before parsing: Put every single token onto a
# new line. Then the line number corresponds to the token number.
parser.transformTokensToLines = false

# For C files, run the preprocessor on them before parsing. Note that all
# file numbers printed by CPAchecker will refer to the pre-processed file,
# not the original input file.
parser.usePreprocessor = false

# Specifies the mode how HW requirements are detected in the proof.
pcc.HWrequirements.extraction.mode = OPERATOR
  enum:     [MANUAL, OPERATOR]

# Enable if used property checker implements satisfiesProperty(AbstractState)
# and checked property is violated for a set iff an element in this set
# exists for which violates the property
pcc.arg.checkPropertyPerElement = false

# Enable to store ARG states instead of abstract states wrapped by ARG state
pcc.backwardtargets.certificateStatesAsARGStates = false

# List of files with configurations to use. 
pcc.cmc.configFiles = no default value

# write collected assumptions to file
pcc.cmc.file = "AssumptionAutomaton.txt"

# collects information about value analysis states in proof
pcc.collectValueAnalysisStateInfo = false

# The number of cores used exclusively for proof reading. Must be less than
# pcc.useCores and may not be negative. Value 0 means that the cores used for
# reading and checking are shared
pcc.interleaved.useReadCores = 0

# enables parallel checking of partial certificate
pcc.parallel.io.enableParallelCheck = false

# Selects the strategy used for partial certificate construction
pcc.partial.certificateType = HEURISTIC
  enum:     [ALL, HEURISTIC, ARG, MONOTONESTOPARG]

# If enabled, distributes checking of partial elements depending on actual
# checking costs, else uses the number of elements
pcc.partial.enableLoadDistribution = false

# Enables proper PCC but may not work correctly for heuristics. Stops adding
# newly computed elements to reached set if size saved in proof is reached.
# If another element must be added, stops certificate checking and returns
# false.
pcc.partial.stopAddingAtReachedSetSize = false

# [Best-first] Balance criterion for pairwise optimization of partitions
pcc.partitioning.bestfirst.balancePrecision = 1.0d

# Evaluation function to determine exploration order of best-first-search
pcc.partitioning.bestfirst.chosenFunction = BEST_IMPROVEMENT_FIRST
  enum:     [BREADTH_FIRST, DEPTH_FIRST, BEST_IMPROVEMENT_FIRST]

# Balance criterion for pairwise optimization of partitions
pcc.partitioning.fm.balanceCriterion = 1.5d

# Heuristic for computing an initial partitioning of proof
pcc.partitioning.fm.initialPartitioningStrategy = RANDOM
  enum:     [RANDOM]

# [FM-k-way] Balance criterion for pairwise optimization of partitions
pcc.partitioning.kwayfm.balancePrecision = 1.3d

# [FM-k-way] Partitioning method to compute initial partitioning.
pcc.partitioning.kwayfm.globalHeuristic = BEST_IMPROVEMENT_FIRST
  enum:     [RANDOM, DFS, BFS, BEST_IMPROVEMENT_FIRST]

# [FM-k-way] Local optimization criterion to be minimized druing
# Fiduccia/Mattheyses refinment
pcc.partitioning.kwayfm.optimizationCriterion = NODECUT
  enum:     [EDGECUT, NODECUT]

# Specifies the maximum size of the partition. This size is used to compute
# the number of partitions if a proof (reached set) should be written.
# Default value 0 means always a single partition.
pcc.partitioning.maxNumElemsPerPartition = 0

# Partitioning method applied in multilevel heuristic to compute initial
# partitioning.
pcc.partitioning.multilevel.globalHeuristic = BEST_IMPROVEMENT_FIRST
  enum:     [RANDOM, DFS, BFS, BEST_IMPROVEMENT_FIRST]

# Matching method applied to coarsen graph down in multilevel heuristic.
pcc.partitioning.multilevel.matchingGenerator = HEAVY_EDGE
  enum:     [RANDOM, HEAVY_EDGE]

# Refinement method applied in multilevel heuristic's uncoarsening phase.
pcc.partitioning.multilevel.refinementHeuristic = FM_NODECUT
  enum:     [FM_NODECUT, FM_EDGECUT]

# Heuristic for computing partitioning of proof (partial reached set).
pcc.partitioning.partitioningStrategy = RANDOM
  enum:     [RANDOM, DFS, BFS, OPTIMAL, BEST_FIRST, FM, FM_K_WAY, MULTILEVEL]

# If enabled uses the number of nodes saved in certificate to compute
# partition number otherwise the number of states explored during analysis
pcc.partitioning.useGraphSizeToComputePartitionNumber = false

# file in which proof representation needed for proof checking is stored
pcc.proof = "arg.obj"

# file in which proof representation will be stored
pcc.proofFile = "arg.obj"

# Generate and dump a proof
pcc.proofgen.doPCC = false

# Configuration for proof checking if differs from analysis configuration
pcc.resultcheck.checkerConfig = no default value

# Enable to write proof and read it again for validation instead of using the
# in memory solution
pcc.resultcheck.writeProof = false

# Make proof more abstract, remove some of the information not needed to
# prove the property.
pcc.sliceProof = false

# writes the validation configuration required for checking to proof
pcc.storeConfig = false

# Qualified name for class which implements certification strategy, hence
# proof writing, to be used.
pcc.strategy = no default value

# number of cpus/cores which should be used in parallel for proof checking
pcc.useCores = 1

# Which strategy to use to perform abstraction of successful proof results or
# when lifting with the lifting strategy ABSTRACTION_BASED_LIFTING.
pdr.abstractionStrategy = NO_ABSTRACTION
  enum:     [NO_ABSTRACTION, ALLSAT_BASED_PREDICATE_ABSTRACTION]

# Whether to adjust conditions (i.e. increment k) after frontier extension.
pdr.conditionAdjustmentCriterion = NEVER
  enum:     [NEVER, ALWAYS]

# Try to shorten the lifted state further by checking if the lifting query is
# still valid after dropping each literal in turn.
pdr.dropLiteralsBeyondUnsatCoreAfterLifting = false

# Which strategy to use to perform invariant refinement on successful proof
# results.
pdr.invariantRefinementStrategy = NO_STRENGTHENING
  enum:     [NO_STRENGTHENING, UNSAT_CORE_BASED_STRENGTHENING]

# Maximum number of ignored lifting abstraction failures within a
# proof-obligation trace.
pdr.liftingAbstractionFailureThreshold = 0

# Which strategy to use to abstract counterexamples to inductivity.
pdr.liftingStrategy = NO_LIFTING
  enum:     [NO_LIFTING, UNSAT_CORE_BASED_LIFTING, ABSTRACTION_BASED_LIFTING]

# The maximum number of attempts at dropping literals during the inductive
# generalization of states.
pdr.maxAttemptsToDropLiteralsDuringGeneralization = 10

# The maximum number of literals that should be dropped during the inductive
# generalization of states.
pdr.maxLiteralsToDropDuringGeneralization = 5

# Maximum number of accepted spurious transitions within a proof-obligation
# trace before a consecution abstraction failure triggers a refinement.
pdr.spuriousTransitionCountThreshold = 0

# Format to use for image output
pixelgraphic.export.format = "svg"

# Height of the bitmap in pixels. If set to -1, height is  computed in
# relation to the width. If both are set to -1, the optimal bitmap size to
# represent the graph is used. The final height is height*scaling
pixelgraphic.export.height = -1

# Scaling of the bitmap. If set to 1, 1 pixel represents one graph node. If
# set to 2, 2 * 2 pixels represent one graph node, and so on.
pixelgraphic.export.scaling = 2

# Highlight not only corresponding graph nodes, but background of
# corresponding line, too. This may give an better overview, but also
# introduces more clutter
pixelgraphic.export.strongHighlight = true

# Width of the bitmap in pixels. If set to -1, width is computed in relation
# to the height. If both are set to -1, the optimal bitmap size to represent
# the graph is used. The final width is width*scaling
pixelgraphic.export.width = -1

# Padding of the bitmap on the left and right (each) in pixels
pixelgraphic.export.xPadding = 2

# Padding of the bitmap on the top and bottom (each) in pixels
pixelgraphic.export.yPadding = 2

# A path to a precision output
# A path to precision
precision.path = "localsave"

# whether to track relevant variables only at the exact program location
# (sharing=location), or within their respective (function-/global-) scope
# (sharing=scoped).
precision.sharing = SCOPE
  enum:     [SCOPE, LOCATION]

# Allowed coefficients in a template.
precision.template.allowedCoefficients = {
      Rational.NEG_ONE, Rational.ONE
  }

# Generate difference constraints.This option is redundant for
# `maxExpressionSize` >= 2.
precision.template.generateDifferences = false

# Generate templates from assert statements
precision.template.generateFromAsserts = true

# Generate templates from all program statements
precision.template.generateFromStatements = false

# Force the inclusion of function parameters into the generated templates.
# Required for summaries computation.
precision.template.includeFunctionParameters = false

# Maximum size for the generated template
precision.template.maxExpressionSize = 1

# Perform refinement using enumerative template synthesis.
precision.template.performEnumerativeRefinement = true

# Do not generate templates with threshold larger than specified. Set to '-1'
# for no limit.
precision.template.templateConstantThreshold = 100

# Strategy for filtering variables out of templates using liveness
precision.template.varFiltering = ALL_LIVE
  enum:     [INTERPOLATION_BASED, ALL_LIVE, ONE_LIVE, ALL]

# If this option is used, variables that are addressed may get tracked
# depending on the rest of the precision. When this option is disabled, a
# variable that is addressed is definitely not tracked.
precision.trackAddressedVariables = true

# If this option is used, booleans from the cfa are tracked.
precision.trackBooleanVariables = true

# If this option is used, variables that have type double or float are
# tracked.
precision.trackFloatVariables = true

# If this option is used, variables, that are only used in simple
# calculations (add, sub, lt, gt, eq) are tracked.
precision.trackIntAddVariables = true

# If this option is used, variables that are only compared for equality are
# tracked.
precision.trackIntEqualVariables = true

# If this option is used, all variables that are of a different
# classification than IntAdd, IntEq and Boolean get tracked by the precision.
precision.trackVariablesBesidesEqAddBool = true

# blacklist regex for variables that won't be tracked by the CPA using this
# precision
precision.variableBlacklist = ""

# whitelist regex for variables that will always be tracked by the CPA using
# this precision
precision.variableWhitelist = ""

# where to export conditions
program.splitter.conditionFile = "Condition.%d.txt"

# export program splitting as conditions (assumption automata)
program.splitter.exportAsCondition = true

# Which program split heuristic to use
program.splitter.heuristic = no default value

# maximal number
program.splitter.max = 2

# Quantifier elimination strategy
rcnf.boundVarsHandling = QE_LIGHT_THEN_DROP
  enum:     [QE_LIGHT_THEN_DROP, QE, DROP]

# Expand equality atoms. E.g. 'x=a' gets expanded into 'x >= a AND x <= a'.
# Can lead to stronger weakenings.
rcnf.expandEquality = false

# Limit on the size of the resulting number of lemmas from the explicit
# expansion
rcnf.expansionResultSizeLimit = 100

# print reached set to graph file
reachedSet.dot = "reached.dot"

# print reached set to text file
reachedSet.export = false
reachedSet.file = "reached.txt"

# Generate HTML report with analysis result.
report.export = true

# File name for analysis report in case no counterexample was found.
report.file = "Report.html"

# set path to file which contains the condition
residualprogram.assumptionFile = no default value

# set specification file to automaton which guides analysis along assumption
# produced by incomplete analysis,e.g.,
# config/specification/AssumptionGuidingAutomaton.spc, to enable residual
# program from combination of program and assumption condition
residualprogram.assumptionGuider = no default value

# Export CFA of residual program as pixel graphic to the given file name. The
# suffix is added corresponding to the value of option
# pixelgraphic.export.formatIf set to 'null', no pixel graphic is exported.
residualprogram.cfa.pixelGraphicFile = "residProgPixel"

# Export residual program as pixel graphic
residualprogram.export.pixel = false

# write residual program to file
residualprogram.file = "residualProgram.c"

# Define kind of folder to use when combining condition with folding approach
# in residual program generation
residualprogram.folderType = CFA
  enum:     [CFA, FOLD_EXCEPT_LOOPS, LOOP_ALWAYS, LOOP_BOUND, LOOP_BOUND_SAME_CONTEXT,
             LOOP_SAME_CONTEXT]

# Collect statistical data about size of residual program
residualprogram.statistics.size = false

# which strategy to use to generate the residual program
residualprogram.strategy = CONDITION
  enum:     [SLICING, CONDITION, CONDITION_PLUS_FOLD, COMBINATION]

# How often may a loop be unrolled before it must be folded
residualprogram.unrollBound = 2

# wether to start next algorithm independently from the previous result
restartAlgorithm.alwaysRestart = false

# combine (partial) ARGs obtained by restarts of the analysis after an
# unknown result with a different configuration
restartAlgorithm.combineARGsAfterRestart = false

# List of files with configurations to use. A filename can be suffixed with
# :if-interrupted, :if-failed, and :if-terminated which means that this
# configuration will only be used if the previous configuration ended with a
# matching condition. What also can be added is :use-reached then the reached
# set of the preceding analysis is taken and provided to the next analysis.
restartAlgorithm.configFiles = no default value

# print the statistics of each component of the restart algorithm directly
# after the components computation is finished
restartAlgorithm.printIntermediateStatistics = true

# let each component of the restart algorithm write output files and not only
# the last one that is excuted
restartAlgorithm.writeIntermediateOutputFiles = false

# Extract and cache unsat cores for satisfiability checking
solver.cacheUnsatCores = true

# improve sat-checks with additional constraints for UFs
solver.checkUFs = false

# Which solver to use specifically for interpolation (default is to use the
# main one).
solver.interpolationSolver = no default value
  enum:     [MATHSAT5, SMTINTERPOL, Z3, PRINCESS]

# Which SMT solver to use.
solver.solver = MATHSAT5
  enum:     [MATHSAT5, SMTINTERPOL, Z3, PRINCESS]

# comma-separated list of files with specifications that should be checked
# (see config/specification/ for examples)
specification = []

# export abstract states as formula, e.g. for re-using them as
# PredicatePrecision.
statesToFormulas.exportFile = no default value

# export formulas for all program locations or just the important
# locations,which include loop-heads, funtion-calls and function-exits.
statesToFormulas.exportOnlyImporantLocations = false

# instead of writing the exact state-representation as a single formula,
# write its atoms as a list of formulas. Therefore we ignore operators for
# conjunction and disjunction.
statesToFormulas.splitFormulas = LOCATION
  enum:     [LOCATION, STATE, ATOM]

# Add all assumptions from the control flow automaton to the precision.
staticRefiner.addAllControlFlowAssumes = false

# Add all assumptions along a error trace to the precision.
staticRefiner.addAllErrorTraceAssumes = false

# Add all assumptions along the error trace to the precision.
staticRefiner.addAssumesByBoundedBackscan = true

# Apply mined predicates on the corresponding scope. false = add them to the
# global precision.
staticRefiner.applyScoped = true

# Dump CFA assume edges as SMTLIB2 formulas to a file.
staticRefiner.assumePredicatesFile = no default value

# split generated heuristic predicates into atoms
staticRefiner.atomicPredicates = true

# collect at most this number of assumes along a path, backwards from each
# target (= error) location
staticRefiner.maxBackscanPathAssumes = 1

# write some statistics to disk
statistics.export = true
statistics.file = "Statistics.txt"

# track memory usage of JVM during runtime
statistics.memory = true

# print statistics to console
statistics.print = false

# which stop operator to use for LiveVariablesCPA
stop = "SEP"
  allowed values: [SEP, JOIN, NEVER]

# When checking for the termination property, use this configuration file
# instead of the current one.
termination.config = no default value

# Number of generalized eigenvectors in the geometric nontermination
# argument.
termination.lassoAnalysis.eigenvectors = 3

# Shell command used to call the external SMT solver.
termination.lassoAnalysis.externalSolverCommand = "./lib/native/x86_64-linux/z3 -smt2 -in SMTLIB2_COMPLIANT=true "

# Analysis type used for synthesis of linear termination arguments.
termination.lassoAnalysis.linear.analysisType = LINEAR_WITH_GUESSES
  enum:     [DISABLED, LINEAR, LINEAR_WITH_GUESSES, NONLINEAR]

# If true, an external tool is used as SMT solver instead of SMTInterpol.
# This affects only synthesis of linear termination arguments.
termination.lassoAnalysis.linear.externalSolver = false

# Maximal number of functions used in a ranking function template.
termination.lassoAnalysis.maxTemplateFunctions = 3

# Number of non-strict supporting invariants for each Motzkin transformation
# during synthesis of termination arguments.
termination.lassoAnalysis.nonStrictInvariants = 3

# Analysis type used for synthesis of non-linear termination arguments.
termination.lassoAnalysis.nonlinear.analysisType = LINEAR_WITH_GUESSES
  enum:     [DISABLED, LINEAR, LINEAR_WITH_GUESSES, NONLINEAR]

# If true, an external tool is used as SMT solver instead of SMTInterpol.
# This affects only synthesis of non-linear termination arguments and
# non-termination arguments.
termination.lassoAnalysis.nonlinear.externalSolver = false

# Number of strict supporting invariants for each Motzkin transformation
# during synthesis of termination arguments.
termination.lassoAnalysis.strictInvariants = 2

# Simplifies loop and stem formulas.
termination.lassoBuilder.simplify = false

# maximal number of repeated ranking functions per loop before stopping
# analysis
termination.maxRepeatedRankingFunctionsPerLoop = 10

# Strategy used to prepare reched set and ARG for next iteration after
# successful refinement of the termination argument.
termination.resetReachedSetStrategy = REMOVE_LOOP
  enum:     [REMOVE_TARGET_STATE, REMOVE_LOOP, RESET]

# A human readable representation of the synthesized (non-)termination
# arguments is exported to this file.
termination.resultFile = "terminationAnalysisResult.txt"

# consider counterexamples for loops for which only pointer variables are
# relevant or which check that pointer is unequal to null pointer to be
# imprecise
termination.useCexImpreciseHeuristic = false

# Export termination counterexample to file as GraphML automaton 
termination.violation.witness = "nontermination_witness.graphml"

# Use the counterexample model to provide test-vector values
testHarnessExport.useModel = true

# export test harness to file as code
testcase.file = no default value

# display all test targets and non-covered test targets in statistics
testcase.inStats = false

# export undefined functions as C file
undefFuncCollectorAlgorithm.file = "env.c"

# Set of functions that should be ignored
undefFuncCollectorAlgorithm.ignoreFunctions = {"memset", "kfree", "free", "calloc", "malloc"}

# On-demand memory allocation function
undefFuncCollectorAlgorithm.odmAllocFunction = "external_alloc"

# Set of functions that are defined by pthread.h and should be ignored
undefFuncCollectorAlgorithm.pthreadFunctionsRegexp = "^pthread_[a-zA-Z0-9_]*"

# Set of functions that are defined by SV-COMP rules and should be ignored
undefFuncCollectorAlgorithm.svcompFunctionsRegexp = "^__VERIFIER_[a-zA-Z0-9_]*"

# File for exporting the witness automaton in DOT format.
witness.automatonDumpFile = no default value

# Check that the value of the programhash field of the witness matches the
# SHA-256 hash value computed for the source code.
witness.checkProgramHash = true

# Consider assumptions that are provided with the path automaton?
witness.considerAssumptions = true

# Match the branching information at a branching location.
witness.matchAssumeCase = true

# Match the character offset within the file.
witness.matchOffset = true

# Match the line numbers within the origin (mapping done by preprocessor line
# markers).
witness.matchOriginLine = true

# Represent sink states by bottom state instead of break state
witness.stopNotBreakAtSinkStates = true

# Enforce strict validity checks regarding the witness format, such as
# checking for the presence of required fields.
witness.strictChecking = true

# When validating a correctness witness, use this configuration file instead
# of the current one.
witness.validation.correctness.config = no default value

# The witness to validate.
witness.validation.file = no default value

# Use this configuration when checking that when reach recurrent set,
# execution can be extended to an infinite one
witness.validation.termination.inspectCycle.config = no default value

# Use this configuration when checking that recurrent set (at cycle head) is
# reachable. Configuration must be precise, i.e., may only report real
# counterexamples
witness.validation.termination.reachCycle.config = no default value

# Report a successful validation of the witness, i.e., a confirmation of the
# nontermination, as termination violation.
witness.validation.termination.successAsViolation = true

# Path to automaton specification describing which statements let the program
# terminate.
witness.validation.termination.terminatingStatements = "config/specification/TerminatingStatements.spc"

# When validating a violation witness, use this configuration file instead of
# the current one.
witness.validation.violation.config = no default value
>>>>>>> d31a0dc9
<|MERGE_RESOLUTION|>--- conflicted
+++ resolved
@@ -109,9 +109,6 @@
 solver.z3.requireProofs = true
 
 # Whether to use PhantomReferences for discarding Z3 AST
-<<<<<<< HEAD
-solver.z3.usePhantomReferences = false
-=======
 solver.z3.usePhantomReferences = false
 
 # Refiner that SlicingDelegatingRefiner should delegate to
@@ -3652,5 +3649,4 @@
 
 # When validating a violation witness, use this configuration file instead of
 # the current one.
-witness.validation.violation.config = no default value
->>>>>>> d31a0dc9
+witness.validation.violation.config = no default value