# This is an auto-generated file, DO NOT EDIT!
# Run ant to generate it.

# Possible log levels in descending order 
# (lower levels include higher ones):
# OFF:      no logs published
# SEVERE:   error messages
# WARNING:  warnings
# INFO:     messages
# FINE:     logs on main application level
# FINER:    logs on central CPA algorithm level
# FINEST:   logs published by specific CPAs
# ALL:      debugging information
# Care must be taken with levels of FINER or lower, as output files may
# become quite large and memory usage might become an issue.

# single levels to be excluded from being logged
log.consoleExclude = []

# log level of console output
log.consoleLevel = Level.INFO

# name of the log file
log.file = "CPALog.txt"

# single levels to be excluded from being logged
log.fileExclude = []

# log level of file output
log.level = Level.OFF

# maximum size of log output strings before they will be truncated
log.truncateSize = 10000

# use colors for log messages on console
log.useColors = true

# disable all default output files
# (any explicitly given file will still be written)
output.disable = false

# directory to put all output files in
output.path = "output/"

# base directory for all input & output files
# (except for the configuration file itself)
rootDirectory = "."

# Default rounding mode for floating point operations.
solver.floatingPointRoundingMode = NEAREST_TIES_TO_EVEN
  enum:     [NEAREST_TIES_TO_EVEN, NEAREST_TIES_AWAY, TOWARD_POSITIVE, TOWARD_NEGATIVE,
             TOWARD_ZERO]

# Export solver queries in SmtLib format into a file.
solver.logAllQueries = false
solver.logfile = no default value

# Further options that will be passed to Mathsat in addition to the default
# options. Format is 'key1=value1,key2=value2'
solver.mathsat5.furtherOptions = ""

# Load less stable optimizing version of mathsat5 solver.
solver.mathsat5.loadOptimathsat5 = false

# log all queries as Princess-specific Scala code
solver.princess.logAllQueriesAsScala = false

# file for Princess-specific dump of queries as Scala code
solver.princess.logAllQueriesAsScalaFile = "princess-query-%03d-"

# The number of atoms a term has to have before it gets abbreviated if there
# are more identical terms.
solver.princess.minAtomsForAbbreviation = 100

# Random seed for SMT solver.
solver.randomSeed = 42

# Double check generated results like interpolants and models whether they
# are correct
solver.smtinterpol.checkResults = false

# Further options that will be set to true for SMTInterpol in addition to the
# default options. Format is 'option1,option2,option3'
solver.smtinterpol.furtherOptions = []

# Which SMT solver to use.
solver.solver = SMTINTERPOL
  enum:     [MATHSAT5, SMTINTERPOL, Z3, PRINCESS]

# Log solver actions, this may be slow!
solver.useLogger = false

# Dump failed interpolation queries to this file in SMTLIB2 format
solver.z3.dumpFailedInterpolationQueries = no default value

# Activate replayable logging in Z3. The log can be given as an input to the
# solver and replayed.
solver.z3.log = no default value

# Ordering for objectives in the optimization context
solver.z3.objectivePrioritizationMode = "box"
  allowed values: [lex, pareto, box]

# Engine to use for the optimization
solver.z3.optimizationEngine = "basic"
  allowed values: [basic, farkas, symba]

# Require proofs from SMT solver
solver.z3.requireProofs = true

# Whether to use PhantomReferences for discarding Z3 AST
solver.z3.usePhantomReferences = false

# maximum number of condition adjustments (-1 for infinite)
adjustableconditions.adjustmentLimit = -1

# number of threads, positive values match exactly, with -1 we use the number
# of available cores or the machine automatically.
algorithm.parallelBam.numberOfThreads = -1

# use a BMC like algorithm that checks for satisfiability after the analysis
# has finished, works only with PredicateCPA
analysis.algorithm.BMC = false

# use CBMC as an external tool from CPAchecker
analysis.algorithm.CBMC = false

# use CEGAR algorithm for lazy counter-example guided analysis
# You need to specify a refiner with the cegar.refiner option.
# Currently all refiner require the use of the ARGCPA.
analysis.algorithm.CEGAR = false

# use a analysis which proves if the program satisfies a specified property
# with the help of an enabler CPA to separate differnt program paths
analysis.algorithm.analysisWithEnabler = false

# use adjustable conditions algorithm
analysis.algorithm.conditionAdjustment = false

# Use McMillan's Impact algorithm for lazy interpolation
analysis.algorithm.impact = false

# use PDR algorithm
analysis.algorithm.pdr = false

# use a proof check algorithm to validate a previously generated proof
analysis.algorithm.proofCheck = false

# use a proof check algorithm to validate a previously generated proofand
# extract requirements on a (reconfigurable) HW from the proof
analysis.algorithm.proofCheckAndGetHWRequirements = false

# use a proof check algorithm to validate a previously generated proofand
# read the configuration for checking from the proof
analysis.algorithm.proofCheckReadConfig = false

# use a proof check algorithm that using pcc.strategy=arg.ARG_CMCStrategy to
# validate a previously generated proof
analysis.algorithm.proofCheckWithARGCMCStrategy = false

# do analysis and then check if reached set fulfills property specified by
# ConfigurableProgramAnalysisWithPropertyChecker
analysis.algorithm.propertyCheck = false

# Use termination algorithm to prove (non-)termination.
analysis.algorithm.termination = false

# run the parallel BAM algortihm.
analysis.algorithm.useParallelBAM = false

# Construct a residual program from condition and verify residual program
analysis.asConditionalVerifier = false

# use a second model checking run (e.g., with CBMC or a different CPAchecker
# configuration) to double-check counter-examples
analysis.checkCounterexamples = false

# use counterexample check and the BDDCPA Restriction option
analysis.checkCounterexamplesWithBDDCPARestriction = false

# do analysis and then check analysis result
analysis.checkProof = false

# use assumption collecting algorithm
analysis.collectAssumptions = false

# Solely construct the residual program for a given condition/assumption.
analysis.constructResidualProgram = false

# continue analysis after a unsupported code was found on one path
analysis.continueAfterUnsupportedCode = false

# Maximum number of counterexamples to be created.
analysis.counterexampleLimit = 0

# stop CPAchecker after startup (internal option, not intended for users)
analysis.disable = false

# entry function
analysis.entryFunction = "main"

# do analysis and then extract pre- and post conditions for custom
# instruction from analysis result
analysis.extractRequirements.customInstruction = false

# create all potential function pointer call edges
analysis.functionPointerCalls = true

# Create edge for skipping a function pointer call if its value is unknown.
analysis.functionPointerEdgesForUnknownPointer = true

# potential targets for call edges created for function pointer calls
analysis.functionPointerTargets = {
          FunctionSet.USED_IN_CODE,
          FunctionSet.RETURN_VALUE,
          FunctionSet.EQ_PARAM_TYPES,
          FunctionSet.EQ_PARAM_SIZES,
          FunctionSet.EQ_PARAM_COUNT}

# What CFA nodes should be the starting point of the analysis?
analysis.initialStatesFor = Sets.newHashSet(InitialStatesFor.ENTRY)

# run interprocedural analysis
analysis.interprocedural = true

# the machine model, which determines the sizes of types like int
analysis.machineModel = LINUX32
  enum:     [LINUX32, LINUX64]

# Use as targets for call edges only those shich are assigned to the
# particular expression (structure field).
analysis.matchAssignedFunctionPointers = false

# memorize previously used (incomplete) reached sets after a restart of the
# analysis
analysis.memorizeReachedAfterRestart = false

# Partition the initial states based on the type of location they were
# created for (see 'initialStatesFor')
analysis.partitionInitialStates = false

# A String, denoting the programs to be analyzed
analysis.programNames = []

# which reached set implementation to use?
# NORMAL: just a simple set
# LOCATIONMAPPED: a different set per location (faster, states with different
# locations cannot be merged)
# PARTITIONED: partitioning depending on CPAs (e.g Location, Callstack etc.)
# PSEUDOPARTITIONED: based on PARTITIONED, uses additional info about the
# states' lattice (maybe faster for some special analyses which use merge_sep
# and stop_sep
analysis.reachedSet = PARTITIONED
  enum:     [NORMAL, LOCATIONMAPPED, PARTITIONED, PSEUDOPARTITIONED]

# restart the analysis using a different configuration after unknown result
analysis.restartAfterUnknown = false

# run a sequence of analysis, where the previous ARG is inserted into the
# current ARGReplayCPA.
analysis.restartAlgorithmWithARGReplay = false

# stop after the first error has been found
analysis.stopAfterError = true

# create summary call statement edges
analysis.summaryEdges = false

# traverse in the order defined by the values of an automaton variable
analysis.traversal.byAutomatonVariable = no default value

# which strategy to adopt for visiting states?
analysis.traversal.order = DFS
  enum:     [DFS, BFS, RAND, RANDOM_PATH]

# handle abstract states with more automaton matches first? (only if
# AutomatonCPA enabled)
analysis.traversal.useAutomatonInformation = false

# handle states with a deeper callstack first
# This needs the CallstackCPA instance to have any effect.
analysis.traversal.useCallstack = false

# handle more abstract states (with less information) first? (only for
# ExplicitCPA)
analysis.traversal.useExplicitInformation = false

# handle states with a deeper loopstack first.
analysis.traversal.useLoopstack = false

# handle abstract states with fewer running threads first? (needs
# ThreadingCPA)
analysis.traversal.useNumberOfThreads = false

# Use an implementation of postorder strategy that allows to select a
# secondary strategy that is used if there are two states with the same
# postorder id. The secondary strategy is selected with
# 'analysis.traversal.order'.
analysis.traversal.usePostorder = false

# handle states with a more shallow loopstack first.
analysis.traversal.useReverseLoopstack = false

# Use an implementation of reverse postorder strategy that allows to select a
# secondary strategy that is used if there are two states with the same
# reverse postorder id. The secondary strategy is selected with
# 'analysis.traversal.order'.
analysis.traversal.useReversePostorder = false

# After an incomplete analysis constructs a residual program which contains
# all program paths which are not fully explored
analysis.unexploredPathsAsProgram = false

# Do not report unknown if analysis terminated, report true (UNSOUND!).
analysis.unknownAsTrue = false

# stop the analysis with the result unknown if the program does not satisfies
# certain restrictions.
analysis.unknownIfUnrestrictedProgram = false

# add declarations for global variables before entry function
analysis.useGlobalVars = true

# add loop-structure information to CFA.
analysis.useLoopStructure = true

# Use analyses parallely. The resulting reachedset is the one of the first
# analysis finishing in time. All other analyses are terminated.
analysis.useParallelAnalyses = false

# Add a threshold to the automaton, after so many branches on a path the
# automaton will be ignored (0 to disable)
assumptions.automatonBranchingThreshold = 0

# write collected assumptions as automaton to file
assumptions.automatonFile = "AssumptionAutomaton.txt"

# If it is enabled, automaton does not add assumption which is considered to
# continue path with corresponding this edge.
assumptions.automatonIgnoreAssumptions = false

# write collected assumptions to file
assumptions.export = true
assumptions.file = "assumptions.txt"

# If it is enabled, check if a state that should lead to false state indeed
# has successors.
assumptions.removeNonExploredWithoutSuccessors = false

# comma-separated list of files with specifications that should be used 
# in a backwards analysis; used if the analysis starts at the target states!
# (see config/specification/ for examples)
backwardSpecification = []

# Size of the BDD cache in relation to the node table size (set to 0 to use
# fixed BDD cache size).
bdd.javabdd.cacheRatio = 0.1

# Initial size of the BDD cache, use 0 for cacheRatio*initTableSize.
bdd.javabdd.cacheSize = 0

# Initial size of the BDD node table in percentage of available Java heap
# memory (only used if initTableSize is 0).
bdd.javabdd.initTableRatio = 0.001

# Initial size of the BDD node table, use 0 for size based on initTableRatio.
bdd.javabdd.initTableSize = 0

# Which BDD package should be used?
# - java:   JavaBDD (default, no dependencies, many features)
# - sylvan: Sylvan (only 64bit Linux, uses multiple threads)
# - cudd:   CUDD (native library required, reordering not supported)
# - micro:  MicroFactory (maximum number of BDD variables is 1024, slow, but
# less memory-comsumption)
# - buddy:  Buddy (native library required)
# - cal:    CAL (native library required)
# - jdd:    JDD
bdd.package = "JAVA"
  allowed values: [JAVA, SYLVAN, CUDD, MICRO, BUDDY, CAL, JDD]

# Granularity of the Sylvan BDD operations cache (recommended values 4-8).
bdd.sylvan.cacheGranularity = 4

# Log2 size of the BDD cache.
bdd.sylvan.cacheSize = 24

# Log2 size of the BDD node table.
bdd.sylvan.tableSize = 26

# Number of worker threads, 0 for automatic.
bdd.sylvan.threads = 0

# Allow reduction of function entries; calculate abstractions always at
# function entries?
blockreducer.allowReduceFunctionEntries = true

# Allow reduction of function exits; calculate abstractions always at
# function exits?
blockreducer.allowReduceFunctionExits = true

# Allow reduction of loop heads; calculate abstractions always at loop heads?
blockreducer.allowReduceLoopHeads = false

# write the reduced cfa to the specified file.
blockreducer.reducedCfaFile = "ReducedCfa.rsf"

# Do at most n summarizations on a node.
blockreducer.reductionThreshold = 100

# If BMC did not find a bug, check whether the bounding did actually remove
# parts of the state space (this is similar to CBMC's unwinding assertions).
bmc.boundingAssertions = true

# Check reachability of target states after analysis (classical BMC). The
# alternative is to check the reachability as soon as the target states are
# discovered, which is done if cpa.predicate.targetStateSatCheck=true.
bmc.checkTargetStates = true

# try using induction to verify programs with loops
bmc.induction = false

# Strategy for generating auxiliary invariants
bmc.invariantGenerationStrategy = REACHED_SET
  enum:     [INDUCTION, REACHED_SET, DO_NOTHING]

# Export auxiliary invariants used for induction.
bmc.invariantsExport = no default value

# Propagates the interrupts of the invariant generator.
bmc.propagateInvGenInterrupts = false

# File name where to put the path program that is generated as input for
# CBMC. A temporary file is used if this is unspecified. If specified, the
# file name should end with '.i' because otherwise CBMC runs the
# pre-processor on the file.
cbmc.dumpCBMCfile = no default value

# specify the name of the error label
cbmc.options.errorLabel = "ERROR"

# set width of int (16, 32 or 64)
cbmc.options.intWidth = 32

# disable unwinding assertions violation error
cbmc.options.nuaf = false

# specify the limit for unwindings (0 is infinite)
cbmc.options.unwindings = 0

# maximum time limit for CBMC (0 is infinite)
# maximum time limit for CBMC (use milliseconds or specify a unit; 0 for
# infinite)
cbmc.timelimit = 0
cbmc.timelimit = 0ms

# continue analysis after a failed refinement (e.g. due to interpolation)
# other paths may still contain errors that could be found
cegar.continueAfterFailedRefinement = false

# if this score is exceeded by the first analysis, the auxilliary analysis
# will be refined
cegar.domainScoreThreshold = 1024

# Whether to do refinement immediately after finding an error state, or
# globally after the ARG has been unrolled completely.
# whether or not global refinement is performed
cegar.globalRefinement = false

# Which refinement algorithm to use? (give class name, required for CEGAR) If
# the package name starts with 'org.sosy_lab.cpachecker.', this prefix can be
# omitted.
cegar.refiner = no default value

# whether or not to use refinement selection to decide which domain to refine
cegar.useRefinementSelection = false

# Allow then/else branches to be swapped in order to obtain simpler
# conditions.
cfa.allowBranchSwapping = true

# Which functions should be interpreted as encoding assumptions
cfa.assumeFunctions = {"__VERIFIER_assume"}

# dump a simple call graph
cfa.callgraph.export = true

# file name for call graph as .dot file
cfa.callgraph.file = "functionCalls.dot"

# how often do we clone a function?
cfa.cfaCloner.numberOfCopies = 5

# while this option is activated, before each use of a PointerExpression, or
# a dereferenced field access the expression is checked if it is 0
cfa.checkNullPointers = false

# Whether to have a single target node per function for all invalid null
# pointer dereferences or to have separate nodes for each dereference
cfa.checkNullPointers.singleTargetPerFunction = true

# This option enables the computation of a classification of CFA nodes.
cfa.classifyNodes = false

# When a function pointer array element is written with a variable as index,
# create a series of if-else edges with explicit indizes instead.
cfa.expandFunctionPointerArrayAssignments = false

# export CFA as .dot file
cfa.export = true

# export individual CFAs for function as .dot files
cfa.exportPerFunction = true

# export CFA as .dot file
cfa.file = "cfa.dot"

# By enabling this option the variables that are live are computed for each
# edge of the cfa. Live means that their value is read later on.
cfa.findLiveVariables = false

# how often can a function appear in the callstack as a clone of the original
# function?
cfa.functionCalls.recursionDepth = 5

# Also initialize local variables with default values, or leave them
# uninitialized.
cfa.initializeAllVariables = false

# With this option, all declarations in each function will be movedto the
# beginning of each function. Do only use this option if you arenot able to
# handle initializer lists and designated initializers (like they can be used
# for arrays and structs) in your analysis anyway. this option will otherwise
# create c code which is not the same as the original one
cfa.moveDeclarationsToFunctionStart = false

# Show messages when dead code is encountered during parsing.
cfa.showDeadCode = true

# Remove all edges which don't have any effect on the program
cfa.simplifyCfa = true

# simplify simple const expressions like 1+2
cfa.simplifyConstExpressions = true

# simplify pointer expressions like s->f to (*s).f with this option the cfa
# is simplified until at maximum one pointer is allowed for left- and
# rightHandSide
cfa.simplifyPointerExpressions = false

# This option causes the control flow automaton to be transformed into the
# automaton of an equivalent program with one single loop and an artificial
# program counter.
cfa.transformIntoSingleLoop = false

# Single loop transformation builds a decision tree based on the program
# counter values. This option causes the last program counter value not to be
# explicitly assumed in the decision tree, so that it is only indirectly
# represented by the assumption of falsehood for all other assumptions in the
# decision tree.
cfa.transformIntoSingleLoop.omitExplicitLastProgramCounterAssumption = false

# This option controls the size of the subgraphs referred to by program
# counter values. The larger the subgraphs, the fewer program counter values
# are required. Possible values are  MULTIPLE_PATHS, SINGLE_PATH and
# SINGLE_EDGE, where MULTIPLE_PATHS has the largest subgraphs (and fewest
# program counter values) and SINGLE_EDGE has the smallest subgraphs (and
# most program counter values). The larger the subgraphs, the closer the
# resulting graph will look like the original CFA.
cfa.transformIntoSingleLoop.subgraphGrowthStrategy = MULTIPLE_PATHS
  enum:     [MULTIPLE_PATHS, SINGLE_PATH, SINGLE_EDGE]

# clone functions of the CFA, such that there are several identical CFAs for
# each function, only with different names.
cfa.useCFACloningForMultiThreadedPrograms = false

# unwind recursive functioncalls (bounded to max call stack size)
cfa.useFunctionCallUnwinding = false

# Dump domain type statistics to a CSV file.
cfa.variableClassification.domainTypeStatisticsFile = no default value

# Dump variable classification to a file.
cfa.variableClassification.logfile = "VariableClassification.log"

# Print some information about the variable classification.
cfa.variableClassification.printStatsOnStartup = false

# Dump variable type mapping to a file.
cfa.variableClassification.typeMapFile = "VariableTypeMapping.txt"

# Output an input file, with invariants embedded as assume constraints.
cinvariants.export = false

# Prefix to add to an output file, which would contain assumed invariants.
cinvariants.prefix = no default value

# Attempt to simplify the invariant before exporting [may be very expensive].
cinvariants.simplify = false

# configuration of the residual program generator
conditional.verifier.generatorConfig = no default value

# configuration for the verification of the residual program which is
# constructed from another verifier's condition
conditional.verifier.verifierConfig = no default value

# Dump the complete configuration to a file.
configuration.dumpFile = "UsedConfiguration.properties"

# Which model checker to use for verifying counterexamples as a second check.
# Currently CBMC or CPAchecker with a different config or the concrete
# execution 
# checker can be used.
counterexample.checker = CBMC
  enum:     [CBMC, CPACHECKER, CONCRETE_EXECUTION]

# configuration file for counterexample checks with CPAchecker
counterexample.checker.config = no default value

# File name where to put the path specification that is generated as input
# for the counterexample check. A temporary file is used if this is
# unspecified.
counterexample.checker.path.file = no default value

# The file in which the generated C code is saved.
counterexample.concrete.dumpFile = no default value

# Path to the compiler. Can be absolute or only the name of the program if it
# is in the PATH
counterexample.concrete.pathToCompiler = "/usr/bin/gcc"

# Maximum time limit for the concrete execution checker.
# This limit is used for compilation as well as execution so overall, twice
# the time of this limit may be consumed.
# (use milliseconds or specify a unit; 0 for infinite)
counterexample.concrete.timelimit = 0ms

# continue analysis after an counterexample was found that was denied by the
# second check
counterexample.continueAfterInfeasibleError = true

# If the option assumeLinearArithmetics is set, this option can be used to
# allow division and modulo by constants.
counterexample.export.assumptions.allowDivisionAndModuloByConstants = false

# If the option assumeLinearArithmetics is set, this option can be used to
# allow multiplication between operands with at least one constant.
counterexample.export.assumptions.allowMultiplicationWithConstants = false

# Try to avoid using operations that exceed the capabilities of linear
# arithmetics when extracting assumptions from the model. This option aims to
# prevent witnesses that are inconsistent with  models that are, due to an
# analysis limited to linear arithmetics, actually incorrect.
#  This option does not magically produce a correct witness from an incorrect
# model, and since the difference between an incorrect witness consistent
# with the model and an incorrect witness that is inconsistent with the model
# is academic, you usually want this option to be off.
counterexample.export.assumptions.assumeLinearArithmetics = false

# Whether or not to include concrete address values.
counterexample.export.assumptions.includeConstantsForPointers = true

# export counterexample as automaton
counterexample.export.automaton = "Counterexample.%d.spc"

# exports either CMBC format or a concrete path program
counterexample.export.codeStyle = CBMC
  enum:     [CBMC, CONCRETE_EXECUTION]

# compress the produced error-witness automata using GZIP compression.
counterexample.export.compressWitness = true

# export counterexample core as text file
counterexample.export.core = "Counterexample.%d.core.txt"

# export counterexample to file, if one is found
counterexample.export.enabled = true

# export counterexample as source file
counterexample.export.exportAsSource = true

# export coverage information for every witness
counterexample.export.exportCounterexampleCoverage = false

# export test harness
counterexample.export.exportHarness = false

# export error paths to files immediately after they were found
counterexample.export.exportImmediately = false

# export counterexample as witness/graphml file
counterexample.export.exportWitness = true

# export counterexample as text file
counterexample.export.file = "Counterexample.%d.txt"

# Filter for irrelevant counterexamples to reduce the number of similar
# counterexamples reported. Only relevant with analysis.stopAfterError=false
# and counterexample.export.exportImmediately=true. Put the weakest and
# cheapest filter first, e.g., PathEqualityCounterexampleFilter.
counterexample.export.filters = no default value

# where to dump the counterexample formula in case a specification violation
# is found
counterexample.export.formula = "Counterexample.%d.smt2"

# export counterexample as graph
counterexample.export.graph = "Counterexample.%d.dot"

# export counterexample to file as GraphML automaton
counterexample.export.graphml = "Counterexample.%d.graphml"

# export test harness to file as code
counterexample.export.harness = "Counterexample.%d.harness.c"

# where to dump the counterexample model in case a specification violation is
# found
counterexample.export.model = "Counterexample.%d.assignment.txt"

# export counterexample coverage information, considering only spec prefix as
# covered (up until reaching __FALSE state in Assumption Automaton).
counterexample.export.prefixCoverageFile = "Counterexample.%d.aa-prefix.coverage-info"

# The files where the BDDCPARestrictionAlgorithm should write the presence
# conditions for the counterexamples to.
counterexample.export.presenceCondition = "Counterexample.%d.presenceCondition.txt"

# File name for analysis report in case a counterexample was found.
counterexample.export.report = "Counterexample.%d.html"

# export counterexample as source file
counterexample.export.source = "Counterexample.%d.c"

# If continueAfterInfeasibleError is true, remove the error state that is
# proven to be unreachable before continuing. Set this to false if
# analyis.collectAssumptions=true is also set.
counterexample.removeInfeasibleErrorState = true

# If continueAfterInfeasibleError is true, attempt to remove the whole path
# of the infeasible counterexample before continuing. Setting this to false
# may prevent a lot of similar infeasible counterexamples to get discovered,
# but is unsound
counterexample.removeInfeasibleErrors = false

# Compute and export information about the verification coverage?
coverage.enabled = true

# print coverage info to file
coverage.export = true
coverage.file = "coverage.info"

# How should coverage be determined? REACHED: from the final ARG, TRANSFER:
# from the edges that explored by the transfer relation
coverage.mode = NONE
  enum:     [NONE, REACHED, TRANSFER]

# print coverage summary to stdout
coverage.stdout = true

# CPA to use (see doc/Configuration.txt for more documentation on this)
cpa = CompositeCPA.class.getCanonicalName()

# Where to perform abstraction
cpa.abe.abstractionLocations = LOOPHEAD
  enum:     [ALL, LOOPHEAD, MERGE]

# Check target states reachability
cpa.abe.checkTargetStates = true

# Cache formulas produced by path formula manager
cpa.abe.useCachingPathFormulaManager = true

# Use this to change the underlying abstract domain in the APRON library
cpa.apron.domain = OCTAGON
  enum:     [BOX, OCTAGON, POLKA, POLKA_STRICT, POLKA_EQ]

# get an initial precision from file
cpa.apron.initialPrecisionFile = no default value

# this option determines which initial precision should be used
cpa.apron.initialPrecisionType = "STATIC_FULL"
  allowed values: [STATIC_FULL, REFINEABLE_EMPTY]

# with this option enabled the states are only merged at loop heads
cpa.apron.mergeop.onlyMergeAtLoopHeads = false

# of which type should the merge be?
cpa.apron.mergeop.type = "SEP"
  allowed values: [SEP, JOIN, WIDENING]

# target file to hold the exported precision
cpa.apron.precisionFile = no default value

# whether or not to check for repeated refinements, to then reset the
# refinement root
cpa.apron.refiner.checkForRepeatedRefinements = true

# Timelimit for the backup feasibility check with the apron analysis.(use
# seconds or specify a unit; 0 for infinite)
cpa.apron.refiner.timeForApronFeasibilityCheck = 0ns

# split disequalities considering integer operands into two states or use
# disequality provided by apron library 
cpa.apron.splitDisequalities = true

# translate final ARG into this C file
cpa.arg.CTranslation.file = "ARG.c"

# inform merge operator in CPA enabled analysis that it should delete the
# subgraph of the merged node which is required to get at most one successor
# per CFA edge.
cpa.arg.deleteInCPAEnabledAnalysis = false

# Dump all ARG related statistics files after each iteration of the CPA
# algorithm? (for debugging and demonstration)
cpa.arg.dumpAfterIteration = false

# export final ARG as .dot file
cpa.arg.export = true

# Only enable CLOSEFUNCTIONBLOCK if you are sure that the ARG merges
# different flows through a function at the end of the function.
cpa.arg.export.code.blockAtFunctionEnd = KEEPBLOCK
  enum:     [CLOSEFUNCTIONBLOCK, ADDNEWBLOCK, KEEPBLOCK]

# How to deal with target states during code generation
cpa.arg.export.code.handleTargetStates = NONE
  enum:     [NONE, RUNTIMEVERIFICATION, ASSERTFALSE, FRAMACPRAGMA]

# write include directives
cpa.arg.export.code.header = true

# export final ARG as .dot file
cpa.arg.file = "ARG.dot"

# inform ARG CPA if it is run in an analysis with enabler CPA because then it
# must behave differently during merge.
cpa.arg.inCPAEnabledAnalysis = false

# whether to keep covered states in the reached set as addition to keeping
# them in the ARG
cpa.arg.keepCoveredStatesInReached = false

# export a proof as .graphml file
cpa.arg.proofWitness = no default value

# export simplified ARG that shows all refinements to .dot file
cpa.arg.refinements.file = "ARGRefinements.dot"

# export final ARG as .dot file, showing only loop heads and function
# entries/exits
cpa.arg.simplifiedARG.file = "ARGSimplified.dot"

# translate final ARG into C program
cpa.arg.translateToC = false

# Verification witness: Include the considered case of an assume?
cpa.arg.witness.exportAssumeCaseInfo = true

# Verification witness: Include assumptions (C statements)?
cpa.arg.witness.exportAssumptions = true

# Verification witness: Include function calls and function returns?
cpa.arg.witness.exportFunctionCallsAndReturns = true

# Verification witness: Include the (starting) line numbers of the operations
# on the transitions?
cpa.arg.witness.exportLineNumbers = true

# Verification witness: Include the offset within the file?
cpa.arg.witness.exportOffset = true

# Verification witness: Include the sourcecode of the operations?
cpa.arg.witness.exportSourcecode = true

# Verification witness: Include an thread-identifier within the file?
cpa.arg.witness.exportThreadId = false

# Some redundant transitions will be removed
cpa.arg.witness.removeInsufficientEdges = true

# Verification witness: Revert escaping/renaming of functions for threads?
cpa.arg.witness.revertThreadFunctionRenaming = false

# signal the analysis to break in case the given number of error state is
# reached 
cpa.automaton.breakOnTargetState = 1

# export automaton to file
cpa.automaton.dotExport = false

# file for saving the automaton in DOT format (%s will be replaced with
# automaton name)
cpa.automaton.dotExportFile = "%s.dot"

# the maximum number of iterations performed after the initial error is
# found, despite the limitgiven as cpa.automaton.breakOnTargetState is not
# yet reached
cpa.automaton.extraIterationsLimit = -1

# file with automaton specification for ObserverAutomatonCPA and
# ControlAutomatonCPA
cpa.automaton.inputFile = no default value

# Merge two automata states if one of them is TOP.
cpa.automaton.mergeOnTop = false

# An implicit precision: consider states with a self-loop and no other
# outgoing edges as TOP.
cpa.automaton.prec.topOnFinalSelfLoopingState = false

# Whether to treat automaton states with an internal error state as targets.
# This should be the standard use case.
cpa.automaton.treatErrorsAsTargets = true

# If enabled, cache queries also consider blocks with non-matching precision
# for reuse.
cpa.bam.aggressiveCaching = true

# export blocked ARG as .dot file
cpa.bam.argFile = "BlockedARG.dot"

# Type of partitioning (FunctionAndLoopPartitioning or
# DelayedFunctionAndLoopPartitioning)
# or any class that implements a PartitioningHeuristic
cpa.bam.blockHeuristic = no default value

# only consider functions with a matching name, i.e., select only some
# functions directly.
cpa.bam.blockHeuristic.functionPartitioning.matchFunctions = no default value

# only consider function with a minimum number of calls. This approach is
# similar to 'inlining' functions used only a few times. Info: If a function
# is called several times in a loop, we only count 'one' call.
cpa.bam.blockHeuristic.functionPartitioning.minFunctionCalls = 0

# only consider function with a minimum number of CFA nodes. This approach is
# similar to 'inlining' small functions, when using BAM.
cpa.bam.blockHeuristic.functionPartitioning.minFunctionSize = 0

# This flag determines which precisions should be updated during refinement.
# We can choose between the minimum number of states and all states that are
# necessary to re-explore the program along the error-path.
cpa.bam.doPrecisionRefinementForAllStates = false

# export blocks
cpa.bam.exportBlocksPath = "block_cfa.dot"

# If enabled, the reached set cache is analysed for each cache miss to find
# the cause of the miss.
cpa.bam.gatherCacheMissStatistics = false

# BAM allows to analyse recursive procedures. This strongly depends on the
# underlying CPA. The current support includes only ValueAnalysis and
# PredicateAnalysis (with tree interpolation enabled).
cpa.bam.handleRecursiveProcedures = false

# export single blocked ARG as .dot files, should contain '%d'
cpa.bam.indexedArgFile = "ARGs/ARG_%d.dot"

# if we cannot determine a repeating/covering call-state, we will run into
# CallStackOverflowException. Thus we bound the stack size (unsound!). This
# option only limits non-covered recursion, but not a recursion where we find
# a coverage and re-use the cached block several times. The value '-1'
# disables this option.
cpa.bam.maximalDepthForExplicitRecursion = -1

# export used parts of blocked ARG as .dot file
cpa.bam.simplifiedArgFile = "BlockedARGSimplified.dot"

# Use more fast partitioning builder, which can not handle loops
cpa.bam.useExtendedPartitioningBuilder = false

# max bitsize for values and vars, initial value
cpa.bdd.bitsize = 64

# use a smaller bitsize for all vars, that have only intEqual values
cpa.bdd.compressIntEqual = true

# declare the bits of a var from 0 to N or from N to 0
cpa.bdd.initBitsIncreasing = true

# declare first bit of all vars, then second bit,...
cpa.bdd.initBitwise = true

# declare vars partitionwise
cpa.bdd.initPartitions = Ordered = true

# declare partitions ordered
cpa.bdd.initPartitionsOrdered = true

# Dump tracked variables to a file.
cpa.bdd.logfile = "BDDCPA_tracked_variables.log"

# mergeType
cpa.bdd.merge = "join"

# Threshold for unrolling blocks before stopping. A value of 0 disables the
# threshold.
cpa.blockcount.threshold = 1

# depth of recursion bound
cpa.callstack.depth = 0

# which abstract domain to use for callstack cpa, typically FLAT which is
# faster since it uses only object equivalence
cpa.callstack.domain = "FLAT"
  allowed values: [FLAT, FLATPCC]

# Skip recursion if it happens only by going via a function pointer (this is
# unsound). Imprecise function pointer tracking often lead to false
# recursions.
cpa.callstack.skipFunctionPointerRecursion = false

# Skip recursion (this is unsound). Treat function call as a statement (the
# same as for functions without bodies)
cpa.callstack.skipRecursion = false

# Skip recursion if it happens only by going via a void function (this is
# unsound).
cpa.callstack.skipVoidRecursion = false

# analyse the CFA backwards
cpa.callstack.traverseBackwards = false

# unsupported functions cause an exception
cpa.callstack.unsupportedFunctions = {"pthread_create"}

# firing relation to be used in the precision adjustment operator
cpa.chc.firingRelation = "Always"
  allowed values: [Always, Maxcoeff, Sumcoeff, Homeocoeff]

# generalization operator to be used in the precision adjustment operator
cpa.chc.generalizationOperator = "Widen"
  allowed values: [Top, Widen, WidenMax, WidenSum]

# merge operator to be used
cpa.chc.merge = "SEP"
  allowed values: [SEP, JOIN]

# By enabling this option the CompositeTransferRelation will compute abstract
# successors for as many edges as possible in one call. For any chain of
# edges in the CFA which does not have more than one outgoing or leaving edge
# the components of the CompositeCPA are called for each of the edges in this
# chain. Strengthening is still computed after every edge. The main
# difference is that while this option is enabled not every ARGState may have
# a single edge connecting to the child/parent ARGState but it may instead be
# a list.
cpa.composite.aggregateBasicBlocks = false

# inform Composite CPA if it is run in a CPA enabled analysis because then it
# must behave differently during merge.
cpa.composite.inCPAEnabledAnalysis = false

# which composite merge operator to use (plain or agree)
# Both delegate to the component cpas, but agree only allows merging if all
# cpas agree on this. This is probably what you want.
cpa.composite.merge = "AGREE"
  allowed values: [PLAIN, AGREE]

# Limit for Java heap memory used by CPAchecker (in MB, not MiB!; -1 for
# infinite)
cpa.conditions.global.memory.heap = -1

# Limit for process memory used by CPAchecker (in MB, not MiB!; -1 for
# infinite)
cpa.conditions.global.memory.process = -1

# Limit for size of reached set (-1 for infinite)
cpa.conditions.global.reached.size = -1

# Limit for cpu time used by CPAchecker (use milliseconds or specify a unit;
# -1 for infinite)
cpa.conditions.global.time.cpu = -1

# Hard limit for cpu time used by CPAchecker (use milliseconds or specify a
# unit; -1 for infinite)
# When using adjustable conditions, analysis will end after this threshold
cpa.conditions.global.time.cpu.hardlimit = -1

# Limit for wall time used by CPAchecker (use milliseconds or specify a unit;
# -1 for infinite)
cpa.conditions.global.time.wall = -1

# Hard limit for wall time used by CPAchecker (use milliseconds or specify a
# unit; -1 for infinite)
# When using adjustable conditions, analysis will end after this threshold
cpa.conditions.global.time.wall.hardlimit = -1

# determines if there should be one single assignment state per state, one
# per path segment between assume edges, or a global one for the whole
# program.
cpa.conditions.path.assignments.scope = STATE
  enum:     [STATE, PATH, PROGRAM]

# sets the threshold for assignments (-1 for infinite), and it is upto, e.g.,
# ValueAnalysisPrecisionAdjustment to act accordingly to this threshold
# value.
cpa.conditions.path.assignments.threshold = DISABLED

# maximum number of assume edges length (-1 for infinite)
cpa.conditions.path.assumeedges.limit = -1

# The condition
cpa.conditions.path.condition = no default value

# maximum path length (-1 for infinite)
cpa.conditions.path.length.limit = -1

# maximum repetitions of any edge in a path (-1 for infinite)
cpa.conditions.path.repetitions.limit = -1

# Generate congruences for sums of variables (<=> x and y have same/different
# evenness)
cpa.congruence.trackCongruenceSum = false

# Cache formulas produced by path formula manager
cpa.congruence.useCachingPathFormulaManager = true

# Type of less-or-equal operator to use
cpa.constraints.lessOrEqualType = SUBSET
  enum:     [SUBSET, ALIASED_SUBSET, IMPLICATION]

# Type of merge operator to use
cpa.constraints.mergeType = SEP
  enum:     [SEP, JOIN_FITTING_CONSTRAINT]

# Type of precision to use. Has to be LOCATION if PredicateExtractionRefiner
# is used.
cpa.constraints.refinement.precisionType = CONSTRAINTS
  enum:     [CONSTRAINTS, LOCATION]

# Whether to remove constraints that can't add any more information
# toanalysis during simplification
cpa.constraints.removeOutdated = true

# Whether to remove trivial constraints from constraints states during
# simplification
cpa.constraints.removeTrivial = false

# When to check the satisfiability of constraints
cpa.constraints.satCheckStrategy = AT_ASSUME
  enum:     [AT_ASSUME, AT_TARGET]

# which merge operator to use for DefUseCPA
cpa.defuse.merge = "sep"
  allowed values: [sep, join]

# Which strategy to use for forced coverings (empty for none)
cpa.forcedCovering = no default value

# When an invalid function pointer is called, do not assume all functions as
# possible targets and instead call no function.
cpa.functionpointer.ignoreInvalidFunctionPointerCalls = false

# When an unknown function pointer is called, do not assume all functions as
# possible targets and instead call no function (this is unsound).
cpa.functionpointer.ignoreUnknownFunctionPointerCalls = false

# whether function pointers with invalid targets (e.g., 0) should be tracked
# in order to find calls to such pointers
cpa.functionpointer.trackInvalidFunctionPointers = false

# which default SecurityClass to use for PolicyEnforcementCPA
cpa.ifcsecurity.defaultsc = "LOW"

# which immediatechecksfile to use for PolicyEnforcementCPA
cpa.ifcsecurity.immediatechecksfile = "immediatechecks.conf"

# defines security classes of entities
cpa.ifcsecurity.initialmapfile = no default value

# which merge operator to use for ControlDependencyTrackerCPA
# which merge operator to use for DependencyTrackerCPA
# which merge operator to use for PolicyEnforcementCPA
cpa.ifcsecurity.merge = "JOIN"
  allowed values: [SEP, JOIN]

# which policy to use for PolicyEnforcementCPA
cpa.ifcsecurity.policy = "HILO"

# which betamapfile to use for PolicyEnforcementCPA
cpa.ifcsecurity.scMappingFile = "betamap.conf"

# which states shall be checked
cpa.ifcsecurity.statestocheck = 0

# which stop operator to use for ControlDependencyTrackerCPA
# which stop operator to use for DependencyTrackerCPA
# which stop operator to use for PolicyEnforcementCPA
cpa.ifcsecurity.stop = "SEP"
  allowed values: [SEP, JOIN]

# which type of merge operator to use for IntervalAnalysisCPA
cpa.interval.merge = "SEP"
  allowed values: [SEP, JOIN]

# decides whether one (false) or two (true) successors should be created when
# an inequality-check is encountered
cpa.interval.splitIntervals = false

# at most that many intervals will be tracked per variable, -1 if number not
# restricted
cpa.interval.threshold = -1

# controls whether to use abstract evaluation always, never, or depending on
# entering edges.
cpa.invariants.abstractionStateFactory = ENTERING_EDGES
  enum:     [ALWAYS, ENTERING_EDGES, NEVER]

# enables the over-approximation of unsupported features instead of failing
# fast; this is imprecise
cpa.invariants.allowOverapproximationOfUnsupportedFeatures = true

# determine variables relevant to the decision whether or not a target path
# assume edge is taken and limit the analyis to those variables.
cpa.invariants.analyzeRelevantVariablesOnly = true

# determine target locations in advance and analyse paths to the target
# locations only.
cpa.invariants.analyzeTargetPathsOnly = true

# controls the condition adjustment logic: STATIC means that condition
# adjustment is a no-op, INTERESTING_VARIABLES increases the interesting
# variable limit, MAXIMUM_FORMULA_DEPTH increases the maximum formula depth,
# ABSTRACTION_STRATEGY tries to choose a more precise abstraction strategy
# and COMPOUND combines the other strategies (minus STATIC).
cpa.invariants.conditionAdjusterFactory = COMPOUND
  enum:     [STATIC, INTERESTING_VARIABLES, MAXIMUM_FORMULA_DEPTH,
             ABSTRACTION_STRATEGY, COMPOUND]

# include type information for variables, such as x >= MIN_INT && x <=
# MAX_INT
cpa.invariants.includeTypeInformation = true

# the maximum number of variables to consider as interesting. -1 one disables
# the limit, but this is not recommended. 0 means that no variables are
# considered to be interesting.
cpa.invariants.interestingVariableLimit = 2

# the maximum number of adjustments of the interestingVariableLimit. -1 one
# disables the limit
cpa.invariants.maxInterestingVariableAdjustments = -1

# the maximum tree depth of a formula recorded in the environment.
cpa.invariants.maximumFormulaDepth = 4

# which merge operator to use for InvariantCPA
cpa.invariants.merge = "PRECISIONDEPENDENT"
  allowed values: [JOIN, SEP, PRECISIONDEPENDENT]

# use pointer-alias information in strengthening, if available.
cpa.invariants.usePointerAliasStrengthening = true

# With this option the handling of global variables during the analysis can
# be fine-tuned. For example while doing a function-wise analysis it is
# important to assume that all global variables are live. In contrast to
# that, while doing a global analysis, we do not need to assume global
# variables being live.
cpa.liveVar.assumeGlobalVariablesAreAlwaysLive = true

# With this option enabled, unction calls that occur in the CFA are followed.
# By disabling this option one can traverse a function without following
# function calls (in this case FunctionSummaryEdges are used)
cpa.location.followFunctionCalls = true

# Number of loop iterations before the loop counter is abstracted. Zero is
# equivalent to no limit.
cpa.loopbound.loopIterationsBeforeAbstraction = 0

# this option controls how the maxLoopIterations condition is adjusted when a
# condition adjustment is invoked.
cpa.loopbound.maxLoopIterationAdjusterFactory = STATIC
  enum:     [STATIC, INCREMENT, DOUBLE]

# threshold for unrolling loops of the program (0 is infinite)
# works only if assumption storage CPA is enabled, because otherwise it would
# be unsound
cpa.loopbound.maxLoopIterations = 0

# threshold for adjusting the threshold for unrolling loops of the program (0
# is infinite).
# only relevant in combination with a non-static maximum loop iteration
# adjuster.
cpa.loopbound.maxLoopIterationsUpperBound = 0

# enable stack-based tracking of loops
cpa.loopbound.trackStack = false

# this option determines which merge operator to use
cpa.loopinvariants.mergeType = "SEP"
  allowed values: [SEP, MERGE]

# Where to perform abstraction
cpa.lpi.abstractionLocations = LOOPHEAD
  enum:     [ALL, LOOPHEAD, MERGE]

# Attach extra invariant from other CPAs during the value determination
# computation
cpa.lpi.attachExtraInvariantDuringValueDetermination = true

# Check whether the policy depends on the initial value
cpa.lpi.checkPolicyInitialCondition = true

# Check target states reachability
cpa.lpi.checkTargetStates = true

# Compute abstraction for larger templates using decomposition
cpa.lpi.computeAbstractionByDecomposition = false

# Do not compute the abstraction until strengthen is called. This speeds up
# the computation, but does not let other CPAs use the output of LPI.
cpa.lpi.delayAbstractionUntilStrengthen = false

# Value to substitute for the epsilon
cpa.lpi.epsilon = Rational.ONE

# Generate new templates using polyhedra convex hull
cpa.lpi.generateTemplatesUsingConvexHull = false

# Remove UFs and ITEs from policies.
cpa.lpi.linearizePolicy = true

# Attempt to weaken interpolants in order to make them more general
cpa.lpi.refinement.generalizeInterpolants = true

# Run naive value determination first, switch to namespaced if it fails.
cpa.lpi.runHopefulValueDetermination = true

# Remove redundant items when abstract values.
cpa.lpi.simplifyDotOutput = false

# Algorithm for converting a formula to a set of lemmas
cpa.lpi.toLemmasAlgorithm = "RCNF"
  allowed values: [CNF, RCNF, NONE]

# Number of refinements after which the unrolling depth is increased.Set to
# -1 to never increase the depth.
cpa.lpi.unrollingRefinementThreshold = 2

# Use caching optimization solver
cpa.lpi.useCachingOptSolver = false

# Cache formulas produced by path formula manager
cpa.lpi.useCachingPathFormulaManager = true

# Syntactically pre-compute dependencies for value determination
cpa.lpi.valDetSyntacticCheck = true

# Number of value determination steps allowed before widening is run. Value
# of '-1' runs value determination until convergence.
cpa.lpi.wideningThreshold = -1

# time limit for a single post computation (use milliseconds or specify a
# unit; 0 for infinite)
cpa.monitor.limit = 0

# time limit for all computations on a path in milliseconds (use milliseconds
# or specify a unit; 0 for infinite)
cpa.monitor.pathcomputationlimit = 0

# keep tracking nondeterministically-assigned variables even if they are used
# in assumptions
cpa.nondeterminism.acceptConstrained = true

# this option determines which initial precision should be used
cpa.octagon.initialPrecisionType = "STATIC_FULL"
  allowed values: [STATIC_FULL, REFINEABLE_EMPTY]

# with this option enabled the states are only merged at loop heads
cpa.octagon.mergeop.onlyMergeAtLoopHeads = false

# of which type should the merge be?
cpa.octagon.mergeop.type = "SEP"
  allowed values: [SEP, JOIN, WIDENING]

# with this option the number representation in the library will be changed
# between floats and ints.
cpa.octagon.octagonLibrary = "INT"
  allowed values: [INT, FLOAT]

# whether or not to check for repeated refinements, to then reset the
# refinement root
cpa.octagon.refiner.checkForRepeatedRefinements = true

# Timelimit for the backup feasibility check with the octagon analysis.(use
# seconds or specify a unit; 0 for infinite)
cpa.octagon.refiner.timeForOctagonFeasibilityCheck = 0ns

# which merge operator to use for PointerCPA
cpa.pointer2.merge = "JOIN"
  allowed values: [JOIN, SEP]

# which merge operator to use for PointerACPA
cpa.pointerA.merge = "JOIN"
  allowed values: [SEP, JOIN]

# which stop operator to use for PointerACPA
cpa.pointerA.stop = "SEP"
  allowed values: [SEP, JOIN, NEVER]

# Whether to give up immediately if a very large array is encountered
# (heuristic, often we would just waste time otherwise)
cpa.predicate.abortOnLargeArrays = true

# Predicate ordering
cpa.predicate.abs.predicateOrdering.method = CHRONOLOGICAL
  enum:     [SIMILARITY, FREQUENCY, IMPLICATION, REV_IMPLICATION, RANDOMLY,
             FRAMEWORK_RANDOM, FRAMEWORK_SIFT, FRAMEWORK_SIFTITE, FRAMEWORK_WIN2,
             FRAMEWORK_WIN2ITE, FRAMEWORK_WIN3, FRAMEWORK_WIN3ITE, CHRONOLOGICAL]

# Use multiple partitions for predicates
cpa.predicate.abs.predicateOrdering.partitions = false

# use caching of abstractions
# use caching of region to formula conversions
cpa.predicate.abs.useCache = true

# DEPRECATED: whether to use Boolean (false) or Cartesian (true) abstraction
cpa.predicate.abstraction.cartesian = false

# whether to use Boolean or Cartesian abstraction or both
cpa.predicate.abstraction.computation = BOOLEAN
  enum:     [CARTESIAN, BOOLEAN, COMBINED, ELIMINATION]

# dump the abstraction formulas if they took to long
cpa.predicate.abstraction.dumpHardQueries = false

# Identify those predicates where the result is trivially known before
# abstraction computation and omit them.
cpa.predicate.abstraction.identifyTrivialPredicates = false

# get an initial map of predicates from a list of files (see source
# doc/examples/predmap.txt for an example)
cpa.predicate.abstraction.initialPredicates = []

# Apply location-specific predicates to all locations in their function
cpa.predicate.abstraction.initialPredicates.applyFunctionWide = false

# Apply location- and function-specific predicates globally (to all locations
# in the program)
cpa.predicate.abstraction.initialPredicates.applyGlobally = false

# when reading predicates from file, convert them from Integer- to BV-theory
# or reverse.
cpa.predicate.abstraction.initialPredicates.encodePredicates = DISABLE
  enum:     [DISABLE, INT2BV, BV2INT]

# An initial set of comptued abstractions that might be reusable
cpa.predicate.abstraction.reuseAbstractionsFrom = no default value

# Simplify the abstraction formula that is stored to represent the state
# space. Helpful when debugging (formulas get smaller).
cpa.predicate.abstraction.simplify = false

# What to use for storing abstractions
cpa.predicate.abstraction.type = "BDD"
  allowed values: [BDD, FORMULA]

# Export one abstraction formula for each abstraction state into a file?
cpa.predicate.abstractions.export = true

# file that consists of one abstraction formula for each abstraction state
cpa.predicate.abstractions.file = "abstractions.txt"

# Add constraints for the range of the return-value of a nondet-method. For
# example the assignment 'X=nondet_int()' produces the constraint
# 'MIN<=X<=MAX', where MIN and MAX are computed from the type of the method
# (signature, not name!).
cpa.predicate.addRangeConstraintsForNondet = false

# which strategy/heuristic should be used to compute relevant predicates for
# a block-reduction?
# AUXILIARY: dependencies between variables.
# OCCURENCE: occurence of variables in the block.
# ALL: all variables are relevant.
cpa.predicate.bam.predicateComputer = "AUXILIARY"
  allowed values: [AUXILIARY, OCCURRENCE, ALL]

# Enable/disable precision reduction using RelevantPredicateComputer
cpa.predicate.bam.reduceIrrelevantPrecision = true

# Enable/disable abstraction reduction at the BAM block entry
cpa.predicate.bam.useAbstractionReduction = true

# Enable/disable precision reduction at the BAM block entry
cpa.predicate.bam.usePrecisionReduction = true

# force abstractions immediately after threshold is reached (no effect if
# threshold = 0)
cpa.predicate.blk.alwaysAfterThreshold = true

# abstraction always and only on explicitly computed abstraction nodes.
cpa.predicate.blk.alwaysAndOnlyAtExplicitNodes = false

# force abstractions at each branch node, regardless of threshold
cpa.predicate.blk.alwaysAtBranch = false

# force abstractions at the head of the analysis-entry function (first node
# in the body), regardless of threshold
cpa.predicate.blk.alwaysAtEntryFunctionHead = false

# abstraction always at explicitly computed abstraction nodes.
cpa.predicate.blk.alwaysAtExplicitNodes = false

# force abstractions at each function call (node before entering the body),
# regardless of threshold
cpa.predicate.blk.alwaysAtFunctionCallNodes = false

# force abstractions at each function head (first node in the body),
# regardless of threshold
cpa.predicate.blk.alwaysAtFunctionHeads = false

# force abstractions at each function calls/returns, regardless of threshold
cpa.predicate.blk.alwaysAtFunctions = true

# force abstractions at each join node, regardless of threshold
cpa.predicate.blk.alwaysAtJoin = false

# force abstractions at loop heads, regardless of threshold
cpa.predicate.blk.alwaysAtLoops = true

# abstractions at function calls/returns if threshold has been reached (no
# effect if threshold = 0)
cpa.predicate.blk.functions = false

# abstractions at CFA nodes with more than one incoming edge if threshold has
# been reached (no effect if threshold = 0)
cpa.predicate.blk.join = false

# abstractions at loop heads if threshold has been reached (no effect if
# threshold = 0)
cpa.predicate.blk.loops = false

# maximum blocksize before abstraction is forced
# (non-negative number, special values: 0 = don't check threshold, 1 = SBE)
cpa.predicate.blk.threshold = 0

# use caching of path formulas
cpa.predicate.blk.useCache = true

# always check satisfiability at end of block, even if precision is empty
cpa.predicate.checkBlockFeasibility = false

# The default size in bytes for memory allocations when the value cannot be
# determined.
cpa.predicate.defaultAllocationSize = 4

# The default length for arrays when the real length cannot be determined.
cpa.predicate.defaultArrayLength = 20

# Use deferred allocation heuristic that tracks void * variables until the
# actual type of the allocation is figured out.
cpa.predicate.deferUntypedAllocations = true

# Direction of the analysis?
cpa.predicate.direction = FORWARD
  enum:     [FORWARD, BACKWARD]

# Enable the possibility to precompute explicit abstraction locations.
cpa.predicate.enableBlockreducer = false

# Theory to use as backend for bitvectors. If different from BITVECTOR, the
# specified theory is used to approximate bitvectors. This can be used for
# solvers that do not support bitvectors, or for increased performance.
cpa.predicate.encodeBitvectorAs = INTEGER
  enum:     [INTEGER, RATIONAL, BITVECTOR, FLOAT]

# Theory to use as backend for floats. If different from FLOAT, the specified
# theory is used to approximate floats. This can be used for solvers that do
# not support floating-point arithmetic, or for increased performance.
cpa.predicate.encodeFloatAs = RATIONAL
  enum:     [INTEGER, RATIONAL, BITVECTOR, FLOAT]

# Replace possible overflows with an ITE-structure, which returns either the
# normal value or an UF representing the overflow.
cpa.predicate.encodeOverflowsWithUFs = false

# Name of an external function that will be interpreted as if the function
# call would be replaced by an externally defined expression over the program
# variables. This will only work when all variables referenced by the dimacs
# file are global and declared before this function is called.
cpa.predicate.externModelFunctionName = "__VERIFIER_externModelSatisfied"

# where to dump interpolation and abstraction problems (format string)
cpa.predicate.formulaDumpFilePattern = "%s%04d-%s%03d.smt2"

# Handle arrays using the theory of arrays.
cpa.predicate.handleArrays = false

# Handle field access via extract and concat instead of new variables.
cpa.predicate.handleFieldAccess = false

# If disabled, all implicitly initialized fields and elements are treated as
# non-dets
cpa.predicate.handleImplicitInitialization = true

# Handle aliasing of pointers. This adds disjunctions to the formulas, so be
# careful when using cartesian abstraction.
cpa.predicate.handlePointerAliasing = true

# When a string literal initializer is encountered, initialize the contents
# of the char array with the contents of the string literal instead of just
# assigning a fresh non-det address to it
cpa.predicate.handleStringLiteralInitializers = false

# Allows to ignore Concat and Extract Calls when Bitvector theory was
# replaced with Integer or Rational.
cpa.predicate.ignoreExtractConcat = true

# Ignore fields that are not relevant for reachability properties. This is
# unsound in case fields are accessed by pointer arithmetic with hard-coded
# field offsets. Only relvant if ignoreIrrelevantVariables is enabled.
cpa.predicate.ignoreIrrelevantFields = true

# Ignore variables that are not relevant for reachability properties.
cpa.predicate.ignoreIrrelevantVariables = true

# do not include assumptions of states into path formula during strengthening
cpa.predicate.ignoreStateAssumptions = false

# Add computed invariants to the precision. Invariants do not need to be
# generated with the PredicateCPA they can also be given from outside.
cpa.predicate.invariants.addToPrecision = false

# Strengthen the abstraction formula during abstraction with invariants if
# some are generated. Invariants do not need to be generated with the
# PredicateCPA they can also be given from outside.
cpa.predicate.invariants.appendToAbstractionFormula = false

# Strengthen the pathformula during abstraction with invariants if some are
# generated. Invariants do not need to be generated with the PredicateCPA
# they can also be given from outside.
cpa.predicate.invariants.appendToPathFormula = false

# Should the automata used for invariant generation be dumped to files?
cpa.predicate.invariants.dumpInvariantGenerationAutomata = false

# Where to dump the automata that are used to narrow the analysis used for
# invariant generation.
cpa.predicate.invariants.dumpInvariantGenerationAutomataFile = "invgen.%d.spc"

# export final loop invariants
cpa.predicate.invariants.export = true

# export invariants as precision file?
cpa.predicate.invariants.exportAsPrecision = true

# file for exporting final loop invariants
cpa.predicate.invariants.file = "invariants.txt"

# Which strategy should be used for generating invariants, a comma separated
# list can be specified. Usually later specified strategies serve as fallback
# for earlier ones. (default is no invariant generation at all)
cpa.predicate.invariants.generationStrategy = new ArrayList<>()

# How often should generating invariants from sliced prefixes with
# k-induction be tried?
cpa.predicate.invariants.kInductionTries = 3

# file for precision that consists of invariants.
cpa.predicate.invariants.precisionFile = "invariantPrecs.txt"

# Timelimit for invariant generation which may be used during refinement.
# (Use seconds or specify a unit; 0 for infinite)
cpa.predicate.invariants.timeForInvariantGeneration = 10s

# Should the strategies be used all-together or only as fallback. If all
# together, the computation is done until the timeout is hit and the results
# up to this point are taken.
cpa.predicate.invariants.useAllStrategies = false

# Provide invariants generated with other analyses via the
# PredicateCPAInvariantsManager.
cpa.predicate.invariants.useGlobalInvariants = true

# Invariants that are not strong enough to refute the counterexample can be
# ignored with this option. (Weak invariants will lead to repeated
# counterexamples, thus taking time which could be used for the rest of the
# analysis, however, the found invariants may also be better for loops as
# interpolation.)
cpa.predicate.invariants.useStrongInvariantsOnly = true

# Max. number of edge of the abstraction tree to prescan for reuse
cpa.predicate.maxAbstractionReusePrescan = 1

# The maximum length for arrays (elements beyond this will be ignored). Use
# -1 to disable the limit.
cpa.predicate.maxArrayLength = 20

# Maximum size of allocations for which all structure fields are regarded
# always essential, regardless of whether they were ever really used in code.
cpa.predicate.maxPreFilledAllocationSize = 0

# Set of functions that non-deterministically provide new memory on the heap,
# i.e. they can return either a valid pointer or zero.
cpa.predicate.memoryAllocationFunctions = {
      "malloc", "__kmalloc", "kmalloc"
      }

# Memory allocation functions of which all parameters but the first should be
# ignored.
cpa.predicate.memoryAllocationFunctionsWithSuperfluousParameters = {
      "__kmalloc", "kmalloc", "kzalloc"}

# Set of functions that non-deterministically provide new zeroed memory on
# the heap, i.e. they can return either a valid pointer or zero.
cpa.predicate.memoryAllocationFunctionsWithZeroing = {"kzalloc", "calloc"}

# Setting this to true makes memoryAllocationFunctions always return a valid
# pointer.
cpa.predicate.memoryAllocationsAlwaysSucceed = false

# Function that is used to free allocated memory.
cpa.predicate.memoryFreeFunctionName = "free"

# which merge operator to use for predicate cpa (usually ABE should be used)
cpa.predicate.merge = "ABE"
  allowed values: [SEP, ABE]

# Set of functions that should be considered as giving a non-deterministic
# return value. If you specify this option, the default values are not added
# automatically to the list, so you need to specify them explicitly if you
# need them. Mentioning a function in this list has only an effect, if it is
# an 'external function', i.e., no source is given in the code for this
# function.
cpa.predicate.nondetFunctions = {
      "sscanf",
      "random"}

# Regexp pattern for functions that should be considered as giving a
# non-deterministic return value (c.f. cpa.predicate.nondedFunctions)
cpa.predicate.nondetFunctionsRegexp = "^(__VERIFIER_)?nondet_[a-zA-Z0-9_]*"

# Where to apply the found predicates to?
cpa.predicate.precision.sharing = LOCATION
  enum:     [GLOBAL, SCOPE, FUNCTION, LOCATION, LOCATION_INSTANCE]

# generate statistics about precisions (may be slow)
cpa.predicate.precisionStatistics = true

# Export the weakest precondition?
cpa.predicate.precondition.export = false

# File for exporting the weakest precondition.
cpa.predicate.precondition.file = "precondition.txt"

# export final predicate map
cpa.predicate.predmap.export = true

# file for exporting final predicate map
cpa.predicate.predmap.file = "predmap.txt"

# Format for exporting predicates from precisions.
cpa.predicate.predmap.predicateFormat = SMTLIB2
  enum:     [PLAIN, SMTLIB2]

# If an abstraction is computed during refinement, use only the interpolant
# as input, not the concrete block.
cpa.predicate.refinement.abstractInterpolantOnly = false

# use only the atoms from the interpolantsas predicates, and not the whole
# interpolant
cpa.predicate.refinement.atomicInterpolants = true

# use only atoms from generated invariantsas predicates, and not the whole
# invariant
cpa.predicate.refinement.atomicInvariants = false

# Direction for doing counterexample analysis: from start of trace, from end
# of trace, or alternatingly from start and end of the trace towards the
# middle
cpa.predicate.refinement.cexTraceCheckDirection = FORWARDS
  enum:     [FORWARDS, BACKWARDS, ZIGZAG, LOOP_FREE_FIRST, RANDOM, LOWEST_AVG_SCORE,
             HIGHEST_AVG_SCORE, LOOP_FREE_FIRST_BACKWARDS]

# Actually compute an abstraction, otherwise just convert the interpolants to
# BDDs as they are.
cpa.predicate.refinement.doAbstractionComputation = false

# dump all interpolation problems
cpa.predicate.refinement.dumpInterpolationProblems = false

# After each refinement, dump the newly found predicates.
cpa.predicate.refinement.dumpPredicates = false

# File name for the predicates dumped after refinements.
cpa.predicate.refinement.dumpPredicatesFile = "refinement%04d-predicates.prec"

# apply deletion-filter to the abstract counterexample, to get a minimal set
# of blocks, before applying interpolation-based refinement
cpa.predicate.refinement.getUsefulBlocks = false

# Do a complete restart (clearing the reached set) after the refinement
cpa.predicate.refinement.global.restartAfterRefinement = false

# Instead of updating precision and arg we say that the refinement was not
# successful after N times of refining. A real error state is not necessary
# to be found. Use 0 for unlimited refinements (default).
cpa.predicate.refinement.global.stopAfterNRefinements = 0

# use incremental search in counterexample analysis, to find the minimal
# infeasible prefix
cpa.predicate.refinement.incrementalCexTraceCheck = false

# Max. number of prefixes to extract
cpa.predicate.refinement.maxPrefixCount = 64

# Max. length of feasible prefixes to extract from if at least one prefix was
# already extracted
cpa.predicate.refinement.maxPrefixLength = 1024

# skip refinement if input formula is larger than this amount of bytes
# (ignored if 0)
cpa.predicate.refinement.maxRefinementSize = 0

# use heuristic to extract predicates from the CFA statically on first
# refinement
cpa.predicate.refinement.performInitialStaticRefinement = false

# Which predicates should be used as basis for a new precision.ALL: During
# refinement, collect predicates from the complete ARG.SUBGRAPH: During
# refinement, keep predicates from all removed parts (subgraph) of the
# ARG.CUTPOINT: Only predicates from the cut-point's precision are
# kept.TARGET: Only predicates from the target state's precision are kept.
cpa.predicate.refinement.predicateBasisStrategy = TARGET
  enum:     [ALL, SUBGRAPH, TARGET, CUTPOINT]

# which sliced prefix should be used for interpolation
cpa.predicate.refinement.prefixPreference = PrefixSelector.NO_SELECTION

# Do a complete restart (clearing the reached set) after N refinements. 0 to
# disable, 1 for always.
cpa.predicate.refinement.restartAfterRefinements = 0

# Use a single SMT solver environment for several interpolation queries
cpa.predicate.refinement.reuseInterpolationEnvironment = false

# During refinement, add all new predicates to the precisions of all abstract
# states in the reached set.
cpa.predicate.refinement.sharePredicates = false

# slice block formulas, experimental feature!
cpa.predicate.refinement.sliceBlockFormulas = false

# split each arithmetic equality into two inequalities when extracting
# predicates from interpolants
cpa.predicate.refinement.splitItpAtoms = false

# Strategy how to interact with the intepolating prover. The analysis must
# support the strategy, otherwise the result will be useless!
# - SEQ_CPACHECKER: We simply return each interpolant for i={0..n-1} for the
# partitions A=[0 .. i] and B=[i+1 .. n]. The result is similar to
# INDUCTIVE_SEQ, but we do not guarantee the 'inductiveness', i.e. the solver
# has to generate nice interpolants itself. Supported by all solvers!
# - INDUCTIVE_SEQ: Generate an inductive sequence of interpolants the
# partitions [1,...n]. 
# - TREE: use the tree-interpolation-feature of a solver to get interpolants
# - TREE_WELLSCOPED: We return each interpolant for i={0..n-1} for the
# partitions A=[lastFunctionEntryIndex .. i] and B=[0 ..
# lastFunctionEntryIndex-1 , i+1 .. n]. Based on a tree-like scheme.
# - TREE_NESTED: use callstack and previous interpolants for next
# interpolants (see 'Nested Interpolants'),
# - TREE_CPACHECKER: similar to TREE_NESTED, but the algorithm is taken from
# 'Tree Interpolation in Vampire'.
cpa.predicate.refinement.strategy = SEQ_CPACHECKER
  enum:     [SEQ, SEQ_CPACHECKER, TREE, TREE_WELLSCOPED, TREE_NESTED, TREE_CPACHECKER]

# time limit for refinement (use milliseconds or specify a unit; 0 for
# infinite)
cpa.predicate.refinement.timelimit = 0ms

# Use BDDs to simplify interpolants (removing irrelevant predicates)
cpa.predicate.refinement.useBddInterpolantSimplification = false

# Should the path invariants be created and used (potentially additionally to
# the other invariants)
cpa.predicate.refinement.usePathInvariants = false

# verify if the interpolants fulfill the interpolant properties
cpa.predicate.refinement.verifyInterpolants = false

# enable export of all relations that were collected to synthecise the
# abstract precision?
cpa.predicate.relations.export = false

# file that consists all relations that were collected to synthecise the
# abstract precision
cpa.predicate.relations.file = "relations.txt"

# Enable the option to allow detecting the allocation type by type of the LHS
# of the assignment, e.g. char *arr = malloc(size) is detected as char[size]
cpa.predicate.revealAllocationTypeFromLhs = true

# maximum blocksize before a satisfiability check is done
# (non-negative number, 0 means never, if positive should be smaller than
# blocksize)
cpa.predicate.satCheck = 0

# Enables sat checks at abstraction location.
# Infeasible paths are already excluded by transfer relation and not later by
# precision adjustment. This property is required in proof checking.
cpa.predicate.satCheckAtAbstraction = false

# Call 'simplify' on generated formulas.
cpa.predicate.simplifyGeneratedPathFormulas = false

# C99 only defines the overflow of unsigned integer type.
cpa.predicate.solver.ufCheckingProver.isSignedOverflowSafe = true

# How often should we try to get a better evaluation?
cpa.predicate.solver.ufCheckingProver.maxIterationNum = 5

# which stop operator to use for predicate cpa (usually SEP should be used in
# analysis)
cpa.predicate.stop = "SEP"
  allowed values: [SEP, SEPPCC]

# Use formula reporting states for strengthening.
cpa.predicate.strengthenWithFormulaReportingStates = false

# try to reuse old abstractions from file during strengthening
cpa.predicate.strengthenWithReusedAbstractions = false

# file that consists of old abstractions, to be used during strengthening
cpa.predicate.strengthenWithReusedAbstractionsFile = "abstractions.txt"

# The function used to model successful heap object allocation. This is only
# used, when pointer analysis with UFs is enabled.
cpa.predicate.successfulAllocFunctionName = "__VERIFIER_successful_alloc"

# The function used to model successful heap object allocation with zeroing.
# This is only used, when pointer analysis with UFs is enabled.
cpa.predicate.successfulZallocFunctionName = "__VERIFIER_successful_zalloc"

# whether to include the symbolic path formula in the coverage checks or do
# only the fast abstract checks
cpa.predicate.symbolicCoverageCheck = false

# check satisfiability when a target state has been found
cpa.predicate.targetStateSatCheck = false

# Whether to track values stored in variables of function-pointer type.
cpa.predicate.trackFunctionPointers = true

# Use the theory of arrays for heap-memory encoding. This requires an SMT
# solver that is capable of the theory of arrays.
cpa.predicate.useArraysForHeap = false

# try to add some useful static-learning-like axioms for bitwise operations
# (which are encoded as UFs): essentially, we simply collect all the numbers
# used in bitwise operations, and add axioms like (0 & n = 0)
cpa.predicate.useBitwiseAxioms = false

# Use regions for pointer analysis. So called Burstall&Bornat (BnB) memory
# regions will be used for pointer analysis. BnB regions are based not only
# on type, but also on structure field names. If the field is not accessed by
# an address then it is placed into a separate region.
cpa.predicate.useMemoryRegions = false

# add special information to formulas about non-deterministic functions
cpa.predicate.useNondetFlags = false

# Insert tmp-variables for parameters at function-entries. The variables are
# similar to return-variables at function-exit.
cpa.predicate.useParameterVariables = false

# Insert tmp-parameters for global variables at function-entries. The global
# variables are also encoded with return-variables at function-exit.
cpa.predicate.useParameterVariablesForGlobals = false

# Use quantifiers when encoding heap accesses. This requires an SMT solver
# that is capable of quantifiers (e.g. Z3 or PRINCESS).
cpa.predicate.useQuantifiersOnArrays = false

# Enable fallback to UFs if a solver does not support non-linear arithmetics.
# This option only effects MULT, MOD and DIV.
cpa.predicate.useUFsForNonLinearArithmetic = true

# Do not follow states which can not syntactically lead to a target location
cpa.property_reachability.noFollowBackwardsUnreachable = true

# Qualified name for class which checks that the computed abstraction adheres
# to the desired property.
cpa.propertychecker.className = org.sosy_lab.cpachecker.pcc.propertychecker.DefaultPropertyChecker.class

# List of parameters for constructor of propertychecker.className. Parameter
# values are specified in the order the parameters are defined in the
# respective constructor. Every parameter value is finished with ",". The
# empty string represents an empty parameter list.
cpa.propertychecker.parameters = ""

# which merge operator to use for ReachingDefCPA
cpa.reachdef.merge = "JOIN"
  allowed values: [SEP, JOIN, IGNORECALLSTACK]

# which stop operator to use for ReachingDefCPA
cpa.reachdef.stop = "SEP"
  allowed values: [SEP, JOIN, IGNORECALLSTACK]

# Do not report 'False' result, return UNKNOWN instead.  Useful for
# incomplete analysis with no counterexample checking.
cpa.reportFalseAsUnknown = false

# which merge operator to use for SignCPA
cpa.sign.merge = "JOIN"
  allowed values: [SEP, JOIN]

# which stop operator to use for SignCPA
cpa.sign.stop = "SEP"
  allowed values: [SEP, JOIN]

# max length of a chain of states, -1 for infinity
cpa.singleSuccessorCompactor.maxChainLength = -1

# Apply AND- LBE transformation to loop transition relation.
cpa.slicing.applyLBETransformation = true

# Check target states reachability
cpa.slicing.checkTargetStates = true

# Filter lemmas by liveness
cpa.slicing.filterByLiveness = true

# Depth limit for the 'LEAST_REMOVALS' strategy.
cpa.slicing.leastRemovalsDepthLimit = 2

# Pre-run syntactic weakening
cpa.slicing.preRunSyntacticWeakening = true

# Strategy for abstracting children during CEX weakening
cpa.slicing.removalSelectionStrategy = ALL
  enum:     [ALL, FIRST, RANDOM, LEAST_REMOVALS]

# Time for loop generation before aborting.
# (Use seconds or specify a unit; 0 for infinite)
cpa.slicing.timeForLoopGeneration = 0s

# Inductive weakening strategy
cpa.slicing.weakeningStrategy = CEX
  enum:     [SYNTACTIC, DESTRUCTIVE, CEX]

# Enable GCC extension 'Arrays of Length Zero'.
cpa.smg.GCCZeroLengthArray = false

# Array allocation functions
cpa.smg.arrayAllocationFunctions = {"calloc"}

# with this option enabled, a check for unreachable memory occurs whenever a
# function returns, and not only at the end of the main function
cpa.smg.checkForMemLeaksAtEveryFrameDrop = true

# Deallocation functions
cpa.smg.deallocationFunctions = {"free"}

# with this option enabled, heap abstraction will be enabled.
cpa.smg.enableHeapAbstraction = false

# If this Option is enabled, failure of mallocis simulated
cpa.smg.enableMallocFail = true

# Filename format for SMG graph dumps
cpa.smg.exportSMG.file = "smg/smg-%s.dot"

# Describes when SMG graphs should be dumped.
cpa.smg.exportSMGwhen = NEVER
  enum:     [NEVER, LEAF, INTERESTING, EVERY]

# Functions which indicate on external allocated memory
cpa.smg.externalAllocationFunction = {"ext_allocation"}

# Default size of externally allocated memory
cpa.smg.externalAllocationSize = Integer.MAX_VALUE

# Size of memory that cannot be calculated will be guessed.
cpa.smg.guessSizeOfUnknownMemorySize = false

# with this option enabled, memory that is not freed before the end of main
# is reported as memleak even if it is reachable from local variables in main
cpa.smg.handleNonFreedMemoryInMainAsMemLeak = false

# Sets how unknown functions are handled.
cpa.smg.handleUnknownFunctions = STRICT
  enum:     [STRICT, ASSUME_SAFE]

# Memory allocation functions
cpa.smg.memoryAllocationFunctions = {"malloc"}

# Size parameter of memory allocation functions
cpa.smg.memoryAllocationFunctionsSizeParameter = 0

# Position of element size parameter for array allocation functions
cpa.smg.memoryArrayAllocationFunctionsElemSizeParameter = 1

# Position of number of element parameter for array allocation functions
cpa.smg.memoryArrayAllocationFunctionsNumParameter = 0

# Determines if memory errors are target states
cpa.smg.memoryErrors = true

# which merge operator to use for the SMGCPA
cpa.smg.merge = "SEP"
  allowed values: [SEP, JOIN]

# export interpolant smgs for every path interpolation to this path template
cpa.smg.refinement.exportInterpolantSMGs = "smg/interpolation-%d/%s"

# when to export the interpolation tree
# NEVER:   never export the interpolation tree
# FINAL:   export the interpolation tree once after each refinement
# ALWAYS:  export the interpolation tree once after each interpolation, i.e.
# multiple times per refinement
cpa.smg.refinement.exportInterpolationTree = "NEVER"
  allowed values: [NEVER, FINAL, ALWAYS]

# export interpolant smgs for every path interpolation to this path template
cpa.smg.refinement.exportRefinmentSMGs = "smg/refinment-%d/smg-%s"

# export interpolation trees to this file template
cpa.smg.refinement.interpolationTreeExportFile = "interpolationTree.%d-%d.dot"

# Sets the level of runtime checking: NONE, HALF, FULL
cpa.smg.runtimeCheck = NONE
  enum:     [FORCED, NONE, HALF, FULL]

# which stop operator to use for the SMGCPA
cpa.smg.stop = "SEP"
  allowed values: [SEP, NEVER, END_BLOCK]

# Enable track predicates on SMG state
cpa.smg.trackPredicates = false

# Emit messages when we encounter non-target undefined behavior
cpa.smg.unknownOnUndefined = true

# Allow SMG to check predicates
cpa.smg.verifyPredicates = false

# Allocation functions which set memory to zero
cpa.smg.zeroingMemoryAllocation = {"calloc"}

# set this to true when you only want to do a code analysis. If StatisticsCPA
# is combined with other CPAs to do queries use false.
cpa.statistics.analysis = true

# which merge operator to use for StatisticsCPA? Ignored when analysis is set
# to true
cpa.statistics.mergeSep = "sep"
  allowed values: [sep, join]

# count the number of traversed arithmetic operations.
cpa.statistics.metric.arithmeticOperationCount = true

# count the number of traversed variable definitions with array type.
cpa.statistics.metric.arrayVariablesCount = true

# count the number of traversed assume statements.
cpa.statistics.metric.assumeCount = true

# count the number of traversed bitwise operations.
cpa.statistics.metric.bitwiseOperationCount = true

# count the number of traversed edges with more then one outgoing edge.
cpa.statistics.metric.branchCount = true

# count the number of traversed dereference operations.
cpa.statistics.metric.dereferenceCount = true

# count the number of traversed variable definitions with floating type
# (float or double).
cpa.statistics.metric.floatVariablesCount = true

# count the number of traversed function calls.
cpa.statistics.metric.functionCallCount = true

# count the number of traversed function definitions.
cpa.statistics.metric.functionDefCount = true

# count the number of traversed global variable definitions.
cpa.statistics.metric.globalVariablesCount = true

# count the number of traversed gotos.
cpa.statistics.metric.gotoCount = true

# count the number of traversed variable definitions with integer type.
cpa.statistics.metric.integerVariablesCount = true

# count the number of traversed jumps.
cpa.statistics.metric.jumpCount = true

# count the number of traversed local variable definitions.
cpa.statistics.metric.localVariablesCount = true

# count the number of traversed loops.
cpa.statistics.metric.loopCount = true

# count the number of traversed nodes.
cpa.statistics.metric.nodeCount = true

# count the number of traversed variable definitions with pointer type.
cpa.statistics.metric.pointerVariablesCount = true

# count the number of traversed variable definitions with a complex structure
# type.
cpa.statistics.metric.structVariablesCount = true

# target file to hold the statistics
cpa.statistics.statisticsCPAFile = no default value

# Which refinement algorithm to use? (give class name, required for
# termination algorithm with CEGAR) If the package name starts with
# 'org.sosy_lab.cpachecker.', this prefix can be omitted.
cpa.termination.refiner = no default value

# allow assignments of a new thread to the same left-hand-side as an existing
# thread.
cpa.threading.allowMultipleLHS = false

# the maximal number of parallel threads, -1 for infinite. When combined with
# 'useClonedFunctions=true', we need at least N cloned functions. The option
# 'cfa.cfaCloner.numberOfCopies' should be set to N.
cpa.threading.maxNumberOfThreads = 5

# atomic locks are used to simulate atomic statements, as described in the
# rules of SV-Comp.
cpa.threading.useAtomicLocks = true

# do not use the original functions from the CFA, but cloned ones. See
# cfa.postprocessing.CFACloner for detail.
cpa.threading.useClonedFunctions = true

# local access locks are used to avoid expensive interleaving, if a thread
# only reads and writes its own variables.
cpa.threading.useLocalAccessLocks = true

# which merge operator to use for UninitializedVariablesCPA?
cpa.uninitvars.merge = "sep"
  allowed values: [sep, join]

# print warnings during analysis when uninitialized variables are used
cpa.uninitvars.printWarnings = "true"

# which stop operator to use for UninitializedVariablesCPA?
cpa.uninitvars.stop = "sep"
  allowed values: [sep, join]

# which merge operator to use for ValidVarsCPA
cpa.validVars.merge = "JOIN"
  allowed values: [SEP, JOIN]

# restrict abstraction computations to branching points
cpa.value.abstraction.alwaysAtBranch = false

# restrict abstraction computations to function calls/returns
cpa.value.abstraction.alwaysAtFunction = false

# restrict abstraction computations to join points
cpa.value.abstraction.alwaysAtJoin = false

# restrict abstraction computations to loop heads
cpa.value.abstraction.alwaysAtLoop = false

# threshold for level of determinism, in percent, up-to which abstraction
# computations are performed (and iteration threshold was reached)
cpa.value.abstraction.determinismThreshold = 85

# toggle liveness abstraction
cpa.value.abstraction.doLivenessAbstraction = false

# skip abstraction computations until the given number of iterations are
# reached, after that decision is based on then current level of determinism,
# setting the option to -1 always performs abstraction computations
cpa.value.abstraction.iterationThreshold = -1

# restrict liveness abstractions to nodes with more than one entering and/or
# leaving edge
cpa.value.abstraction.onlyAtNonLinearCFA = false

# Whether to replace symbolic values with a concrete value when only one
# value is possible for an assumption to be true (e.g. for (x == 1) set x to
# 1, even if x is a symbolic expression).
cpa.value.assignSymbolicAssumptionVars = false

# if there is an assumption like (x!=0), this option sets unknown
# (uninitialized) variables to 1L, when the true-branch is handled.
cpa.value.initAssumptionVars = false

# get an initial precision from file
cpa.value.initialPrecisionFile = no default value

# apply optimizations based on equality of input interpolant and candidate
# interpolant
cpa.value.interpolation.applyItpEqualityOptimization = true

# apply optimizations based on CFA edges with only variable-renaming
# semantics
cpa.value.interpolation.applyRenamingOptimization = true

# apply optimizations based on infeasibility of suffix
cpa.value.interpolation.applyUnsatSuffixOptimization = true

# whether or not to manage the callstack, which is needed for BAM
cpa.value.interpolation.manageCallstack = true

# which merge operator to use for ValueAnalysisCPA
cpa.value.merge = "SEP"
  allowed values: [SEP, JOIN]

# Assume that variables used only in a boolean context are either zero or
# one.
cpa.value.optimizeBooleanVariables = true

# target file to hold the exported precision
cpa.value.precisionFile = no default value

# whether or not to add assumptions to counterexamples, e.g., for supporting
# counterexample checks
cpa.value.refinement.addAssumptionsToCex = true

# whether or not to use heuristic to avoid similar, repeated refinements
cpa.value.refinement.avoidSimilarRepeatedRefinement = false

# Which base precision should be used for a new precision? ALL: During
# refinement, collect precisions from the complete ARG. SUBGRAPH: During
# refinement, keep precision from all removed parts (subgraph) of the ARG.
# CUTPOINT: Only the cut-point's precision is kept. TARGET: Only the target
# state's precision is kept.
cpa.value.refinement.basisStrategy = SUBGRAPH
  enum:     [ALL, SUBGRAPH, TARGET, CUTPOINT]

# whether or not to do lazy-abstraction
cpa.value.refinement.doLazyAbstraction = true

# when to export the interpolation tree
# NEVER:   never export the interpolation tree
# FINAL:   export the interpolation tree once after each refinement
# ALWAYS:  export the interpolation tree once after each interpolation, i.e.
# multiple times per refinement
cpa.value.refinement.exportInterpolationTree = "NEVER"
  allowed values: [NEVER, FINAL, ALWAYS]

# export interpolation trees to this file template
cpa.value.refinement.interpolationTreeExportFile = "interpolationTree.%d-%d.dot"

# heuristic to sort targets based on the quality of interpolants derivable
# from them
cpa.value.refinement.itpSortedTargets = false

# whether or not to perform path slicing before interpolation
cpa.value.refinement.pathSlicing = true

# whether to perform (more precise) edge-based interpolation or (more
# efficient) path-based interpolation
cpa.value.refinement.performEdgeBasedInterpolation = true

# which prefix of an actual counterexample trace should be used for
# interpolation
cpa.value.refinement.prefixPreference = [PrefixPreference.DOMAIN_MIN, PrefixPreference.LENGTH_MIN]

# whether or not to do lazy-abstraction
cpa.value.refinement.restart = PIVOT
  enum:     [ROOT, PIVOT, COMMON]

# instead of reporting a repeated counter-example, search and refine another
# error-path for the same target-state.
cpa.value.refinement.searchForFurtherErrorPaths = false

# store all refined paths
cpa.value.refinement.storeAllRefinedPaths = false

# if this option is set to false, constraints are never kept
cpa.value.refinement.trackConstraints = true

# whether to use the top-down interpolation strategy or the bottom-up
# interpolation strategy
cpa.value.refinement.useTopDownInterpolationStrategy = true

# which stop operator to use for ValueAnalysisCPA
cpa.value.stop = "SEP"
  allowed values: [SEP, JOIN, NEVER]

# Whether to adopt definite assignments computed by the ConstraintsCPA
cpa.value.symbolic.adoptDefinites = true

# Default size of arrays whose length can't be determined.
cpa.value.symbolic.defaultArraySize = 20

# If this option is set to true, an own symbolic identifier is assigned to
# each array slot when handling non-deterministic arrays of fixed length. If
# the length of the array can't be determined, it won't be handled in either
# cases.
cpa.value.symbolic.handleArrays = false

# Whether to handle non-deterministic pointers in symbolic value analysis.
cpa.value.symbolic.handlePointers = true

# If this option is set to true, an own symbolic identifier is assigned to
# each struct member when handling non-deterministic structs.
cpa.value.symbolic.handleStructs = true

# Whether to try to not use any constraints in refinement
cpa.value.symbolic.refinement.avoidConstraints = true

# The refinement strategy to use
cpa.value.symbolic.refinement.strategy = CONSTRAINTS_FIRST
  enum:     [CONSTRAINTS_FIRST, VALUES_FIRST, VALUES_ONLY]

# Whether to simplify symbolic expressions, if possible.
cpa.value.symbolic.simplifySymbolics = true

# Use symbolic values. This allows tracking of non-deterministic values.
# Symbolic values should always be used in conjunction with ConstraintsCPA.
# Otherwise, symbolic values will be created, but not evaluated.
cpa.value.symbolic.useSymbolicValues = false

# Track Java array values in explicit value analysis. This may be costly if
# the verified program uses big or lots of arrays. Arrays in C programs will
# always be tracked, even if this value is false.
cpa.value.trackJavaArrayValues = true

# Specify simple custom instruction by specifying the binary operator op. All
# simple cis are of the form r = x op y. Leave empty (default) if you specify
# a more complex custom instruction within code.
custominstructions.binaryOperatorForSimpleCustomInstruction = PLUS
  enum:     [MULTIPLY, DIVIDE, MODULO, PLUS, MINUS, SHIFT_LEFT, SHIFT_RIGHT, LESS_THAN,
             GREATER_THAN, LESS_EQUAL, GREATER_EQUAL, BINARY_AND, BINARY_XOR, BINARY_OR,
             EQUALS, NOT_EQUALS]

# Signature for custom instruction, describes names and order of input and
# output variables of a custom instruction
custominstructions.ciSignature = "ci_spec.txt"

# File specifying start locations of custom instruction applications
# File to dump start location of identified custom instruction applications
custominstructions.definitionFile = "ci_def.txt"

# Where to dump the requirements on custom instruction extracted from
# analysis
custominstructions.dumpCIRequirements = "ci%d.smt"

# Try to remove informations from requirements which is irrelevant for custom
# instruction behavior
custominstructions.enableRequirementSlicing = false

# Specifies the mode how custom instruction applications in program are
# identified.
custominstructions.mode = OPERATOR
  enum:     [MANUAL, OPERATOR]

# Qualified name of class for abstract state which provides custom
# instruction requirements.
custominstructions.requirementsStateClassName = no default value

# Option to change the behaviour of the loop detection for generating the
# Counterexample-C-Code that will probably be used to generate invariants.
# Note that last loop means the first loop encountered when backwards
# traversing the given ARGPath, thus, the last loop may contain other loops,
# which are in turn also counted to the last loop.
cwriter.withLoops.loopDetectionStrategy = ALL_LOOPS
  enum:     [ALL_LOOPS, ONLY_LAST_LOOP]

# Enable to use lazy refinement in current analysis instead of restarting
# from root after each refinement.
enabledanalysis.allowLazyRefinement = false

# Which CPA is used as enabler in the current analysis.
enabledanalysis.enablerCPA = PREDICATE
  enum:     [APRON, INTERVAL, OCTAGON, PREDICATE, VALUE]

# enable the Forced Covering optimization
impact.useForcedCovering = true

# Configuration file for the K-Induction algorithm for checking candidates on
# invariance.
invariantChecker.kInductionConfig = "config/bmc-invgen.properties"

# configuration file for invariant generation
invariantGeneration.config = no default value

# Check candidate invariants in a separate thread asynchronously.
invariantGeneration.kInduction.async = true

# Guess some candidates for the k-induction invariant generator from the CFA.
invariantGeneration.kInduction.guessCandidatesFromCFA = true

# Provides additional candidate invariants to the k-induction invariant
# generator.
invariantGeneration.kInduction.invariantsAutomatonFile = no default value

# For correctness-witness validation: Shut down if a candidate invariant is
# found to be incorrect.
invariantGeneration.kInduction.terminateOnCounterexample = false

# Specify the class code path to search for java class or interface
# definitions
java.classpath = ""

# use the following encoding for java files
java.encoding = StandardCharsets.UTF_8

# export TypeHierarchy as .dot file
java.exportTypeHierarchy = true

# Specify the source code path to search for java class or interface
# definitions
java.sourcepath = ""

# export TypeHierarchy as .dot file
java.typeHierarchyFile = "typeHierarchy.dot"

# Specifies the java version of source code accepted
java.version = JavaCore.VERSION_1_7

# C, Java, or LLVM IR?
language = C
<<<<<<< HEAD
  enum:     [C, JAVA, JAVASCRIPT]
=======
  enum:     [C, JAVA, LLVM]
>>>>>>> 29e43cf1

# Limit for cpu time used by CPAchecker (use seconds or specify a unit; -1
# for infinite)
limits.time.cpu = -1ns

# Limit for thread cpu time used by CPAchecker. This option will in general
# not work when multi-threading is used in more than one place, use only with
# great caution! (use seconds or specify a unit; -1 for infinite)
limits.time.cpu.thread = -1ns

# Enforce that the given CPU time limit is set as the value of
# limits.time.cpu.
limits.time.cpu::required = -1ns

# Limit for wall time used by CPAchecker (use seconds or specify a unit; -1
# for infinite)
limits.time.wall = -1ns

# By changing this option one can adjust the way how live variables are
# created. Function-wise means that each function is handled separately,
# global means that the whole cfa is used for the computation.
liveVar.evaluationStrategy = FUNCTION_WISE
  enum:     [FUNCTION_WISE, GLOBAL]

# Overall timelimit for collecting the liveness information.(use seconds or
# specify a unit; 0 for infinite)
liveVar.overallLivenessCheckTime = 0ns

# Timelimit for collecting the liveness information with one approach, (p.e.
# if global analysis is selected and fails in the specified timelimit the
# function wise approach will have the same time-limit afterwards to compute
# the live variables).(use seconds or specify a unit; 0 for infinite)
liveVar.partwiseLivenessCheckTime = 20s

# Write the tokenized version of the input program to this file.
locmapper.dumpTokenizedProgramToFile = no default value

# all used options are printed
log.usedOptions.export = false

# When checking for memory safety properties, use this configuration file
# instead of the current one.
memorysafety.config = no default value

# which merge operator to use for LiveVariablesCPA
merge = "JOIN"
  allowed values: [SEP, JOIN]

# When checking for the overflow property, use this configuration file
# instead of the current one.
overflow.config = no default value

# Track overflow for signed integers.
overflow.trackSignedIntegers = true

# Only check live variables for overflow, as compiler can remove dead
# variables.
overflow.useLiveness = true

# List of files with configurations to use. Files can be suffixed with
# ::supply-reached this signalizes that the (finished) reached set of an
# analysis can be used in other analyses (e.g. for invariants computation).
# If you use the suffix ::supply-reached-refinable instead this means that
# the reached set supplier is additionally continously refined (so one of the
# analysis has to be instanceof ReachedSetAdjustingCPA) to make this work
# properly.
parallelAlgorithm.configFiles = no default value

# C dialect for parser
parser.dialect = GNUC
  enum:     [C99, GNUC]

# The command line for calling the preprocessor. May contain binary name and
# arguments, but won't be expanded by a shell. The source file name will be
# appended to this string. The preprocessor needs to print the output to
# stdout.
parser.preprocessor = "cpp"

# Directory where to dump the results of the preprocessor.
parser.preprocessor.dumpDirectory = "preprocessed"

# Whether to dump the results of the preprocessor to disk for debugging.
parser.preprocessor.dumpResults = false

# For C files, read #line preprocessor directives and use their information
# for outputting line numbers. (Always enabled when pre-processing is used.)
parser.readLineDirectives = false

# Preprocess the given C files before parsing: Put every single token onto a
# new line. Then the line number corresponds to the token number.
parser.transformTokensToLines = false

# For C files, run the preprocessor on them before parsing. Note that all
# file numbers printed by CPAchecker will refer to the pre-processed file,
# not the original input file.
parser.usePreprocessor = false

# Specifies the mode how HW requirements are detected in the proof.
pcc.HWrequirements.extraction.mode = OPERATOR
  enum:     [MANUAL, OPERATOR]

# Enable if used property checker implements satisfiesProperty(AbstractState)
# and checked property is violated for a set iff an element in this set
# exists for which violates the property
pcc.arg.checkPropertyPerElement = false

# Enable to store ARG states instead of abstract states wrapped by ARG state
pcc.backwardtargets.certificateStatesAsARGStates = false

# List of files with configurations to use. 
pcc.cmc.configFiles = no default value

# write collected assumptions to file
pcc.cmc.file = "AssumptionAutomaton.txt"

# collects information about value analysis states in proof
pcc.collectValueAnalysisStateInfo = false

# The number of cores used exclusively for proof reading. Must be less than
# pcc.useCores and may not be negative. Value 0 means that the cores used for
# reading and checking are shared
pcc.interleaved.useReadCores = 0

# enables parallel checking of partial certificate
pcc.parallel.io.enableParallelCheck = false

# Selects the strategy used for partial certificate construction
pcc.partial.certificateType = HEURISTIC
  enum:     [ALL, HEURISTIC, ARG, MONOTONESTOPARG]

# If enabled, distributes checking of partial elements depending on actual
# checking costs, else uses the number of elements
pcc.partial.enableLoadDistribution = false

# Enables proper PCC but may not work correctly for heuristics. Stops adding
# newly computed elements to reached set if size saved in proof is reached.
# If another element must be added, stops certificate checking and returns
# false.
pcc.partial.stopAddingAtReachedSetSize = false

# [Best-first] Balance criterion for pairwise optimization of partitions
pcc.partitioning.bestfirst.balancePrecision = 1.0d

# Evaluation function to determine exploration order of best-first-search
pcc.partitioning.bestfirst.chosenFunction = BEST_IMPROVEMENT_FIRST
  enum:     [BREADTH_FIRST, DEPTH_FIRST, BEST_IMPROVEMENT_FIRST]

# Balance criterion for pairwise optimization of partitions
pcc.partitioning.fm.balanceCriterion = 1.5d

# Heuristic for computing an initial partitioning of proof
pcc.partitioning.fm.initialPartitioningStrategy = RANDOM
  enum:     [RANDOM]

# [FM-k-way] Balance criterion for pairwise optimization of partitions
pcc.partitioning.kwayfm.balancePrecision = 1.3d

# [FM-k-way] Partitioning method to compute initial partitioning.
pcc.partitioning.kwayfm.globalHeuristic = BEST_IMPROVEMENT_FIRST
  enum:     [RANDOM, DFS, BFS, BEST_IMPROVEMENT_FIRST]

# [FM-k-way] Local optimization criterion to be minimized druing
# Fiduccia/Mattheyses refinment
pcc.partitioning.kwayfm.optimizationCriterion = NODECUT
  enum:     [EDGECUT, NODECUT]

# Specifies the maximum size of the partition. This size is used to compute
# the number of partitions if a proof (reached set) should be written.
# Default value 0 means always a single partition.
pcc.partitioning.maxNumElemsPerPartition = 0

# Partitioning method applied in multilevel heuristic to compute initial
# partitioning.
pcc.partitioning.multilevel.globalHeuristic = BEST_IMPROVEMENT_FIRST
  enum:     [RANDOM, DFS, BFS, BEST_IMPROVEMENT_FIRST]

# Matching method applied to coarsen graph down in multilevel heuristic.
pcc.partitioning.multilevel.matchingGenerator = HEAVY_EDGE
  enum:     [RANDOM, HEAVY_EDGE]

# Refinement method applied in multilevel heuristic's uncoarsening phase.
pcc.partitioning.multilevel.refinementHeuristic = FM_NODECUT
  enum:     [FM_NODECUT, FM_EDGECUT]

# Heuristic for computing partitioning of proof (partial reached set).
pcc.partitioning.partitioningStrategy = RANDOM
  enum:     [RANDOM, DFS, BFS, OPTIMAL, BEST_FIRST, FM, FM_K_WAY, MULTILEVEL]

# If enabled uses the number of nodes saved in certificate to compute
# partition number otherwise the number of states explored during analysis
pcc.partitioning.useGraphSizeToComputePartitionNumber = false

# file in which proof representation needed for proof checking is stored
pcc.proof = "arg.obj"

# file in which proof representation will be stored
pcc.proofFile = "arg.obj"

# Generate and dump a proof
pcc.proofgen.doPCC = false

# Configuration for proof checking if differs from analysis configuration
pcc.resultcheck.checkerConfig = no default value

# Enable to write proof and read it again for validation instead of using the
# in memory solution
pcc.resultcheck.writeProof = false

# Make proof more abstract, remove some of the information not needed to
# prove the property.
pcc.sliceProof = false

# writes the validation configuration required for checking to proof
pcc.storeConfig = false

# Qualified name for class which implements certification strategy, hence
# proof writing, to be used.
pcc.strategy = no default value

# number of cpus/cores which should be used in parallel for proof checking
pcc.useCores = 1

# Try to shorten the lifted state further by checking if the lifting query is
# still valid after dropping each literal in turn.
pdr.dropLiteralsBeyondUnsatCoreAfterLifting = false

# The maximum number of attempts at dropping literals during the inductive
# generalization of states.
pdr.maxAttemptsToDropLiteralsDuringGeneralization = 10

# The maximum number of literals that should be dropped during the inductive
# generalization of states.
pdr.maxLiteralsToDropDuringGeneralization = 5

# whether to track relevant variables only at the exact program location
# (sharing=location), or within their respective (function-/global-) scope
# (sharing=scoped).
precision.sharing = SCOPE
  enum:     [SCOPE, LOCATION]

# Allowed coefficients in a template.
precision.template.allowedCoefficients = {
      Rational.NEG_ONE, Rational.ONE
  }

# Generate difference constraints.This option is redundant for
# `maxExpressionSize` >= 2.
precision.template.generateDifferences = false

# Generate templates from assert statements
precision.template.generateFromAsserts = true

# Generate templates from all program statements
precision.template.generateFromStatements = false

# Force the inclusion of function parameters into the generated templates.
# Required for summaries computation.
precision.template.includeFunctionParameters = false

# Maximum size for the generated template
precision.template.maxExpressionSize = 1

# Perform refinement using enumerative template synthesis.
precision.template.performEnumerativeRefinement = true

# Do not generate templates with threshold larger than specified. Set to '-1'
# for no limit.
precision.template.templateConstantThreshold = 100

# Strategy for filtering variables out of templates using liveness
precision.template.varFiltering = ALL_LIVE
  enum:     [INTERPOLATION_BASED, ALL_LIVE, ONE_LIVE, ALL]

# If this option is used, variables that are addressed may get tracked
# depending on the rest of the precision. When this option is disabled, a
# variable that is addressed is definitely not tracked.
precision.trackAddressedVariables = true

# If this option is used, booleans from the cfa are tracked.
precision.trackBooleanVariables = true

# If this option is used, variables that have type double or float are
# tracked.
precision.trackFloatVariables = true

# If this option is used, variables, that are only used in simple
# calculations (add, sub, lt, gt, eq) are tracked.
precision.trackIntAddVariables = true

# If this option is used, variables that are only compared for equality are
# tracked.
precision.trackIntEqualVariables = true

# If this option is used, all variables that are of a different
# classification than IntAdd, IntEq and Boolean get tracked by the precision.
precision.trackVariablesBesidesEqAddBool = true

# blacklist regex for variables that won't be tracked by the CPA using this
# precision
precision.variableBlacklist = ""

# whitelist regex for variables that will always be tracked by the CPA using
# this precision
precision.variableWhitelist = ""

# Quantifier elimination strategy
rcnf.boundVarsHandling = QE_LIGHT_THEN_DROP
  enum:     [QE_LIGHT_THEN_DROP, QE, DROP]

# Expand equality atoms. E.g. 'x=a' gets expanded into 'x >= a AND x <= a'.
# Can lead to stronger weakenings.
rcnf.expandEquality = false

# Limit on the size of the resulting number of lemmas from the explicit
# expansion
rcnf.expansionResultSizeLimit = 100

# print reached set to graph file
reachedSet.dot = "reached.dot"

# print reached set to text file
reachedSet.export = false
reachedSet.file = "reached.txt"

# Generate HTML report with analysis result.
report.export = true

# File name for analysis report in case no counterexample was found.
report.file = "Report.html"

# set path to file which contains the condition
residualprogram.assumptionFile = no default value

# set specification file to automaton which guides analysis along assumption
# produced by incomplete analysis,e.g.,
# config/specification/AssumptionGuidingAutomaton.spc, to enable residual
# program from combination of program and assumption condition
residualprogram.assumptionGuider = no default value

# write residual program to file
residualprogram.file = "residualProgram.c"

# which strategy to use to generate the residual program
residualprogram.strategy = CONDITION
  enum:     [SLICING, CONDITION, COMBINATION]

# combine (partial) ARGs obtained by restarts of the analysis after an
# unknown result with a different configuration
restartAlgorithm.combineARGsAfterRestart = false

# List of files with configurations to use. A filename can be suffixed with
# :if-interrupted, :if-failed, and :if-terminated which means that this
# configuration will only be used if the previous configuration ended with a
# matching condition. What also can be added is :use-reached then the reached
# set of the preceding analysis is taken and provided to the next analysis.
restartAlgorithm.configFiles = no default value

# print the statistics of each component of the restart algorithm directly
# after the components computation is finished
restartAlgorithm.printIntermediateStatistics = true

# List of files with configurations to use. 2 filenames expected.
restartAlgorithmWithARGReplay.configFiles = no default value

# Extract and cache unsat cores for satisfiability checking
solver.cacheUnsatCores = true

# improve sat-checks with additional constraints for UFs
solver.checkUFs = false

# Which solver to use specifically for interpolation (default is to use the
# main one).
solver.interpolationSolver = no default value
  enum:     [MATHSAT5, SMTINTERPOL, Z3, PRINCESS]

# Which SMT solver to use.
solver.solver = SMTINTERPOL
  enum:     [MATHSAT5, SMTINTERPOL, Z3, PRINCESS]

# comma-separated list of files with specifications that should be checked
# (see config/specification/ for examples)
specification = []

# export abstract states as formula, e.g. for re-using them as
# PredicatePrecision.
statesToFormulas.exportFile = no default value

# export formulas for all program locations or just the important
# locations,which include loop-heads, funtion-calls and function-exits.
statesToFormulas.exportOnlyImporantLocations = false

# instead of writing the exact state-representation as a single formula,
# write its atoms as a list of formulas. Therefore we ignore operators for
# conjunction and disjunction.
statesToFormulas.splitFormulas = LOCATION
  enum:     [LOCATION, STATE, ATOM]

# Add all assumptions from the control flow automaton to the precision.
staticRefiner.addAllControlFlowAssumes = false

# Add all assumptions along a error trace to the precision.
staticRefiner.addAllErrorTraceAssumes = false

# Add all assumptions along the error trace to the precision.
staticRefiner.addAssumesByBoundedBackscan = true

# Apply mined predicates on the corresponding scope. false = add them to the
# global precision.
staticRefiner.applyScoped = true

# Dump CFA assume edges as SMTLIB2 formulas to a file.
staticRefiner.assumePredicatesFile = no default value

# split generated heuristic predicates into atoms
staticRefiner.atomicPredicates = true

# collect at most this number of assumes along a path, backwards from each
# target (= error) location
staticRefiner.maxBackscanPathAssumes = 1

# write some statistics to disk
statistics.export = true
statistics.file = "Statistics.txt"

# track memory usage of JVM during runtime
statistics.memory = true

# print statistics to console
statistics.print = false

# which stop operator to use for LiveVariablesCPA
stop = "SEP"
  allowed values: [SEP, JOIN, NEVER]

# When checking for the termination property, use this configuration file
# instead of the current one.
termination.config = no default value

# Number of generalized eigenvectors in the geometric nontermination
# argument.
termination.lassoAnalysis.eigenvectors = 3

# Shell command used to call the external SMT solver.
termination.lassoAnalysis.externalSolverCommand = "./lib/native/x86_64-linux/z3 -smt2 -in SMTLIB2_COMPLIANT=true "

# Analysis type used for synthesis of linear termination arguments.
termination.lassoAnalysis.linear.analysisType = LINEAR_WITH_GUESSES
  enum:     [DISABLED, LINEAR, LINEAR_WITH_GUESSES, NONLINEAR]

# If true, an external tool is used as SMT solver instead of SMTInterpol.
# This affects only synthesis of linear termination arguments.
termination.lassoAnalysis.linear.externalSolver = false

# Maximal number of functions used in a ranking function template.
termination.lassoAnalysis.maxTemplateFunctions = 3

# Number of non-strict supporting invariants for each Motzkin transformation
# during synthesis of termination arguments.
termination.lassoAnalysis.nonStrictInvariants = 3

# Analysis type used for synthesis of non-linear termination arguments.
termination.lassoAnalysis.nonlinear.analysisType = LINEAR_WITH_GUESSES
  enum:     [DISABLED, LINEAR, LINEAR_WITH_GUESSES, NONLINEAR]

# If true, an external tool is used as SMT solver instead of SMTInterpol.
# This affects only synthesis of non-linear termination arguments and
# non-termination arguments.
termination.lassoAnalysis.nonlinear.externalSolver = false

# Number of strict supporting invariants for each Motzkin transformation
# during synthesis of termination arguments.
termination.lassoAnalysis.strictInvariants = 2

# Simplifies loop and stem formulas.
termination.lassoBuilder.simplify = false

# maximal number of repeated ranking functions per loop before stopping
# analysis
termination.maxRepeatedRankingFunctionsPerLoop = 10

# Strategy used to prepare reched set and ARG for next iteration after
# successful refinement of the termination argument.
termination.resetReachedSetStrategy = REMOVE_LOOP
  enum:     [REMOVE_TARGET_STATE, REMOVE_LOOP, RESET]

# A human readable representation of the synthesized (non-)termination
# arguments is exported to this file.
termination.resultFile = "terminationAnalysisResult.txt"

# Use the counterexample model to provide test-vector values
testHarnessExport.useModel = true

# File for exporting the witness automaton in DOT format.
witness.automatonDumpFile = no default value

# Check that the value of the programhash field of the witness matches the
# SHA-1 hash value computed for the source code.
witness.checkProgramHash = true

# Consider assumptions that are provided with the path automaton?
witness.considerAssumptions = true

# Match the branching information at a branching location.
witness.matchAssumeCase = true

# Match the character offset within the file.
witness.matchOffset = true

# Match the line numbers within the origin (mapping done by preprocessor line
# markers).
witness.matchOriginLine = true

# Match the thread identifier for concurrent programs.
witness.matchThreadId = true

# Enforce strict validity checks regarding the witness format, such as
# checking for the presence of required fields.
witness.strictChecking = true

# When validating a correctness witness, use this configuration file instead
# of the current one.
witness.validation.correctness.config = no default value

# The witness to validate.
witness.validation.file = no default value

# When validating a violation witness, use this configuration file instead of
# the current one.
witness.validation.violation.config = no default value<|MERGE_RESOLUTION|>--- conflicted
+++ resolved
@@ -2513,11 +2513,7 @@
 
 # C, Java, or LLVM IR?
 language = C
-<<<<<<< HEAD
-  enum:     [C, JAVA, JAVASCRIPT]
-=======
-  enum:     [C, JAVA, LLVM]
->>>>>>> 29e43cf1
+  enum:     [C, JAVA, JAVASCRIPT, LLVM]
 
 # Limit for cpu time used by CPAchecker (use seconds or specify a unit; -1
 # for infinite)
