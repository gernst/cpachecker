--- conflicted
+++ resolved
@@ -1207,7 +1207,6 @@
 # partitions A=[lastFunctionEntryIndex .. i] and B=[0 ..
 # lastFunctionEntryIndex-1 , i+1 .. n].
 # - NESTED: use callstack and previous interpolants for next interpolants
-<<<<<<< HEAD
 # (see 'Nested Interpolants'),
 # - NESTED2: use callstack and previous interpolants for next interpolants
 # (see 'Nested Interpolants',with modification: pathformulas for call and
@@ -1217,11 +1216,6 @@
 cpa.predicate.refinement.strategy = CPACHECKER_SEQ
   enum:     [CPACHECKER_SEQ, INDUCTIVE_SEQ, CPACHECKER_WELLSCOPED, SEQUENCE, NESTED,
              NESTED2, NESTED3, TREE]
-=======
-# (see 'Nested Interpolants').
-cpa.predicate.refinement.strategy = CPACHECKER_SEQ
-  enum:     [CPACHECKER_SEQ, INDUCTIVE_SEQ, CPACHECKER_WELLSCOPED, NESTED]
->>>>>>> cbc21c49
 
 # time limit for refinement (use milliseconds or specify a unit; 0 for
 # infinite)
