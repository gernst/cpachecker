<?xml version="1.0" ?>

<table>

<!-- a list of result files, where each file was created automatically by benchmark.py for a run set -->

  <result filename="test/results/benchmark-cpachecker.11-??-??.????.results.xml">
    <!-- columns "status" and "cputime" of the result file will be part of the table -->
    <column title="status"/>
    <column title="cputime"/>
  </result>

<<<<<<< HEAD
  <test filename="test/results/benchmark-cpachecker.11-??-??.????.results.xml">
    <!-- all columns of the testfile will be part of the table -->
  </test>

=======
  <result filename="test/results/benchmark-cpachecker.11-??-??.????.results.xml">
    <!-- all columns of the reesult file will be part of the table,
         if there is not default set of columns given directly inside the <table> tag -->
  </result>

  <union>
    <!-- Merge the result of several runs into one column in the table. -->
    <result filename="test/results/benchmark-cpachecker-part1.11-??-??.????.results.xml"/>
    <result filename="test/results/benchmark-cpachecker-part2.11-??-??.????.results.xml"/>
    <column title="status"/>
  </union>

  <!-- Default set of columns for results which don't have any columns mentioned. -->
  <column title="status"/>
  <column title="cputime"/>
  <column title="walltime"/>

>>>>>>> 21982e81
</table><|MERGE_RESOLUTION|>--- conflicted
+++ resolved
@@ -10,12 +10,6 @@
     <column title="cputime"/>
   </result>
 
-<<<<<<< HEAD
-  <test filename="test/results/benchmark-cpachecker.11-??-??.????.results.xml">
-    <!-- all columns of the testfile will be part of the table -->
-  </test>
-
-=======
   <result filename="test/results/benchmark-cpachecker.11-??-??.????.results.xml">
     <!-- all columns of the reesult file will be part of the table,
          if there is not default set of columns given directly inside the <table> tag -->
@@ -33,5 +27,4 @@
   <column title="cputime"/>
   <column title="walltime"/>
 
->>>>>>> 21982e81
 </table>