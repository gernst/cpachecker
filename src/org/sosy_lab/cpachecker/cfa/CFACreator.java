/*
 *  CPAchecker is a tool for configurable software verification.
 *  This file is part of CPAchecker.
 *
 *  Copyright (C) 2007-2014  Dirk Beyer
 *  All rights reserved.
 *
 *  Licensed under the Apache License, Version 2.0 (the "License");
 *  you may not use this file except in compliance with the License.
 *  You may obtain a copy of the License at
 *
 *      http://www.apache.org/licenses/LICENSE-2.0
 *
 *  Unless required by applicable law or agreed to in writing, software
 *  distributed under the License is distributed on an "AS IS" BASIS,
 *  WITHOUT WARRANTIES OR CONDITIONS OF ANY KIND, either express or implied.
 *  See the License for the specific language governing permissions and
 *  limitations under the License.
 *
 *
 *  CPAchecker web page:
 *    http://cpachecker.sosy-lab.org
 */
package org.sosy_lab.cpachecker.cfa;

<<<<<<< HEAD
import static com.google.common.base.Predicates.instanceOf;
import static org.sosy_lab.cpachecker.util.CFAUtils.enteringEdges;
=======
import com.google.common.base.Optional;
import com.google.common.base.Preconditions;
import com.google.common.collect.Iterables;
>>>>>>> aaaa126a

import com.google.common.base.Optional;
import com.google.common.base.Preconditions;
import com.google.common.base.Predicate;
import com.google.common.collect.Iterables;

import org.sosy_lab.common.Concurrency;
import org.sosy_lab.common.ShutdownNotifier;
import org.sosy_lab.common.configuration.Configuration;
import org.sosy_lab.common.configuration.FileOption;
import org.sosy_lab.common.configuration.FileOption.Type;
import org.sosy_lab.common.configuration.InvalidConfigurationException;
import org.sosy_lab.common.configuration.Option;
import org.sosy_lab.common.configuration.Options;
import org.sosy_lab.common.io.MoreFiles;
import org.sosy_lab.common.log.LogManager;
import org.sosy_lab.common.time.Timer;
import org.sosy_lab.cpachecker.cfa.CParser.FileToParse;
import org.sosy_lab.cpachecker.cfa.ast.ADeclaration;
import org.sosy_lab.cpachecker.cfa.ast.AExpression;
import org.sosy_lab.cpachecker.cfa.ast.AFunctionCall;
import org.sosy_lab.cpachecker.cfa.ast.AIdExpression;
import org.sosy_lab.cpachecker.cfa.ast.AStatement;
import org.sosy_lab.cpachecker.cfa.ast.AVariableDeclaration;
import org.sosy_lab.cpachecker.cfa.ast.FileLocation;
import org.sosy_lab.cpachecker.cfa.ast.c.CDeclaration;
import org.sosy_lab.cpachecker.cfa.ast.c.CInitializer;
import org.sosy_lab.cpachecker.cfa.ast.c.CVariableDeclaration;
import org.sosy_lab.cpachecker.cfa.ast.java.JDeclaration;
import org.sosy_lab.cpachecker.cfa.export.DOTBuilder;
import org.sosy_lab.cpachecker.cfa.export.DOTBuilder2;
import org.sosy_lab.cpachecker.cfa.export.FunctionCallDumper;
import org.sosy_lab.cpachecker.cfa.export.GraphMLBuilder;
import org.sosy_lab.cpachecker.cfa.export.GraphMLBuilder2;
import org.sosy_lab.cpachecker.cfa.model.AStatementEdge;
import org.sosy_lab.cpachecker.cfa.model.BlankEdge;
import org.sosy_lab.cpachecker.cfa.model.CFAEdge;
import org.sosy_lab.cpachecker.cfa.model.CFAEdgeType;
import org.sosy_lab.cpachecker.cfa.model.CFANode;
import org.sosy_lab.cpachecker.cfa.model.CFATerminationNode;
import org.sosy_lab.cpachecker.cfa.model.FunctionEntryNode;
import org.sosy_lab.cpachecker.cfa.model.c.CDeclarationEdge;
import org.sosy_lab.cpachecker.cfa.model.java.JDeclarationEdge;
import org.sosy_lab.cpachecker.cfa.parser.eclipse.EclipseParsers;
import org.sosy_lab.cpachecker.cfa.postprocessing.function.CFADeclarationMover;
import org.sosy_lab.cpachecker.cfa.postprocessing.function.CFASimplifier;
import org.sosy_lab.cpachecker.cfa.postprocessing.function.CFunctionPointerResolver;
import org.sosy_lab.cpachecker.cfa.postprocessing.function.ExpandFunctionPointerArrayAssignments;
import org.sosy_lab.cpachecker.cfa.postprocessing.function.NullPointerChecks;
import org.sosy_lab.cpachecker.cfa.postprocessing.global.CFACloner;
import org.sosy_lab.cpachecker.cfa.postprocessing.global.FunctionCallUnwinder;
import org.sosy_lab.cpachecker.cfa.postprocessing.global.singleloop.CFASingleLoopTransformation;
import org.sosy_lab.cpachecker.cfa.types.MachineModel;
import org.sosy_lab.cpachecker.cfa.types.c.CComplexType.ComplexTypeKind;
import org.sosy_lab.cpachecker.cfa.types.c.CDefaults;
import org.sosy_lab.cpachecker.cfa.types.c.CElaboratedType;
import org.sosy_lab.cpachecker.cfa.types.c.CStorageClass;
import org.sosy_lab.cpachecker.cfa.types.c.CType;
import org.sosy_lab.cpachecker.core.CPAcheckerResult.Result;
import org.sosy_lab.cpachecker.core.algorithm.tiger.TigerAlgorithm;
import org.sosy_lab.cpachecker.core.algorithm.tiger.TigerConfiguration;
import org.sosy_lab.cpachecker.core.algorithm.tiger.util.WrapperUtil;
import org.sosy_lab.cpachecker.core.interfaces.Statistics;
import org.sosy_lab.cpachecker.core.reachedset.ReachedSet;
import org.sosy_lab.cpachecker.cpa.automaton.Automaton;
import org.sosy_lab.cpachecker.cpa.threading.ThreadingTransferRelation;
import org.sosy_lab.cpachecker.exceptions.CParserException;
import org.sosy_lab.cpachecker.exceptions.JParserException;
import org.sosy_lab.cpachecker.exceptions.ParserException;
import org.sosy_lab.cpachecker.exceptions.UnrecognizedCCodeException;
import org.sosy_lab.cpachecker.util.CFAUtils;
import org.sosy_lab.cpachecker.util.LiveVariables;
import org.sosy_lab.cpachecker.util.LoopStructure;
import org.sosy_lab.cpachecker.util.Pair;
import org.sosy_lab.cpachecker.util.VariableClassification;
import org.sosy_lab.cpachecker.util.VariableClassificationBuilder;

import java.io.FileNotFoundException;
import java.io.IOException;
import java.io.PrintStream;
import java.io.Writer;
<<<<<<< HEAD
import java.nio.charset.Charset;
import java.nio.file.Path;
import java.nio.file.Paths;
=======
import java.util.ArrayDeque;
>>>>>>> aaaa126a
import java.util.ArrayList;
import java.util.HashSet;
import java.util.List;
import java.util.ListIterator;
import java.util.Map;
<<<<<<< HEAD
import java.util.Set;
import java.util.logging.Level;
=======
import java.util.Queue;
import java.util.Set;
import java.util.logging.Level;

import javax.annotation.Nullable;
>>>>>>> aaaa126a

/**
 * Class that encapsulates the whole CFA creation process.
 *
 * It is not thread-safe, but it may be re-used.
 */
@Options
public class CFACreator {

  private static final String JAVA_MAIN_METHOD_CFA_SUFFIX = "_main_String[]";

  public static final String VALID_C_FUNCTION_NAME_PATTERN = "[_a-zA-Z][_a-zA-Z0-9]*";

  @Option(secure=true, name="parser.usePreprocessor",
      description="For C files, run the preprocessor on them before parsing. " +
                  "Note that all file numbers printed by CPAchecker will refer to the pre-processed file, not the original input file.")
  private boolean usePreprocessor = false;

  @Option(secure=true, name="parser.readLineDirectives",
      description="For C files, read #line preprocessor directives and use their information for outputting line numbers."
          + " (Always enabled when pre-processing is used.)")
  private boolean readLineDirectives = false;

  @Option(secure=true, name="analysis.entryFunction", regexp="^" + VALID_C_FUNCTION_NAME_PATTERN + "$",
      description="entry function")
  private String mainFunctionName = "main";

  @Option(secure=true, name="analysis.interprocedural",
      description="run interprocedural analysis")
  private boolean interprocedural = true;

  @Option(secure=true, name="analysis.functionPointerCalls",
      description="create all potential function pointer call edges")
  private boolean fptrCallEdges = true;

  @Option(secure=true, name="analysis.useGlobalVars",
      description="add declarations for global variables before entry function")
  private boolean useGlobalVars = true;

<<<<<<< HEAD
  @Option(secure=true, name="cfa.export",
      description="export CFA as .dot file")
=======
  @Option(secure=true, name="cfa.useMultiEdges",
      description="combine sequences of simple edges into a single edge")
  private boolean useMultiEdges = false;

  @Option(secure=true, name="cfa.removeIrrelevantForSpecification",
      description="remove paths from CFA that cannot lead to a specification violation")
  private boolean removeIrrelevantForSpecification = false;

  @Option(
    secure = true,
    name = "cfa.export",
    description = "export CFA as .dot and/or .graphml file"
  )
>>>>>>> aaaa126a
  private boolean exportCfa = true;

  @Option(secure=true, name="cfa.exportPerFunction",
      description="export individual CFAs for function as .dot files")
  private boolean exportCfaPerFunction = true;

  private enum ExportType {
    DOT, // export CFAs only as DOT files
    GRAPHML, // export CFAs only as GraphML files
    BOTH // export CFAs as DOT and GraphML files
  }

  @Option(secure = true, name = "cfa.exportType", description = "File type of the CFA export")
  private ExportType exportType = ExportType.BOTH;

  @Option(secure=true, name="cfa.callgraph.export",
      description="dump a simple call graph")
  private boolean exportFunctionCalls = true;

  @Option(secure=true, name="cfa.callgraph.file",
      description="file name for call graph as .dot file")
  @FileOption(FileOption.Type.OUTPUT_FILE)
  private Path exportFunctionCallsFile = Paths.get("functionCalls.dot");

  @Option(secure=true, name="cfa.file",
      description="export CFA as .dot file")
  @FileOption(FileOption.Type.OUTPUT_FILE)
  private Path exportCfaFile = Paths.get("cfa.dot");

  @Option(
    secure = true,
    name = "cfa.graphml.file",
    description = "export CFA as .graphml file in" + " the format of the tool yEd"
  )
  @FileOption(Type.OUTPUT_FILE)
  private Path exportCfaGraphMLFile = Paths.get("cfa.graphml");

  @Option(secure=true, name="cfa.checkNullPointers",
      description="while this option is activated, before each use of a "
          + "PointerExpression, or a dereferenced field access the expression is "
          + "checked if it is 0")
  private boolean checkNullPointers = false;

  @Option(secure=true, name="cfa.expandFunctionPointerArrayAssignments",
      description="When a function pointer array element is written with a variable as index, "
          + "create a series of if-else edges with explicit indizes instead.")
  private boolean expandFunctionPointerArrayAssignments = false;

  @Option(secure=true, name="cfa.transformIntoSingleLoop",
      description="This option causes the control flow automaton to be "
        + "transformed into the automaton of an equivalent program with one "
        + "single loop and an artificial program counter.")
  private boolean transformIntoSingleLoop = false;

  @Option(secure=true, name="cfa.simplifyCfa",
        description="Remove all edges which don't have any effect on the program")
  private boolean simplifyCfa = true;

  @Option(secure=true, name="cfa.moveDeclarationsToFunctionStart",
      description="With this option, all declarations in each function will be moved"
          + "to the beginning of each function. Do only use this option if you are"
          + "not able to handle initializer lists and designated initializers (like"
          + " they can be used for arrays and structs) in your analysis anyway. this"
          + " option will otherwise create c code which is not the same as the original"
          + " one")
  private boolean moveDeclarationsToFunctionStart = false;

  @Option(secure=true, name="cfa.useFunctionCallUnwinding",
      description="unwind recursive functioncalls (bounded to max call stack size)")
  private boolean useFunctionCallUnwinding = false;

  @Option(secure=true, name="cfa.useCFACloningForMultiThreadedPrograms",
      description="clone functions of the CFA, such that there are several "
          + "identical CFAs for each function, only with different names.")
  private boolean useCFACloningForMultiThreadedPrograms = false;

  @Option(secure=true, name="cfa.findLiveVariables",
          description="By enabling this option the variables that are live are"
              + " computed for each edge of the cfa. Live means that their value"
              + " is read later on.")
  private boolean findLiveVariables = false;

  @Option(secure=true, name="cfa.classifyNodes",
      description="This option enables the computation of a classification of CFA nodes.")
private boolean classifyNodes = false;

  private final Language language;
  private final MachineModel machineModel;

  private final LogManager logger;
  private final Parser parser;
  private final ShutdownNotifier shutdownNotifier;

  private static class CFACreatorStatistics implements Statistics {

    private final Timer parserInstantiationTime = new Timer();
    private final Timer totalTime = new Timer();
    private Timer parsingTime;
    private Timer conversionTime;
    private final Timer checkTime = new Timer();
    private final Timer processingTime = new Timer();
    private final Timer variableClassificationTime = new Timer();
    private final Timer exportTime = new Timer();

    @Override
    public String getName() {
      return "";
    }

    @Override
    public void printStatistics(PrintStream out, Result pResult, ReachedSet pReached) {
      out.println("  Time for loading parser:    " + parserInstantiationTime);
      out.println("  Time for CFA construction:  " + totalTime);
      out.println("    Time for parsing file(s): " + parsingTime);
      out.println("    Time for AST to CFA:      " + conversionTime);
      out.println("    Time for CFA sanity check:" + checkTime);
      out.println("    Time for post-processing: " + processingTime);
      if (variableClassificationTime.getNumberOfIntervals() > 0) {
        out.println("      Time for var class.:    " + variableClassificationTime);
      }
      if (exportTime.getNumberOfIntervals() > 0) {
        out.println("    Time for CFA export:      " + exportTime);
      }
    }
  }

  private final CFACreatorStatistics stats = new CFACreatorStatistics();
  private final Configuration config;
  private final List<Automaton> automata;

  /**
   * Instantiates a creator that creates a CFA from a source file.
   *
   * <p>This constructor assumes that no specification automata are present.</p>
   *
   * @param pConfig CPAchecker's configuration options.
   * @param pLogger CPAchecker's log manager.
   * @param pShutdownNotifier A notifier for shutdown requests to terminate long-running algorithms.
   * @param pLanguage The programming language the source program is written in.
   * @param pMachineModel The machine model that should be used for parsing.
   * @throws InvalidConfigurationException If the configuration is invalid.
   * @see #CFACreator(Configuration, LogManager, ShutdownNotifier, List, Language, MachineModel)
   */
  public CFACreator(
      final Configuration pConfig,
      final LogManager pLogger,
      final ShutdownNotifier pShutdownNotifier,
      final Language pLanguage,
      final MachineModel pMachineModel) throws InvalidConfigurationException {

    this(pConfig, pLogger, pShutdownNotifier, null, pLanguage, pMachineModel);
  }

  /**
   * Instantiates a creator that creates a CFA from a source file.
   *
   * <p>This constructor assumes that no specification automata are present, the programming
   * language of the source file is C, and the machine model is 32-bit Linux.</p>
   *
   * @param pConfig CPAchecker's configuration options.
   * @param pLogger CPAchecker's log manager.
   * @param pShutdownNotifier A notifier for shutdown requests to terminate long-running algorithms.
   * @throws InvalidConfigurationException If the configuration is invalid.
   * @see #CFACreator(Configuration, LogManager, ShutdownNotifier, List, Language, MachineModel)
   */
  public CFACreator(
      final Configuration pConfig,
      final LogManager pLogger,
      final ShutdownNotifier pShutdownNotifier) throws InvalidConfigurationException {

    this(pConfig, pLogger, pShutdownNotifier, null, Language.C, MachineModel.LINUX32);
  }

  /**
   * Instantiates a creator that creates a CFA from a source file.
   *
   * <p>If the list of automata {@code pAutomata} is not {@code null}, it will be used to
   * determine relevant variables for the analysis that only get their relevancy by a property
   * of an automaton.</p>
   *
   * @param pConfig CPAchecker's configuration options.
   * @param pLogger CPAchecker's log manager.
   * @param pShutdownNotifier A notifier for shutdown requests to terminate long-running algorithms.
   * @param pAutomata A list of specification automata that should be considered during parsing.
   * @param pLanguage The programming language the source program is written in.
   * @param pMachineModel The machine model that should be used for parsing.
   * @throws InvalidConfigurationException If the configuration is invalid.
   */
  public CFACreator(
      final Configuration pConfig,
      final LogManager pLogger,
      final ShutdownNotifier pShutdownNotifier,
      final @Nullable List<Automaton> pAutomata,
      final Language pLanguage,
      final MachineModel pMachineModel)
      throws InvalidConfigurationException {

    pConfig.inject(this);

    config = pConfig;
    logger = pLogger;
    shutdownNotifier = pShutdownNotifier;
    automata = pAutomata;
    language = pLanguage;
    machineModel = pMachineModel;

    stats.parserInstantiationTime.start();

    switch (language) {
      case JAVA:
        parser = EclipseParsers.getJavaParser(pLogger, pConfig);
        break;
      case C:
        CParser outerParser =
            CParser.Factory.getParser(
                pConfig, pLogger, CParser.Factory.getOptions(pConfig), machineModel);

        outerParser =
            new CParserWithLocationMapper(
                pConfig, pLogger, outerParser, readLineDirectives || usePreprocessor);

        if (usePreprocessor) {
          CPreprocessor preprocessor = new CPreprocessor(pConfig, pLogger);
          outerParser = new CParserWithPreprocessor(outerParser, preprocessor);
        }

        parser = outerParser;

        break;
      default:
        throw new AssertionError();
    }

    stats.parsingTime = parser.getParseTime();
    stats.conversionTime = parser.getCFAConstructionTime();

<<<<<<< HEAD
=======
    if (removeIrrelevantForSpecification) {
      cfaReduction = new CFAReduction(pConfig, pLogger, pShutdownNotifier);
    } else {
      cfaReduction = null;
    }

>>>>>>> aaaa126a
    stats.parserInstantiationTime.stop();
  }

  /**
   * Parse a file and create a CFA, including all post-processing etc.
   *
   * @param program  The program represented as String to parse.
   * @return A representation of the CFA.
   * @throws InvalidConfigurationException If the main function that was specified in the configuration is not found.
   * @throws IOException If an I/O error occurs.
   * @throws ParserException If the parser or the CFA builder cannot handle the C code.
   */
  public CFA parseFileAndCreateCFA(String program)
      throws InvalidConfigurationException, IOException, ParserException, InterruptedException {

    stats.totalTime.start();
    try {
      ParseResult parseResult = parseToCFAs(program);
      FunctionEntryNode mainFunction = parseResult.getFunctions().get(mainFunctionName);
      assert mainFunction != null : "program lacks main function.";

      CFA cfa = createCFA(parseResult, mainFunction);
      return cfa;
    } finally {
      stats.totalTime.stop();
    }
  }

  /**
   * Parse a file and create a CFA, including all post-processing etc.
   *
   * @param sourceFiles  The files to parse.
   * @return A representation of the CFA.
   * @throws InvalidConfigurationException If the main function that was specified in the configuration is not found.
   * @throws IOException If an I/O error occurs.
   * @throws ParserException If the parser or the CFA builder cannot handle the C code.
   */
  public CFA parseFileAndCreateCFA(List<String> sourceFiles)
          throws InvalidConfigurationException, IOException, ParserException, InterruptedException {

    Preconditions.checkArgument(!sourceFiles.isEmpty(), "At least one source file must be provided!");

    stats.totalTime.start();
    try {
      // FIRST, parse file(s) and create CFAs for each function
      logger.log(Level.FINE, "Starting parsing of file(s)");

      TigerConfiguration tigerConfig = new TigerConfiguration(config);
      boolean useTiger = tigerConfig.useTigerAlgorithm;

      if (useTiger && (language != Language.C)) {
        throw new InvalidConfigurationException("Tiger algorithm is only supported for C!");
      }

      if (useTiger) {
        TigerAlgorithm.originalMainFunction = mainFunctionName;
        mainFunctionName = WrapperUtil.CPAtiger_MAIN;
      }

      ParseResult c = parseToCFAs(sourceFiles);

      if (useTiger) {
        c = WrapperUtil.addWrapper((CParser) parser, c, new CSourceOriginMapping());
      }

      logger.log(Level.FINE, "Parser Finished");

      FunctionEntryNode mainFunction;

      switch (language) {
      case JAVA:
        mainFunction = getJavaMainMethod(sourceFiles, c.getFunctions());
        break;
      case C:
        mainFunction = getCMainFunction(sourceFiles, c.getFunctions());
        break;
      default:
        throw new AssertionError();
      }

      return createCFA(c, mainFunction);

    } finally {
      stats.totalTime.stop();
    }
  }

  private CFA createCFA(ParseResult pParseResult, FunctionEntryNode pMainFunction) throws InvalidConfigurationException, InterruptedException, ParserException {

    FunctionEntryNode mainFunction = pMainFunction;

    assert mainFunction != null;

    MutableCFA cfa = new MutableCFA(machineModel, pParseResult.getFunctions(), pParseResult.getCFANodes(), mainFunction, language);

    stats.checkTime.start();

    // check the CFA of each function
    for (String functionName : cfa.getAllFunctionNames()) {
      assert CFACheck.check(cfa.getFunctionHead(functionName), cfa.getFunctionNodes(functionName));
    }
    stats.checkTime.stop();

    // SECOND, do those post-processings that change the CFA by adding/removing nodes/edges
    stats.processingTime.start();

    cfa = postProcessingOnMutableCFAs(cfa, pParseResult.getGlobalDeclarations());

    // Check CFA again after post-processings
    stats.checkTime.start();
    for (String functionName : cfa.getAllFunctionNames()) {
      assert CFACheck.check(cfa.getFunctionHead(functionName), cfa.getFunctionNodes(functionName));
    }
    stats.checkTime.stop();

    // THIRD, do read-only post-processings on each single function CFA

    // Annotate CFA nodes with reverse postorder information for later use.
    for (FunctionEntryNode function : cfa.getAllFunctionHeads()) {
      CFAReversePostorder sorter = new CFAReversePostorder();
      sorter.assignSorting(function);
    }

    // get loop information
    // (needs post-order information)
    Optional<LoopStructure> loopStructure = getLoopStructure(cfa);
    cfa.setLoopStructure(loopStructure);

    // FOURTH, insert call and return edges and build the supergraph
    if (interprocedural) {
      logger.log(Level.FINE, "Analysis is interprocedural, adding super edges.");
      CFASecondPassBuilder spbuilder = new CFASecondPassBuilder(cfa, language, logger, config);
      spbuilder.insertCallEdgesRecursively();
    }

    // FIFTH, do post-processings on the supergraph
    // Mutating post-processings should be checked carefully for their effect
    // on the information collected above (such as loops and post-order ids).

    // optionally transform CFA so that there is only one single loop
    if (transformIntoSingleLoop) {
      cfa = CFASingleLoopTransformation.getSingleLoopTransformation(logger, config, shutdownNotifier).apply(cfa);
      mainFunction = cfa.getMainFunction();
    }

    // SIXTH, get information about the CFA,
    // the cfa should not be modified after this line.

    // Get information about variables, needed for some analysis.
    final Optional<VariableClassification> varClassification;
    if (language == Language.C) {
      try {
        stats.variableClassificationTime.start();
        if (automata != null) {
          varClassification =
              Optional.of(
                  new VariableClassificationBuilder(config, logger, automata)
                      .build(cfa));
        } else {
          varClassification =
              Optional.of(new VariableClassificationBuilder(config, logger).build(cfa));
        }
      } catch (UnrecognizedCCodeException e) {
        throw new CParserException(e);
      } finally {
        stats.variableClassificationTime.stop();
      }
    } else {
      varClassification = Optional.<VariableClassification>absent();
    }

    // create the live variables if the variable classification is present
    if (findLiveVariables &&
        (varClassification.isPresent() || cfa.getLanguage() != Language.C)) {
      cfa.setLiveVariables(LiveVariables.create(varClassification,
                                                pParseResult.getGlobalDeclarations(),
                                                cfa, logger, shutdownNotifier,
                                                config));
    }

    stats.processingTime.stop();

    final ImmutableCFA immutableCFA = cfa.makeImmutableCFA(varClassification);

    // check the super CFA starting at the main function
    stats.checkTime.start();
    assert CFACheck.check(mainFunction, null);
    stats.checkTime.stop();

    if (((exportCfaFile != null) && (exportCfa || exportCfaPerFunction))
        || ((exportFunctionCallsFile != null) && exportFunctionCalls)) {
      exportCFAAsync(immutableCFA);
    }

    logger.log(Level.FINE, "DONE, CFA for", immutableCFA.getNumberOfFunctions(), "functions created.");

    return immutableCFA;
  }

  /** This method parses the program from the String and builds a CFA for each function.
   * The ParseResult is only a Wrapper for the CFAs of the functions and global declarations. */
  private ParseResult parseToCFAs(final String program)
      throws InvalidConfigurationException, ParserException {
    final ParseResult parseResult;

    final CSourceOriginMapping sourceOriginMapping = new CSourceOriginMapping();

    parseResult = parser.parseString("test", program, sourceOriginMapping);

    if (parseResult.isEmpty()) {
      switch (language) {
      case JAVA:
        throw new JParserException("No methods found in program");
      case C:
        throw new CParserException("No functions found in program");
      default:
        throw new AssertionError();
      }
    }

    return parseResult;
  }

  /** This method parses the sourceFiles and builds a CFA for each function.
   * The ParseResult is only a Wrapper for the CFAs of the functions and global declarations. */
  private ParseResult parseToCFAs(final List<String> sourceFiles)
          throws InvalidConfigurationException, IOException, ParserException, InterruptedException {
    final ParseResult parseResult;

    if (language == Language.C) {
      checkIfValidFiles(sourceFiles);
    }

    final CSourceOriginMapping sourceOriginMapping = new CSourceOriginMapping();

    if (sourceFiles.size() == 1) {
      parseResult = parser.parseFile(sourceFiles.get(0), sourceOriginMapping);
    } else {
      // when there is more than one file which should be evaluated, the
      // programdenotations are separated from each other and a prefix for
      // static variables is generated
      if (language != Language.C) {
        throw new InvalidConfigurationException("Multiple program files not supported for languages other than C.");
      }

      final List<FileToParse> programFragments = new ArrayList<>();
      for (final String fileName : sourceFiles) {
        programFragments.add(new FileToParse(fileName));
      }

      parseResult = ((CParser)parser).parseFile(programFragments, sourceOriginMapping);
    }

    if (parseResult.isEmpty()) {
      switch (language) {
        case JAVA:
          throw new JParserException("No methods found in program");
        case C:
          throw new CParserException("No functions found in program");
        default:
          throw new AssertionError();
      }
    }

    return parseResult;
  }

  /** This method changes the CFAs of the functions with adding, removing, replacing or moving CFAEdges.
   * The CFAs are independent, i.e. there are no super-edges (functioncall- and return-edges) between them.
   *
   * @return either a modified old CFA or a complete new CFA
   */
  private MutableCFA postProcessingOnMutableCFAs(MutableCFA cfa, final List<Pair<ADeclaration, String>> globalDeclarations)
          throws InvalidConfigurationException, CParserException, InterruptedException {

    // remove all edges which don't have any effect on the program
    if (simplifyCfa) {
      CFASimplifier.simplifyCFA(cfa);
    }

    if (moveDeclarationsToFunctionStart) {
      CFADeclarationMover declarationMover = new CFADeclarationMover(logger);
      declarationMover.moveDeclarationsToFunctionStart(cfa);
    }

    if (checkNullPointers) {
      NullPointerChecks nullPointerCheck = new NullPointerChecks(logger, config);
      nullPointerCheck.addNullPointerChecks(cfa);
    }

    if (expandFunctionPointerArrayAssignments) {
      ExpandFunctionPointerArrayAssignments transformer = new ExpandFunctionPointerArrayAssignments(logger);
      transformer.replaceFunctionPointerArrayAssignments(cfa);
    }

    // add function pointer edges
    if (language == Language.C && fptrCallEdges) {
      CFunctionPointerResolver fptrResolver = new CFunctionPointerResolver(cfa, globalDeclarations, config, logger);
      fptrResolver.resolveFunctionPointers();
    }

    // Transform dummy loops into edges to termination nodes
    transformDummyLoopsToEdges(cfa);

    if (useFunctionCallUnwinding) {
      // must be done before adding global vars
      final FunctionCallUnwinder fca = new FunctionCallUnwinder(cfa, config);
      cfa = fca.unwindRecursion();
    }

    if (useCFACloningForMultiThreadedPrograms && isMultiThreadedProgram(cfa)) {
      // cloning must be done before adding global vars,
      // current use case is ThreadingCPA, thus we check for the creation of new threads first.
      logger.log(Level.INFO, "program contains concurrency, cloning functions...");
      final CFACloner cloner = new CFACloner(cfa, config);
      cfa = cloner.execute();
    }

    if (useGlobalVars) {
      // add global variables at the beginning of main
      insertGlobalDeclarations(cfa, globalDeclarations);
    }

    return cfa;
  }

  /** Transform dummy loops into edges to termination nodes */
  private void transformDummyLoopsToEdges(MutableCFA cfa) throws InterruptedException {
    List<CFANode> toAdd = new ArrayList<>(1);
    Predicate<Object> isBlankEdge = instanceOf(BlankEdge.class);

    for (CFANode node : cfa.getAllNodes()) {
      this.shutdownNotifier.shutdownIfNecessary();

      // only potential loop heads are interesting for us, they also need to have
      // at least one BlankEdge as successor and predecessor
      if (node.getNumEnteringEdges() < 2
          || !(node.getNumLeavingEdges() == 1 && node.getLeavingEdge(0) instanceof BlankEdge)
          || enteringEdges(node).anyMatch(isBlankEdge)) {
        continue;
      }

      Set<CFANode> visited = new HashSet<>();
      CFANode current = node;
      while (current.getNumLeavingEdges() == 1
          && current.getLeavingEdge(0) instanceof BlankEdge
          && visited.add(current)) {

        CFAEdge leavingBlankEdge = current.getLeavingEdge(0);
        CFANode succ = leavingBlankEdge.getSuccessor();

        // Found empty loop
        if (succ.equals(node)) {
          leavingBlankEdge.getPredecessor().removeLeavingEdge(leavingBlankEdge);
          leavingBlankEdge.getSuccessor().removeEnteringEdge(leavingBlankEdge);
          CFANode terminationNode = new CFATerminationNode(node.getFunctionName());
          BlankEdge terminationEdge =
              new BlankEdge(
                  leavingBlankEdge.getRawStatement(),
                  leavingBlankEdge.getFileLocation(),
                  leavingBlankEdge.getPredecessor(),
                  terminationNode,
                  leavingBlankEdge.getDescription());
          terminationEdge.getPredecessor().addLeavingEdge(terminationEdge);
          terminationEdge.getSuccessor().addEnteringEdge(terminationEdge);
          toAdd.add(terminationNode);
        }

        current = succ;
      }
    }

    for (CFANode nodeToAdd : toAdd) {
      cfa.addNode(nodeToAdd);
    }
  }

  /** check, whether the program contains function calls to crate a new thread. */
  private boolean isMultiThreadedProgram(MutableCFA pCfa) {
    // for all possible edges
    for (CFANode node : pCfa.getAllNodes()) {
      for (CFAEdge edge : CFAUtils.allLeavingEdges(node)) {
        // check for creation of new thread
        if (edge instanceof AStatementEdge) {
          final AStatement statement = ((AStatementEdge)edge).getStatement();
          if (statement instanceof AFunctionCall) {
            final AExpression functionNameExp = ((AFunctionCall)statement).getFunctionCallExpression().getFunctionNameExpression();
            if (functionNameExp instanceof AIdExpression) {
              if (ThreadingTransferRelation.THREAD_START.equals(((AIdExpression)functionNameExp).getName())){
                return true;
              }
            }
          }
        }
      }
    }
    return false;
  }

  private FunctionEntryNode getJavaMainMethod(List<String> sourceFiles, Map<String, FunctionEntryNode> cfas)
      throws InvalidConfigurationException {

    Preconditions.checkArgument(sourceFiles.size() == 1, "Multiple input files not supported by 'getJavaMainMethod'");
    String mainClassName = sourceFiles.get(0);

    // try specified function
    FunctionEntryNode mainFunction = cfas.get(mainFunctionName);

    if (mainFunction != null) {
      return mainFunction;
    }

    if (!mainFunctionName.equals("main")) {
      // function explicitly given by user, but not found
      throw new InvalidConfigurationException("Method " + mainFunctionName + " not found.\n" +
          "Please note that a method has to be given in the following notation:\n <ClassName>_" +
          "<MethodName>_<ParameterTypes>.\nExample: pack1.Car_drive_int_pack1.Car\n" +
          "for the method drive(int speed, Car car) in the class Car.");
    }

    mainFunction = cfas.get(mainClassName + JAVA_MAIN_METHOD_CFA_SUFFIX);

    if (mainFunction == null) {
      throw new InvalidConfigurationException("No main method in given main class found, please specify one.");
    }

    return mainFunction;
  }

  private void checkIfValidFiles(List<String> sourceFiles) throws InvalidConfigurationException {
    for (String file : sourceFiles) {
      checkIfValidFile(file);
    }
  }

  private void checkIfValidFile(String fileDenotation) throws InvalidConfigurationException {
    Path file = Paths.get(fileDenotation);

    try {
      MoreFiles.checkReadableFile(file);
    } catch (FileNotFoundException e) {
      throw new InvalidConfigurationException(e.getMessage());
    }
  }

  private FunctionEntryNode getCMainFunction(List<String> sourceFiles,
      final Map<String, FunctionEntryNode> cfas)
      throws InvalidConfigurationException {

    // try specified function
    FunctionEntryNode mainFunction = cfas.get(mainFunctionName);

    if (mainFunction != null) {
      return mainFunction;
    }

    if (!mainFunctionName.equals("main")) {
      // function explicitly given by user, but not found
      throw new InvalidConfigurationException("Function " + mainFunctionName + " not found.");
    }

    if (cfas.size() == 1) {
      // only one function available, take this one
      return Iterables.getOnlyElement(cfas.values());

    } else if (sourceFiles.size() == 1) {
      // get the AAA part out of a filename like test/program/AAA.cil.c
      Path path = Paths.get(sourceFiles.get(0)).getFileName();
      if (path != null) {
        String filename = path.toString(); // remove directory

        int indexOfDot = filename.indexOf('.');
        String baseFilename = indexOfDot >= 1 ? filename.substring(0, indexOfDot) : filename;

        // try function with same name as file
        mainFunction = cfas.get(baseFilename);
      }
    }

    if (mainFunction == null) {
      throw new InvalidConfigurationException("No entry function found, please specify one.");
    }
    return mainFunction;
  }

  private Optional<LoopStructure> getLoopStructure(MutableCFA cfa) {
    try {
      return Optional.of(LoopStructure.getLoopStructure(cfa));

    } catch (ParserException e) {
      // don't abort here, because if the analysis doesn't need the loop information, we can continue
      logger.logUserException(Level.WARNING, e, "Could not analyze loop structure of program.");

    } catch (OutOfMemoryError e) {
      logger.logUserException(Level.WARNING, e,
          "Could not analyze loop structure of program due to memory problems");
    }
    return Optional.absent();
  }

  /**
   * Insert nodes for global declarations after first node of the CFA of the main-function.
   */
  private void insertGlobalDeclarations(final MutableCFA cfa, final List<Pair<ADeclaration, String>> globalVars) {
    if (globalVars.isEmpty()) {
      return;
    }

    if (cfa.getLanguage() == Language.C) {
      addDefaultInitializers(globalVars);
    } else {
      //TODO addDefaultInitializerForJava
    }

    // split off first node of CFA
    final FunctionEntryNode firstNode = cfa.getMainFunction();
    assert firstNode.getNumLeavingEdges() == 1;
    final CFAEdge firstEdge = firstNode.getLeavingEdge(0);
    assert firstEdge.getEdgeType() == CFAEdgeType.BlankEdge;
    final CFANode secondNode = firstEdge.getSuccessor();

    CFACreationUtils.removeEdgeFromNodes(firstEdge);

    // now the first node is not connected to the second node,
    // we can add new edges between them and then reconnect the nodes

    // insert one node to start the series of declarations
    CFANode cur = new CFANode(firstNode.getFunctionName());
    cfa.addNode(cur);
    final CFAEdge newFirstEdge = new BlankEdge("", FileLocation.DUMMY, firstNode, cur, "INIT GLOBAL VARS");
    CFACreationUtils.addEdgeUnconditionallyToCFA(newFirstEdge);

    // create a series of GlobalDeclarationEdges, one for each declaration
    for (Pair<? extends ADeclaration, String> p : globalVars) {
      ADeclaration d = p.getFirst();
      String rawSignature = p.getSecond();
      assert d.isGlobal();

      CFANode n = new CFANode(cur.getFunctionName());
      cfa.addNode(n);

      final CFAEdge newEdge;
      switch (cfa.getLanguage()) {
        case C:
          newEdge = new CDeclarationEdge(rawSignature, d.getFileLocation(), cur, n, (CDeclaration) d);
          break;
        case JAVA :
          newEdge = new JDeclarationEdge(rawSignature, d.getFileLocation(), cur, n, (JDeclaration) d);
          break;
        default:
          throw new AssertionError("unknown language");
      }

      CFACreationUtils.addEdgeUnconditionallyToCFA(newEdge);
      cur = n;
    }

    // add a blank edge connecting the declarations with the (old) second node of CFA
    final CFAEdge newLastEdge = new BlankEdge(firstEdge.getRawStatement(), firstEdge.getFileLocation(),
            cur, secondNode, firstEdge.getDescription());
    CFACreationUtils.addEdgeUnconditionallyToCFA(newLastEdge);
  }

  /**
   * This method adds an initializer to all global variables which do not have
   * an explicit initial value (global variables are initialized to zero by default in C).
   * @param globalVars a list with all global declarations
   */
  private static void addDefaultInitializers(List<Pair<ADeclaration, String>> globalVars) {
    // first, collect all variables which do have an explicit initializer
    Set<String> initializedVariables = new HashSet<>();
    for (Pair<ADeclaration, String> p : globalVars) {
      if (p.getFirst() instanceof AVariableDeclaration) {
        AVariableDeclaration v = (AVariableDeclaration)p.getFirst();
        if (v.getInitializer() != null) {
          initializedVariables.add(v.getName());
        }
      }
    }

    // Now iterate through all declarations,
    // adding a default initializer to the first  of a variable.
    // All subsequent declarations of a variable after the one with the initializer
    // will be removed.
    Set<String> previouslyInitializedVariables = new HashSet<>();
    ListIterator<Pair<ADeclaration, String>> iterator = globalVars.listIterator();
    while (iterator.hasNext()) {
      final Pair<ADeclaration, String> p = iterator.next();

      if (p.getFirst() instanceof AVariableDeclaration) {
        CVariableDeclaration v = (CVariableDeclaration)p.getFirst();
        assert v.isGlobal();
        String name = v.getName();

        if (previouslyInitializedVariables.contains(name)) {
          // there was a full declaration before this one, we can just omit this one
          // TODO check for equality of initializers and give error message
          // if there are conflicting initializers.
          iterator.remove();

        } else if (v.getInitializer() != null) {
          previouslyInitializedVariables.add(name);

        } else if (!initializedVariables.contains(name)
            && v.getCStorageClass() == CStorageClass.AUTO) {

          // Add default variable initializer, because the storage class is AUTO
          // and there is no initializer later in the file.
          // In the case we have an incompletely defined struct
          // (e.g., "struct s;"), we cannot produce an initializer.
          // (Although there shouldn't be any variables of this type anyway.)
          CType type = v.getType().getCanonicalType();
          if (!(type instanceof CElaboratedType)
              || (((CElaboratedType)type).getKind() == ComplexTypeKind.ENUM)) {
            CInitializer initializer = CDefaults.forType(type, v.getFileLocation());
v.addInitializer(initializer);
            v = new CVariableDeclaration(v.getFileLocation(),
                                         v.isGlobal(),
                                         v.getCStorageClass(),
                                         v.getType(),
                                         v.getName(),
                                         v.getOrigName(),
                                         v.getQualifiedName(),
                                         initializer);

            previouslyInitializedVariables.add(name);
            iterator.set(Pair.<ADeclaration, String>of(v, p.getSecond())); // replace declaration
          }
        }
      }
    }
  }

  private void exportCFAAsync(final CFA cfa) {
    // Execute asynchronously, this may take several seconds for large programs on slow disks.
    // This is safe because we don't modify the CFA from this point on.
    Concurrency.newThread("BDD cleanup thread", () -> exportCFA(cfa)).start();
  }

  private void exportCFA(final CFA cfa) {
    stats.exportTime.start();

    // write CFA to file
<<<<<<< HEAD
    if (exportCfa && exportCfaFile != null) {
      try (Writer w = MoreFiles.openOutputFile(exportCfaFile, Charset.defaultCharset())) {
=======
    if (exportCfa
        && exportCfaFile != null
        && (exportType == ExportType.DOT || exportType == ExportType.BOTH)) {
      try (Writer w = Files.openOutputFile(exportCfaFile)) {
>>>>>>> aaaa126a
        DOTBuilder.generateDOT(w, cfa);
      } catch (IOException e) {
        logger.logUserException(Level.WARNING, e,
          "Could not write CFA to dot file");
        // continue with analysis
      }
    }

<<<<<<< HEAD
    // write the CFA to files (one file per function)
    if (exportCfaPerFunction && exportCfaFile != null) {
=======
    // write CFA to GraphML file
    if (exportCfa
        && exportCfaGraphMLFile != null
        && (exportType == ExportType.GRAPHML || exportType == ExportType.BOTH)) {
      try (Writer w = Files.openOutputFile(exportCfaGraphMLFile)) {
        GraphMLBuilder.generateGraphML(w, cfa);
      } catch (IOException e) {
        logger.logUserException(Level.WARNING, e, "Could not write CFA to GraphML file");
      }
    }

    // write the CFA to files (one file per function + some metainfo)
    if (exportCfaPerFunction
        && exportCfaFile != null
        && (exportType == ExportType.DOT || exportType == ExportType.BOTH)) {
>>>>>>> aaaa126a
      try {
        Path outdir = exportCfaFile.getParent();
        new DOTBuilder2(cfa).writeGraphs(outdir);
      } catch (IOException e) {
        logger.logUserException(Level.WARNING, e,
          "Could not write CFA to dot files");
        // continue with analysis
      }
    }

    if (exportCfaPerFunction
        && exportCfaGraphMLFile != null
        && (exportType == ExportType.GRAPHML || exportType == ExportType.BOTH)) {
      try {
        Path outDir = exportCfaGraphMLFile.getParent();
        GraphMLBuilder2.writeReport(cfa, outDir);
      } catch (IOException e) {
        logger.logUserException(Level.WARNING, e, "Could not write CFA to GraphML file");
      }
    }

    if (exportFunctionCalls && exportFunctionCallsFile != null) {
      try (Writer w = MoreFiles.openOutputFile(exportFunctionCallsFile, Charset.defaultCharset())) {
        FunctionCallDumper.dump(w, cfa);
      } catch (IOException e) {
        logger.logUserException(Level.WARNING, e,
            "Could not write functionCalls to dot file");
        // continue with analysis
      }
    }

    stats.exportTime.stop();
  }

  public CFACreatorStatistics getStatistics() {
    return stats;
  }
}<|MERGE_RESOLUTION|>--- conflicted
+++ resolved
@@ -23,29 +23,21 @@
  */
 package org.sosy_lab.cpachecker.cfa;
 
-<<<<<<< HEAD
-import static com.google.common.base.Predicates.instanceOf;
-import static org.sosy_lab.cpachecker.util.CFAUtils.enteringEdges;
-=======
 import com.google.common.base.Optional;
 import com.google.common.base.Preconditions;
 import com.google.common.collect.Iterables;
->>>>>>> aaaa126a
-
-import com.google.common.base.Optional;
-import com.google.common.base.Preconditions;
-import com.google.common.base.Predicate;
-import com.google.common.collect.Iterables;
-
-import org.sosy_lab.common.Concurrency;
+
 import org.sosy_lab.common.ShutdownNotifier;
+import org.sosy_lab.common.concurrency.Threads;
 import org.sosy_lab.common.configuration.Configuration;
 import org.sosy_lab.common.configuration.FileOption;
 import org.sosy_lab.common.configuration.FileOption.Type;
 import org.sosy_lab.common.configuration.InvalidConfigurationException;
 import org.sosy_lab.common.configuration.Option;
 import org.sosy_lab.common.configuration.Options;
-import org.sosy_lab.common.io.MoreFiles;
+import org.sosy_lab.common.io.Files;
+import org.sosy_lab.common.io.Path;
+import org.sosy_lab.common.io.Paths;
 import org.sosy_lab.common.log.LogManager;
 import org.sosy_lab.common.time.Timer;
 import org.sosy_lab.cpachecker.cfa.CParser.FileToParse;
@@ -79,8 +71,10 @@
 import org.sosy_lab.cpachecker.cfa.postprocessing.function.CFASimplifier;
 import org.sosy_lab.cpachecker.cfa.postprocessing.function.CFunctionPointerResolver;
 import org.sosy_lab.cpachecker.cfa.postprocessing.function.ExpandFunctionPointerArrayAssignments;
+import org.sosy_lab.cpachecker.cfa.postprocessing.function.MultiEdgeCreator;
 import org.sosy_lab.cpachecker.cfa.postprocessing.function.NullPointerChecks;
 import org.sosy_lab.cpachecker.cfa.postprocessing.global.CFACloner;
+import org.sosy_lab.cpachecker.cfa.postprocessing.global.CFAReduction;
 import org.sosy_lab.cpachecker.cfa.postprocessing.global.FunctionCallUnwinder;
 import org.sosy_lab.cpachecker.cfa.postprocessing.global.singleloop.CFASingleLoopTransformation;
 import org.sosy_lab.cpachecker.cfa.types.MachineModel;
@@ -112,28 +106,17 @@
 import java.io.IOException;
 import java.io.PrintStream;
 import java.io.Writer;
-<<<<<<< HEAD
-import java.nio.charset.Charset;
-import java.nio.file.Path;
-import java.nio.file.Paths;
-=======
 import java.util.ArrayDeque;
->>>>>>> aaaa126a
 import java.util.ArrayList;
 import java.util.HashSet;
 import java.util.List;
 import java.util.ListIterator;
 import java.util.Map;
-<<<<<<< HEAD
-import java.util.Set;
-import java.util.logging.Level;
-=======
 import java.util.Queue;
 import java.util.Set;
 import java.util.logging.Level;
 
 import javax.annotation.Nullable;
->>>>>>> aaaa126a
 
 /**
  * Class that encapsulates the whole CFA creation process.
@@ -173,10 +156,6 @@
       description="add declarations for global variables before entry function")
   private boolean useGlobalVars = true;
 
-<<<<<<< HEAD
-  @Option(secure=true, name="cfa.export",
-      description="export CFA as .dot file")
-=======
   @Option(secure=true, name="cfa.useMultiEdges",
       description="combine sequences of simple edges into a single edge")
   private boolean useMultiEdges = false;
@@ -190,7 +169,6 @@
     name = "cfa.export",
     description = "export CFA as .dot and/or .graphml file"
   )
->>>>>>> aaaa126a
   private boolean exportCfa = true;
 
   @Option(secure=true, name="cfa.exportPerFunction",
@@ -282,6 +260,7 @@
 
   private final LogManager logger;
   private final Parser parser;
+  private final CFAReduction cfaReduction;
   private final ShutdownNotifier shutdownNotifier;
 
   private static class CFACreatorStatistics implements Statistics {
@@ -292,6 +271,7 @@
     private Timer conversionTime;
     private final Timer checkTime = new Timer();
     private final Timer processingTime = new Timer();
+    private final Timer pruningTime = new Timer();
     private final Timer variableClassificationTime = new Timer();
     private final Timer exportTime = new Timer();
 
@@ -308,6 +288,9 @@
       out.println("    Time for AST to CFA:      " + conversionTime);
       out.println("    Time for CFA sanity check:" + checkTime);
       out.println("    Time for post-processing: " + processingTime);
+      if (pruningTime.getNumberOfIntervals() > 0) {
+        out.println("      Time for CFA pruning:   " + pruningTime);
+      }
       if (variableClassificationTime.getNumberOfIntervals() > 0) {
         out.println("      Time for var class.:    " + variableClassificationTime);
       }
@@ -427,15 +410,12 @@
     stats.parsingTime = parser.getParseTime();
     stats.conversionTime = parser.getCFAConstructionTime();
 
-<<<<<<< HEAD
-=======
     if (removeIrrelevantForSpecification) {
       cfaReduction = new CFAReduction(pConfig, pLogger, pShutdownNotifier);
     } else {
       cfaReduction = null;
     }
 
->>>>>>> aaaa126a
     stats.parserInstantiationTime.stop();
   }
 
@@ -535,7 +515,7 @@
 
     // check the CFA of each function
     for (String functionName : cfa.getAllFunctionNames()) {
-      assert CFACheck.check(cfa.getFunctionHead(functionName), cfa.getFunctionNodes(functionName));
+      assert CFACheck.check(cfa.getFunctionHead(functionName), cfa.getFunctionNodes(functionName), false);
     }
     stats.checkTime.stop();
 
@@ -547,7 +527,7 @@
     // Check CFA again after post-processings
     stats.checkTime.start();
     for (String functionName : cfa.getAllFunctionNames()) {
-      assert CFACheck.check(cfa.getFunctionHead(functionName), cfa.getFunctionNodes(functionName));
+      assert CFACheck.check(cfa.getFunctionHead(functionName), cfa.getFunctionNodes(functionName), false);
     }
     stats.checkTime.stop();
 
@@ -574,6 +554,21 @@
     // FIFTH, do post-processings on the supergraph
     // Mutating post-processings should be checked carefully for their effect
     // on the information collected above (such as loops and post-order ids).
+
+    // remove irrelevant locations
+    if (cfaReduction != null) {
+      stats.pruningTime.start();
+      cfaReduction.removeIrrelevantForSpecification(cfa);
+      stats.pruningTime.stop();
+
+      if (cfa.isEmpty()) {
+        logger.log(Level.INFO, "No states which violate the specification are syntactically reachable from the function " + mainFunction.getFunctionName()
+              + ", analysis not necessary. "
+              + "If you want to run the analysis anyway, set the option cfa.removeIrrelevantForSpecification to false.");
+
+        return ImmutableCFA.empty(machineModel, language);
+      }
+    }
 
     // optionally transform CFA so that there is only one single loop
     if (transformIntoSingleLoop) {
@@ -622,7 +617,7 @@
 
     // check the super CFA starting at the main function
     stats.checkTime.start();
-    assert CFACheck.check(mainFunction, null);
+    assert CFACheck.check(mainFunction, null, cfaReduction != null);
     stats.checkTime.stop();
 
     if (((exportCfaFile != null) && (exportCfa || exportCfaPerFunction))
@@ -709,7 +704,7 @@
    * @return either a modified old CFA or a complete new CFA
    */
   private MutableCFA postProcessingOnMutableCFAs(MutableCFA cfa, final List<Pair<ADeclaration, String>> globalDeclarations)
-          throws InvalidConfigurationException, CParserException, InterruptedException {
+          throws InvalidConfigurationException, CParserException {
 
     // remove all edges which don't have any effect on the program
     if (simplifyCfa) {
@@ -738,7 +733,42 @@
     }
 
     // Transform dummy loops into edges to termination nodes
-    transformDummyLoopsToEdges(cfa);
+    List<CFANode> toAdd = new ArrayList<>(1);
+    for (CFANode node : cfa.getAllNodes()) {
+      Set<CFANode> visited = new HashSet<>();
+      Queue<CFANode> waitlist = new ArrayDeque<>();
+      waitlist.offer(node);
+      visited.add(node);
+      while (!waitlist.isEmpty()) {
+        CFANode current = waitlist.poll();
+        for (CFAEdge leavingBlankEdge : CFAUtils.leavingEdges(current).filter(BlankEdge.class).toList()) {
+          CFANode succ = leavingBlankEdge.getSuccessor();
+          if (succ == node && succ.getNumEnteringEdges() > 1) {
+            // Found empty loop
+            // We can only remove edges to nodes that have more than one incoming edge,
+            // otherwise we create an unreachable node.
+            leavingBlankEdge.getPredecessor().removeLeavingEdge(leavingBlankEdge);
+            leavingBlankEdge.getSuccessor().removeEnteringEdge(leavingBlankEdge);
+            CFANode terminationNode = new CFATerminationNode(node.getFunctionName());
+            BlankEdge terminationEdge =
+                    new BlankEdge(leavingBlankEdge.getRawStatement(),
+                            leavingBlankEdge.getFileLocation(),
+                            leavingBlankEdge.getPredecessor(),
+                            terminationNode,
+                            leavingBlankEdge.getDescription());
+            terminationEdge.getPredecessor().addLeavingEdge(terminationEdge);
+            terminationEdge.getSuccessor().addEnteringEdge(terminationEdge);
+            toAdd.add(terminationNode);
+          }
+          if (visited.add(succ)) {
+            waitlist.offer(succ);
+          }
+        }
+      }
+    }
+    for (CFANode nodeToAdd : toAdd) {
+      cfa.addNode(nodeToAdd);
+    }
 
     if (useFunctionCallUnwinding) {
       // must be done before adding global vars
@@ -759,58 +789,11 @@
       insertGlobalDeclarations(cfa, globalDeclarations);
     }
 
+    if (useMultiEdges) {
+      MultiEdgeCreator.createMultiEdges(cfa);
+    }
+
     return cfa;
-  }
-
-  /** Transform dummy loops into edges to termination nodes */
-  private void transformDummyLoopsToEdges(MutableCFA cfa) throws InterruptedException {
-    List<CFANode> toAdd = new ArrayList<>(1);
-    Predicate<Object> isBlankEdge = instanceOf(BlankEdge.class);
-
-    for (CFANode node : cfa.getAllNodes()) {
-      this.shutdownNotifier.shutdownIfNecessary();
-
-      // only potential loop heads are interesting for us, they also need to have
-      // at least one BlankEdge as successor and predecessor
-      if (node.getNumEnteringEdges() < 2
-          || !(node.getNumLeavingEdges() == 1 && node.getLeavingEdge(0) instanceof BlankEdge)
-          || enteringEdges(node).anyMatch(isBlankEdge)) {
-        continue;
-      }
-
-      Set<CFANode> visited = new HashSet<>();
-      CFANode current = node;
-      while (current.getNumLeavingEdges() == 1
-          && current.getLeavingEdge(0) instanceof BlankEdge
-          && visited.add(current)) {
-
-        CFAEdge leavingBlankEdge = current.getLeavingEdge(0);
-        CFANode succ = leavingBlankEdge.getSuccessor();
-
-        // Found empty loop
-        if (succ.equals(node)) {
-          leavingBlankEdge.getPredecessor().removeLeavingEdge(leavingBlankEdge);
-          leavingBlankEdge.getSuccessor().removeEnteringEdge(leavingBlankEdge);
-          CFANode terminationNode = new CFATerminationNode(node.getFunctionName());
-          BlankEdge terminationEdge =
-              new BlankEdge(
-                  leavingBlankEdge.getRawStatement(),
-                  leavingBlankEdge.getFileLocation(),
-                  leavingBlankEdge.getPredecessor(),
-                  terminationNode,
-                  leavingBlankEdge.getDescription());
-          terminationEdge.getPredecessor().addLeavingEdge(terminationEdge);
-          terminationEdge.getSuccessor().addEnteringEdge(terminationEdge);
-          toAdd.add(terminationNode);
-        }
-
-        current = succ;
-      }
-    }
-
-    for (CFANode nodeToAdd : toAdd) {
-      cfa.addNode(nodeToAdd);
-    }
   }
 
   /** check, whether the program contains function calls to crate a new thread. */
@@ -875,7 +858,7 @@
     Path file = Paths.get(fileDenotation);
 
     try {
-      MoreFiles.checkReadableFile(file);
+      Files.checkReadableFile(file);
     } catch (FileNotFoundException e) {
       throw new InvalidConfigurationException(e.getMessage());
     }
@@ -902,17 +885,16 @@
       return Iterables.getOnlyElement(cfas.values());
 
     } else if (sourceFiles.size() == 1) {
+      String filename = sourceFiles.get(0);
+
       // get the AAA part out of a filename like test/program/AAA.cil.c
-      Path path = Paths.get(sourceFiles.get(0)).getFileName();
-      if (path != null) {
-        String filename = path.toString(); // remove directory
-
-        int indexOfDot = filename.indexOf('.');
-        String baseFilename = indexOfDot >= 1 ? filename.substring(0, indexOfDot) : filename;
-
-        // try function with same name as file
-        mainFunction = cfas.get(baseFilename);
-      }
+      filename = (Paths.get(filename)).getName(); // remove directory
+
+      int indexOfDot = filename.indexOf('.');
+      String baseFilename = indexOfDot >= 1 ? filename.substring(0, indexOfDot) : filename;
+
+      // try function with same name as file
+      mainFunction = cfas.get(baseFilename);
     }
 
     if (mainFunction == null) {
@@ -1070,24 +1052,25 @@
   }
 
   private void exportCFAAsync(final CFA cfa) {
-    // Execute asynchronously, this may take several seconds for large programs on slow disks.
-    // This is safe because we don't modify the CFA from this point on.
-    Concurrency.newThread("BDD cleanup thread", () -> exportCFA(cfa)).start();
+    // execute asynchronously, this may take several seconds for large programs on slow disks
+    Threads.newThread(new Runnable() {
+      @Override
+      public void run() {
+        // running the following in parallel is thread-safe
+        // because we don't modify the CFA from this point on
+        exportCFA(cfa);
+      }
+    }, "CFA export thread").start();
   }
 
   private void exportCFA(final CFA cfa) {
     stats.exportTime.start();
 
     // write CFA to file
-<<<<<<< HEAD
-    if (exportCfa && exportCfaFile != null) {
-      try (Writer w = MoreFiles.openOutputFile(exportCfaFile, Charset.defaultCharset())) {
-=======
     if (exportCfa
         && exportCfaFile != null
         && (exportType == ExportType.DOT || exportType == ExportType.BOTH)) {
       try (Writer w = Files.openOutputFile(exportCfaFile)) {
->>>>>>> aaaa126a
         DOTBuilder.generateDOT(w, cfa);
       } catch (IOException e) {
         logger.logUserException(Level.WARNING, e,
@@ -1096,10 +1079,6 @@
       }
     }
 
-<<<<<<< HEAD
-    // write the CFA to files (one file per function)
-    if (exportCfaPerFunction && exportCfaFile != null) {
-=======
     // write CFA to GraphML file
     if (exportCfa
         && exportCfaGraphMLFile != null
@@ -1115,13 +1094,12 @@
     if (exportCfaPerFunction
         && exportCfaFile != null
         && (exportType == ExportType.DOT || exportType == ExportType.BOTH)) {
->>>>>>> aaaa126a
       try {
         Path outdir = exportCfaFile.getParent();
-        new DOTBuilder2(cfa).writeGraphs(outdir);
+        DOTBuilder2.writeReport(cfa, outdir);
       } catch (IOException e) {
         logger.logUserException(Level.WARNING, e,
-          "Could not write CFA to dot files");
+          "Could not write CFA to dot and json file");
         // continue with analysis
       }
     }
@@ -1138,7 +1116,7 @@
     }
 
     if (exportFunctionCalls && exportFunctionCallsFile != null) {
-      try (Writer w = MoreFiles.openOutputFile(exportFunctionCallsFile, Charset.defaultCharset())) {
+      try (Writer w = Files.openOutputFile(exportFunctionCallsFile)) {
         FunctionCallDumper.dump(w, cfa);
       } catch (IOException e) {
         logger.logUserException(Level.WARNING, e,
