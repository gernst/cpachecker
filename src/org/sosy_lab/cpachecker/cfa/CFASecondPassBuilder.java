/*
 *  CPAchecker is a tool for configurable software verification.
 *  This file is part of CPAchecker.
 *
 *  Copyright (C) 2007-2014  Dirk Beyer
 *  All rights reserved.
 *
 *  Licensed under the Apache License, Version 2.0 (the "License");
 *  you may not use this file except in compliance with the License.
 *  You may obtain a copy of the License at
 *
 *      http://www.apache.org/licenses/LICENSE-2.0
 *
 *  Unless required by applicable law or agreed to in writing, software
 *  distributed under the License is distributed on an "AS IS" BASIS,
 *  WITHOUT WARRANTIES OR CONDITIONS OF ANY KIND, either express or implied.
 *  See the License for the specific language governing permissions and
 *  limitations under the License.
 *
 *
 *  CPAchecker web page:
 *    http://cpachecker.sosy-lab.org
 */
package org.sosy_lab.cpachecker.cfa;

import java.util.ArrayList;
import java.util.List;
import java.util.Set;
import java.util.logging.Level;

import org.sosy_lab.common.log.LogManager;
import org.sosy_lab.common.configuration.Configuration;
import org.sosy_lab.common.configuration.InvalidConfigurationException;
import org.sosy_lab.common.configuration.Option;
import org.sosy_lab.common.configuration.Options;
import org.sosy_lab.cpachecker.cfa.ast.ADeclaration;
import org.sosy_lab.cpachecker.cfa.ast.AFunctionCall;
import org.sosy_lab.cpachecker.cfa.ast.AFunctionCallAssignmentStatement;
import org.sosy_lab.cpachecker.cfa.ast.AFunctionCallExpression;
import org.sosy_lab.cpachecker.cfa.ast.FileLocation;
import org.sosy_lab.cpachecker.cfa.ast.IAExpression;
import org.sosy_lab.cpachecker.cfa.ast.c.CExpression;
import org.sosy_lab.cpachecker.cfa.ast.c.CFunctionCall;
import org.sosy_lab.cpachecker.cfa.ast.java.JMethodOrConstructorInvocation;
import org.sosy_lab.cpachecker.cfa.model.AStatementEdge;
import org.sosy_lab.cpachecker.cfa.model.AssumeEdge;
import org.sosy_lab.cpachecker.cfa.model.BlankEdge;
import org.sosy_lab.cpachecker.cfa.model.CFAEdge;
import org.sosy_lab.cpachecker.cfa.model.CFANode;
import org.sosy_lab.cpachecker.cfa.model.CFATerminationNode;
import org.sosy_lab.cpachecker.cfa.model.FunctionCallEdge;
import org.sosy_lab.cpachecker.cfa.model.FunctionEntryNode;
import org.sosy_lab.cpachecker.cfa.model.FunctionExitNode;
import org.sosy_lab.cpachecker.cfa.model.FunctionReturnEdge;
import org.sosy_lab.cpachecker.cfa.model.FunctionSummaryEdge;
import org.sosy_lab.cpachecker.cfa.model.c.CAssumeEdge;
import org.sosy_lab.cpachecker.cfa.model.c.CFunctionCallEdge;
import org.sosy_lab.cpachecker.cfa.model.c.CFunctionEntryNode;
import org.sosy_lab.cpachecker.cfa.model.c.CFunctionReturnEdge;
import org.sosy_lab.cpachecker.cfa.model.c.CFunctionSummaryEdge;
import org.sosy_lab.cpachecker.cfa.model.c.CFunctionSummaryStatementEdge;
import org.sosy_lab.cpachecker.cfa.model.c.CStatementEdge;
import org.sosy_lab.cpachecker.cfa.model.java.JMethodCallEdge;
import org.sosy_lab.cpachecker.cfa.model.java.JMethodEntryNode;
import org.sosy_lab.cpachecker.cfa.model.java.JMethodReturnEdge;
import org.sosy_lab.cpachecker.cfa.model.java.JMethodSummaryEdge;
import org.sosy_lab.cpachecker.cfa.types.IAFunctionType;
import org.sosy_lab.cpachecker.exceptions.CParserException;
import org.sosy_lab.cpachecker.exceptions.JParserException;
import org.sosy_lab.cpachecker.exceptions.ParserException;
import org.sosy_lab.cpachecker.util.CFATraversal;

import com.google.common.collect.ImmutableSet;

/**
 * This class takes several CFAs (each for a single function) and combines them
 * into one CFA by inserting the necessary function call and return edges.
 */
@Options
public class CFASecondPassBuilder {

  @Option(name="analysis.summaryEdges",
      description="create summary call statement edges")
  private boolean summaryEdges = false;

  @Option(name="cfa.assumeFunctions",
      description="Which functions should be interpreted as encoding assumptions")
  private Set<String> assumeFunctions = ImmutableSet.of("__VERIFIER_assume");

  protected final MutableCFA cfa;
  protected final Language language;
  protected final LogManager logger;

  public CFASecondPassBuilder(final MutableCFA pCfa, final Language pLanguage, final LogManager pLogger,
                              final Configuration config) throws InvalidConfigurationException {
    cfa = pCfa;
    language = pLanguage;
    logger = pLogger;
    config.inject(this);
  }

  /**
   * Inserts call edges and return edges (@see {@link #insertCallEdges(AStatementEdge)} in all functions.
   */
  public void insertCallEdgesRecursively() throws ParserException {

    // 1.Step: get all function calls
    final FunctionCallCollector visitor = new FunctionCallCollector();
    for (final FunctionEntryNode entryNode : cfa.getAllFunctionHeads()) {
      CFATraversal.dfs().traverseOnce(entryNode, visitor);
      // No need for Traversal.ignoreFunctionCalls(), because there are no functioncall-edges.
      // They are created in the next loop.
    }

    // 2.Step: replace functionCalls with functioncall- and return-edges
    for (final AStatementEdge functionCall: visitor.functionCalls) {
      insertCallEdges(functionCall);
    }
  }

  /**
   * Inserts call edges and return edges from the call site and to the return site of the function call.
   */
<<<<<<< HEAD
  private void insertCallEdges(final AStatementEdge statementEdge) throws ParserException {
    final AFunctionCall call = (AFunctionCall)statementEdge.getStatement();
    if (shouldCreateCallEdges(call)) {
      createCallAndReturnEdges(statementEdge, call);
    } else {
      replaceBuiltinFunction(statementEdge, call);
    }
  }

  /** returns True, iff the called function has a body (and a CFA). */
  private boolean shouldCreateCallEdges(final AFunctionCall call) {
    final ADeclaration functionDecl = call.getFunctionCallExpression().getDeclaration();

    // If we have a function declaration, it is a normal call to this function,
    // and neither a call to an undefined function nor a function pointer call.
    return (functionDecl != null)
            && cfa.getAllFunctionNames().contains(functionDecl.getName());
=======
  private void insertCallEdges(CFAFunctionDefinitionNode initialNode) throws ParserException {
    // we use a worklist algorithm
    Deque<CFANode> workList = new ArrayDeque<CFANode>();
    Set<CFANode> processed = new HashSet<CFANode>();

    workList.addLast(initialNode);

    while (!workList.isEmpty()) {
      CFANode node = workList.pollFirst();
      if (!processed.add(node)) {
        // already handled
        continue;
      }

      for (CFAEdge edge : leavingEdges(node)) {
        if (edge instanceof StatementEdge) {
          StatementEdge statement = (StatementEdge)edge;
          IASTStatement expr = statement.getStatement();

          // if statement is of the form x = call(a,b); or call(a,b);
          if (shouldCreateCallEdges(expr)) {
            createCallAndReturnEdges(statement, (IASTFunctionCall)expr);
          }

        } else if (edge instanceof DeclarationEdge) {
          // check if this is "int x = f()" and f is a non-extern function
          // we don't support this currently
          IASTInitializer init = ((DeclarationEdge)edge).getInitializer();
          if (init != null && init instanceof IASTInitializerExpression) {
            IASTRightHandSide initExpression = ((IASTInitializerExpression)init).getExpression();
            if (initExpression != null && initExpression instanceof IASTFunctionCallExpression) {
              IASTFunctionCallExpression f = (IASTFunctionCallExpression)initExpression;
              String name = f.getFunctionNameExpression().toASTString();
              if (cfas.containsKey(name)) {
                throw new ParserException("Function call in initializer not supported", edge);
              }
            }
          }
        }

        // if successor node is not on a different CFA, add it to the worklist
        CFANode successorNode = edge.getSuccessor();
        if (node.getFunctionName().equals(successorNode.getFunctionName())) {
          workList.add(successorNode);
        }
      }
    }
  }

  private boolean shouldCreateCallEdges(IASTStatement s) {
    if (!(s instanceof IASTFunctionCall)) {
      return false;
    }
    IASTFunctionCallExpression f = ((IASTFunctionCall)s).getFunctionCallExpression();
    String name = f.getFunctionNameExpression().toASTString();
    return cfas.containsKey(name);
>>>>>>> 5f901b87
  }

  /**
   * inserts call, return and summary edges from a node to its successor node.
   * @param edge The function call edge.
   * @param functionCall If the call was an assignment from the function call
   * this keeps only the function call expression, e.g. if statement is a = call(b);
   * then functionCall is call(b).
   * @throws ParserException
   */
  private void createCallAndReturnEdges(AStatementEdge edge, AFunctionCall functionCall) throws ParserException {

    CFANode predecessorNode = edge.getPredecessor();
    assert predecessorNode.getLeavingSummaryEdge() == null;

    CFANode successorNode = edge.getSuccessor();
<<<<<<< HEAD
=======
    IASTFunctionCallExpression functionCallExpression = functionCall.getFunctionCallExpression();
    String functionName = functionCallExpression.getFunctionNameExpression().toASTString();
    int lineNumber = edge.getLineNumber();
    CFAFunctionDefinitionNode fDefNode = cfas.get(functionName);
    CFAFunctionExitNode fExitNode = fDefNode.getExitNode();
>>>>>>> 5f901b87

    if (successorNode.getEnteringSummaryEdge() != null) {
      // Control flow merging directly after two function calls.
      // Our CFA structure currently does not support this,
      // so insert a dummy node and a blank edge.
      CFANode tmp = new CFANode(successorNode.getFunctionName());
      cfa.addNode(tmp);
      CFAEdge tmpEdge = new BlankEdge("", FileLocation.DUMMY, tmp, successorNode, "");
      CFACreationUtils.addEdgeUnconditionallyToCFA(tmpEdge);
      successorNode = tmp;
    }

    AFunctionCallExpression functionCallExpression = functionCall.getFunctionCallExpression();
    String functionName = functionCallExpression.getDeclaration().getName();
    FileLocation fileLocation = edge.getFileLocation();
    FunctionEntryNode fDefNode = cfa.getFunctionHead(functionName);
    FunctionExitNode fExitNode = fDefNode.getExitNode();

    //get the parameter expression
    // check if the number of function parameters are right
    if (!checkParamSizes(functionCallExpression, fDefNode.getFunctionDefinition().getType())) {
      int declaredParameters = fDefNode.getFunctionDefinition().getType().getParameters().size();
      int actualParameters = functionCallExpression.getParameterExpressions().size();

      switch (language) {
      case JAVA:
        throw new JParserException("Function " + functionName + " takes "
            + declaredParameters + " parameter(s) but is called with "
            + actualParameters + " parameter(s)", edge);

      case C:
        throw new CParserException("Method " + functionName + " takes "
            + declaredParameters + " parameter(s) but is called with "
            + actualParameters + " parameter(s)", edge);
      }
    }

    // delete old edge
    CFACreationUtils.removeEdgeFromNodes(edge);


    FunctionSummaryEdge calltoReturnEdge = null;
    FunctionCallEdge callEdge = null;

    // create new edges
<<<<<<< HEAD

    switch (language) {
    case C:
      if (summaryEdges) {
        CFunctionSummaryStatementEdge summaryStatementEdge =
            new CFunctionSummaryStatementEdge(edge.getRawStatement(),
                ((CFunctionCall)functionCall), fileLocation,
                predecessorNode, successorNode, (CFunctionCall)functionCall, fDefNode.getFunctionName());

        predecessorNode.addLeavingEdge(summaryStatementEdge);
        successorNode.addEnteringEdge(summaryStatementEdge);
      }

      calltoReturnEdge = new CFunctionSummaryEdge(edge.getRawStatement(),
          fileLocation, predecessorNode, successorNode, (CFunctionCall) functionCall);

      callEdge = new CFunctionCallEdge(edge.getRawStatement(),
          fileLocation, predecessorNode,
          (CFunctionEntryNode) fDefNode, (CFunctionCall) functionCall,  (CFunctionSummaryEdge) calltoReturnEdge);
      break;

    case JAVA:
      calltoReturnEdge = new JMethodSummaryEdge(edge.getRawStatement(),
          fileLocation, predecessorNode, successorNode, (JMethodOrConstructorInvocation) functionCall);

      callEdge = new JMethodCallEdge(edge.getRawStatement(),
          fileLocation, predecessorNode,
          (JMethodEntryNode)fDefNode, (JMethodOrConstructorInvocation) functionCall, (JMethodSummaryEdge) calltoReturnEdge);
      break;

    default:
      throw new AssertionError();
    }

    predecessorNode.addLeavingSummaryEdge(calltoReturnEdge);
    successorNode.addEnteringSummaryEdge(calltoReturnEdge);

=======
    CallToReturnEdge calltoReturnEdge = new CallToReturnEdge(functionCall.asStatement().toASTString(), lineNumber, predecessorNode, successorNode, functionCall);
    predecessorNode.addLeavingSummaryEdge(calltoReturnEdge);
    successorNode.addEnteringSummaryEdge(calltoReturnEdge);

    FunctionCallEdge callEdge = new FunctionCallEdge(functionCallExpression.toASTString(), edge.getStatement(), lineNumber, predecessorNode, (FunctionDefinitionNode)fDefNode, parameters, calltoReturnEdge);
>>>>>>> 5f901b87
    predecessorNode.addLeavingEdge(callEdge);
    fDefNode.addEnteringEdge(callEdge);


    if (fExitNode.getNumEnteringEdges() == 0) {
      // exit node of called functions is not reachable, i.e. this function never returns
      // no need to add return edges, instead we can remove the part after this function call

      CFACreationUtils.removeChainOfNodesFromCFA(successorNode);

    } else {

      FunctionReturnEdge returnEdge;

      switch (language) {
      case C:
        returnEdge = new CFunctionReturnEdge(fileLocation, fExitNode, successorNode, (CFunctionSummaryEdge) calltoReturnEdge);
        break;
      case JAVA:
        returnEdge = new JMethodReturnEdge(fileLocation, fExitNode, successorNode, (JMethodSummaryEdge) calltoReturnEdge);
        break;
      default:
        throw new AssertionError();
      }

      fExitNode.addLeavingEdge(returnEdge);
      successorNode.addEnteringEdge(returnEdge);
    }
  }

  private boolean checkParamSizes(AFunctionCallExpression functionCallExpression,
      IAFunctionType functionType) {
    //get the parameter expression
    List<? extends IAExpression> parameters = functionCallExpression.getParameterExpressions();

    // check if the number of function parameters are right
    int declaredParameters = functionType.getParameters().size();
    int actualParameters = parameters.size();

    return (functionType.takesVarArgs() && declaredParameters <= actualParameters) || (declaredParameters == actualParameters);
  }

  private void replaceBuiltinFunction(AStatementEdge edge, AFunctionCall call) {
    if (!(edge instanceof CStatementEdge)) {
      return;
    }

    AFunctionCallExpression f = call.getFunctionCallExpression();
    if (f.getDeclaration() == null) {
      return;
    }
    String name = f.getDeclaration().getName();

    if (!assumeFunctions.contains(name)) {
      return;
    }

    if (f.getParameterExpressions().size() != 1) {
      logger.logf(Level.WARNING, "Ignoring call to %s with illegal number of parameters (%s).",
          name, f.getParameterExpressions().size());
      return;
    }

    if (call instanceof AFunctionCallAssignmentStatement) {
      logger.logf(Level.WARNING, "Ignoring non-void call to %s.", name);
      return;
    }

    CExpression assumeExp = (CExpression)f.getParameterExpressions().get(0);

    AssumeEdge trueEdge = new CAssumeEdge(edge.getRawStatement(), edge.getFileLocation(),
        edge.getPredecessor(), edge.getSuccessor(), assumeExp, true);

    CFANode elseNode = new CFATerminationNode(edge.getPredecessor().getFunctionName());
    AssumeEdge falseEdge = new CAssumeEdge(edge.getRawStatement(), edge.getFileLocation(),
        edge.getPredecessor(), elseNode, assumeExp, false);

    CFACreationUtils.removeEdgeFromNodes(edge);
    cfa.addNode(elseNode);
    CFACreationUtils.addEdgeUnconditionallyToCFA(trueEdge);
    CFACreationUtils.addEdgeUnconditionallyToCFA(falseEdge);
  }

  /** This Visitor collects all functioncalls.
   *  It should visit the CFA of each functions before creating super-edges (functioncall- and return-edges). */
  private static class FunctionCallCollector extends CFATraversal.DefaultCFAVisitor {

    final List<AStatementEdge> functionCalls = new ArrayList<>();

    @Override
    public CFATraversal.TraversalProcess visitEdge(final CFAEdge pEdge) {
      switch (pEdge.getEdgeType()) {
        case StatementEdge: {
          final AStatementEdge edge = (AStatementEdge) pEdge;
          if (edge.getStatement() instanceof AFunctionCall) {
            functionCalls.add(edge);
          }
          break;
        }

        case FunctionCallEdge:
        case CallToReturnEdge:
          throw new AssertionError("functioncall- and return-edges should not exist at this time.");
      }
      return CFATraversal.TraversalProcess.CONTINUE;
    }
  }
}<|MERGE_RESOLUTION|>--- conflicted
+++ resolved
@@ -28,11 +28,11 @@
 import java.util.Set;
 import java.util.logging.Level;
 
-import org.sosy_lab.common.log.LogManager;
 import org.sosy_lab.common.configuration.Configuration;
 import org.sosy_lab.common.configuration.InvalidConfigurationException;
 import org.sosy_lab.common.configuration.Option;
 import org.sosy_lab.common.configuration.Options;
+import org.sosy_lab.common.log.LogManager;
 import org.sosy_lab.cpachecker.cfa.ast.ADeclaration;
 import org.sosy_lab.cpachecker.cfa.ast.AFunctionCall;
 import org.sosy_lab.cpachecker.cfa.ast.AFunctionCallAssignmentStatement;
@@ -121,7 +121,6 @@
   /**
    * Inserts call edges and return edges from the call site and to the return site of the function call.
    */
-<<<<<<< HEAD
   private void insertCallEdges(final AStatementEdge statementEdge) throws ParserException {
     final AFunctionCall call = (AFunctionCall)statementEdge.getStatement();
     if (shouldCreateCallEdges(call)) {
@@ -139,64 +138,6 @@
     // and neither a call to an undefined function nor a function pointer call.
     return (functionDecl != null)
             && cfa.getAllFunctionNames().contains(functionDecl.getName());
-=======
-  private void insertCallEdges(CFAFunctionDefinitionNode initialNode) throws ParserException {
-    // we use a worklist algorithm
-    Deque<CFANode> workList = new ArrayDeque<CFANode>();
-    Set<CFANode> processed = new HashSet<CFANode>();
-
-    workList.addLast(initialNode);
-
-    while (!workList.isEmpty()) {
-      CFANode node = workList.pollFirst();
-      if (!processed.add(node)) {
-        // already handled
-        continue;
-      }
-
-      for (CFAEdge edge : leavingEdges(node)) {
-        if (edge instanceof StatementEdge) {
-          StatementEdge statement = (StatementEdge)edge;
-          IASTStatement expr = statement.getStatement();
-
-          // if statement is of the form x = call(a,b); or call(a,b);
-          if (shouldCreateCallEdges(expr)) {
-            createCallAndReturnEdges(statement, (IASTFunctionCall)expr);
-          }
-
-        } else if (edge instanceof DeclarationEdge) {
-          // check if this is "int x = f()" and f is a non-extern function
-          // we don't support this currently
-          IASTInitializer init = ((DeclarationEdge)edge).getInitializer();
-          if (init != null && init instanceof IASTInitializerExpression) {
-            IASTRightHandSide initExpression = ((IASTInitializerExpression)init).getExpression();
-            if (initExpression != null && initExpression instanceof IASTFunctionCallExpression) {
-              IASTFunctionCallExpression f = (IASTFunctionCallExpression)initExpression;
-              String name = f.getFunctionNameExpression().toASTString();
-              if (cfas.containsKey(name)) {
-                throw new ParserException("Function call in initializer not supported", edge);
-              }
-            }
-          }
-        }
-
-        // if successor node is not on a different CFA, add it to the worklist
-        CFANode successorNode = edge.getSuccessor();
-        if (node.getFunctionName().equals(successorNode.getFunctionName())) {
-          workList.add(successorNode);
-        }
-      }
-    }
-  }
-
-  private boolean shouldCreateCallEdges(IASTStatement s) {
-    if (!(s instanceof IASTFunctionCall)) {
-      return false;
-    }
-    IASTFunctionCallExpression f = ((IASTFunctionCall)s).getFunctionCallExpression();
-    String name = f.getFunctionNameExpression().toASTString();
-    return cfas.containsKey(name);
->>>>>>> 5f901b87
   }
 
   /**
@@ -213,14 +154,6 @@
     assert predecessorNode.getLeavingSummaryEdge() == null;
 
     CFANode successorNode = edge.getSuccessor();
-<<<<<<< HEAD
-=======
-    IASTFunctionCallExpression functionCallExpression = functionCall.getFunctionCallExpression();
-    String functionName = functionCallExpression.getFunctionNameExpression().toASTString();
-    int lineNumber = edge.getLineNumber();
-    CFAFunctionDefinitionNode fDefNode = cfas.get(functionName);
-    CFAFunctionExitNode fExitNode = fDefNode.getExitNode();
->>>>>>> 5f901b87
 
     if (successorNode.getEnteringSummaryEdge() != null) {
       // Control flow merging directly after two function calls.
@@ -266,7 +199,6 @@
     FunctionCallEdge callEdge = null;
 
     // create new edges
-<<<<<<< HEAD
 
     switch (language) {
     case C:
@@ -304,13 +236,6 @@
     predecessorNode.addLeavingSummaryEdge(calltoReturnEdge);
     successorNode.addEnteringSummaryEdge(calltoReturnEdge);
 
-=======
-    CallToReturnEdge calltoReturnEdge = new CallToReturnEdge(functionCall.asStatement().toASTString(), lineNumber, predecessorNode, successorNode, functionCall);
-    predecessorNode.addLeavingSummaryEdge(calltoReturnEdge);
-    successorNode.addEnteringSummaryEdge(calltoReturnEdge);
-
-    FunctionCallEdge callEdge = new FunctionCallEdge(functionCallExpression.toASTString(), edge.getStatement(), lineNumber, predecessorNode, (FunctionDefinitionNode)fDefNode, parameters, calltoReturnEdge);
->>>>>>> 5f901b87
     predecessorNode.addLeavingEdge(callEdge);
     fDefNode.addEnteringEdge(callEdge);
 
