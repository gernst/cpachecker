--- conflicted
+++ resolved
@@ -41,8 +41,6 @@
   public CExpression getExpression() {
     return (CExpression) super.getExpression();
   }
-<<<<<<< HEAD
-=======
 
 
 
@@ -68,5 +66,4 @@
 
     return super.equals(obj);
   }
->>>>>>> 21982e81
 }