/*
 *  CPAchecker is a tool for configurable software verification.
 *  This file is part of CPAchecker.
 *
 *  Copyright (C) 2007-2014  Dirk Beyer
 *  All rights reserved.
 *
 *  Licensed under the Apache License, Version 2.0 (the "License");
 *  you may not use this file except in compliance with the License.
 *  You may obtain a copy of the License at
 *
 *      http://www.apache.org/licenses/LICENSE-2.0
 *
 *  Unless required by applicable law or agreed to in writing, software
 *  distributed under the License is distributed on an "AS IS" BASIS,
 *  WITHOUT WARRANTIES OR CONDITIONS OF ANY KIND, either express or implied.
 *  See the License for the specific language governing permissions and
 *  limitations under the License.
 *
 *
 *  CPAchecker web page:
 *    http://cpachecker.sosy-lab.org
 */
package org.sosy_lab.cpachecker.cfa.blocks.builder;

import java.util.Collection;
import java.util.HashSet;
import java.util.Set;

import org.sosy_lab.cpachecker.cfa.ast.c.CArraySubscriptExpression;
import org.sosy_lab.cpachecker.cfa.ast.c.CAssignment;
import org.sosy_lab.cpachecker.cfa.ast.c.CBinaryExpression;
import org.sosy_lab.cpachecker.cfa.ast.c.CCastExpression;
import org.sosy_lab.cpachecker.cfa.ast.c.CComplexCastExpression;
import org.sosy_lab.cpachecker.cfa.ast.c.CDeclaration;
import org.sosy_lab.cpachecker.cfa.ast.c.CExpression;
import org.sosy_lab.cpachecker.cfa.ast.c.CFieldReference;
import org.sosy_lab.cpachecker.cfa.ast.c.CFunctionCallExpression;
import org.sosy_lab.cpachecker.cfa.ast.c.CIdExpression;
import org.sosy_lab.cpachecker.cfa.ast.c.CPointerExpression;
import org.sosy_lab.cpachecker.cfa.ast.c.CRightHandSide;
import org.sosy_lab.cpachecker.cfa.ast.c.CRightHandSideVisitor;
import org.sosy_lab.cpachecker.cfa.ast.c.CUnaryExpression;
import org.sosy_lab.cpachecker.cfa.ast.c.CUnaryExpression.UnaryOperator;
import org.sosy_lab.cpachecker.cfa.ast.c.DefaultCExpressionVisitor;
import org.sosy_lab.cpachecker.cfa.blocks.ReferencedVariable;
import org.sosy_lab.cpachecker.cfa.model.CFAEdge;
import org.sosy_lab.cpachecker.cfa.model.CFANode;
import org.sosy_lab.cpachecker.cfa.model.c.CAssumeEdge;
import org.sosy_lab.cpachecker.cfa.model.c.CDeclarationEdge;
import org.sosy_lab.cpachecker.cfa.model.c.CFunctionCallEdge;
import org.sosy_lab.cpachecker.cfa.model.c.CStatementEdge;


/**
 * Helper class that collects all <code>ReferencedVariable</code>s in a given set of nodes.
 */
public class ReferencedVariablesCollector {
  Set<String> globalVars = new HashSet<>();

  public ReferencedVariablesCollector(Collection<CFANode> mainNodes) {
    collectVars(mainNodes);
  }

  public Set<ReferencedVariable> collectVars(Collection<CFANode> nodes) {
    Set<ReferencedVariable> collectedVars = new HashSet<>();

    for (CFANode node : nodes) {
      for (int i = 0; i < node.getNumLeavingEdges(); i++) {
        CFAEdge leavingEdge = node.getLeavingEdge(i);
        if (nodes.contains(leavingEdge.getSuccessor()) || (leavingEdge instanceof CFunctionCallEdge)) {
          collectVars(leavingEdge, collectedVars);
        }
      }
    }

    return collectedVars;
  }

  private void collectVars(CFAEdge edge, Set<ReferencedVariable> pCollectedVars) {
    String currentFunction = edge.getPredecessor().getFunctionName();

    switch (edge.getEdgeType()) {
    case AssumeEdge:
      CAssumeEdge assumeEdge = (CAssumeEdge)edge;
      collectVars(currentFunction, assumeEdge.getExpression(), null, pCollectedVars);
      break;
    case BlankEdge:
      //nothing to do
      break;
    case CallToReturnEdge:
      //nothing to do
      break;
    case DeclarationEdge:
      CDeclaration declaration = ((CDeclarationEdge)edge).getDeclaration();
      boolean isGlobal = declaration.isGlobal();
      String varName = declaration.getName();
      if (isGlobal) {
        globalVars.add(varName);
      }
      //putVariable(currentFunction, varName, pCollectedVars);
      break;
    case FunctionCallEdge:
      CFunctionCallEdge functionCallEdge = (CFunctionCallEdge)edge;
      for (CExpression argument : functionCallEdge.getArguments()) {
        collectVars(currentFunction, argument, null, pCollectedVars);
      }
      break;
    case ReturnStatementEdge:
      break;
    case StatementEdge:
<<<<<<< HEAD
      CStatementEdge statementEdge = (CStatementEdge)edge;
      if (statementEdge.getStatement() instanceof CAssignment) {
        CAssignment assignment = (CAssignment)statementEdge.getStatement();
=======
      StatementEdge statementEdge = (StatementEdge)edge;
      if (statementEdge.getStatement() instanceof IASTAssignment) {
        IASTAssignment assignment = (IASTAssignment)statementEdge.getStatement();
>>>>>>> 5f901b87
        String lhsVarName = assignment.getLeftHandSide().toASTString();
        ReferencedVariable lhsVar = scoped(new ReferencedVariable(lhsVarName, false, true, null), currentFunction);
        pCollectedVars.add(lhsVar);

        collectVars(currentFunction, assignment.getRightHandSide(), lhsVar, pCollectedVars);
      } else {
        // other statements are considered side-effect free, ignore variable occurrences in them
      }
      break;
    }
  }

  private void collectVars(String pCurrentFunction, CRightHandSide pNode, ReferencedVariable lhsVar, Set<ReferencedVariable> pCollectedVars) {
    pNode.accept(new CollectVariablesVisitor(pCurrentFunction, lhsVar, pCollectedVars));
  }

  private class CollectVariablesVisitor extends DefaultCExpressionVisitor<Void, RuntimeException>
                                               implements CRightHandSideVisitor<Void, RuntimeException> {

    private final String currentFunction;
    private final ReferencedVariable lhsVar;
    private final Set<ReferencedVariable> collectedVars;

    public CollectVariablesVisitor(String pCurrentFunction,
        ReferencedVariable pLhsVar, Set<ReferencedVariable> pCollectedVars) {
      currentFunction = pCurrentFunction;
      lhsVar = pLhsVar;
      collectedVars = pCollectedVars;
    }

    private void collectVar(String var) {
      if (lhsVar == null) {
        collectedVars.add(scoped(new ReferencedVariable(var, true, false, null), currentFunction));
      } else {
        collectedVars.add(scoped(new ReferencedVariable(var, false, false, lhsVar), currentFunction));
      }
    }

    @Override
    public Void visit(CIdExpression pE) {
      collectVar(pE.getName());
      return null;
    }

    @Override
<<<<<<< HEAD
    public Void visit(CArraySubscriptExpression pE) {
=======
    public Void visit(IASTArraySubscriptExpression pE) {
>>>>>>> 5f901b87
      collectVar(pE.toASTString());
      pE.getArrayExpression().accept(this);
      pE.getSubscriptExpression().accept(this);
      return null;
    }

    @Override
    public Void visit(CBinaryExpression pE) {
      pE.getOperand1().accept(this);
      pE.getOperand2().accept(this);
      return null;
    }

    @Override
    public Void visit(CCastExpression pE) {
      pE.getOperand().accept(this);
      return null;
    }

    @Override
    public Void visit(CComplexCastExpression pE) {
      pE.getOperand().accept(this);
      return null;
    }

    @Override
<<<<<<< HEAD
    public Void visit(CFieldReference pE) {
=======
    public Void visit(IASTFieldReference pE) {
>>>>>>> 5f901b87
      collectVar(pE.toASTString());
      pE.getFieldOwner().accept(this);
      return null;
    }

    @Override
    public Void visit(CFunctionCallExpression pE) {
      pE.getFunctionNameExpression().accept(this);
      for (CExpression param : pE.getParameterExpressions()) {
        param.accept(this);
      }
      return null;
    }

    @Override
    public Void visit(CUnaryExpression pE) {
      UnaryOperator op = pE.getOperator();

      switch (op) {
      case AMPER:
<<<<<<< HEAD
        collectVar(pE.toASTString());
        //$FALL-THROUGH$
=======
      case STAR:
        collectVar(pE.toASTString());
>>>>>>> 5f901b87
      default:
        pE.getOperand().accept(this);
      }


      return null;
    }

    @Override
    public Void visit(CPointerExpression pE) {
      collectVar(pE.toASTString());
      pE.getOperand().accept(this);
      return null;
    }

    @Override
    protected Void visitDefault(CExpression pExp) {
      return null;
    }
  }

  private ReferencedVariable scoped(ReferencedVariable var, String function) {
    if (globalVars.contains(var.getName())) {
      return var;
    } else {
      return new ReferencedVariable(function + "::" + var, var.occursInCondition(), var.occursOnLhs(), var.getLhsVariable());
    }
  }
}<|MERGE_RESOLUTION|>--- conflicted
+++ resolved
@@ -24,7 +24,9 @@
 package org.sosy_lab.cpachecker.cfa.blocks.builder;
 
 import java.util.Collection;
+import java.util.HashMap;
 import java.util.HashSet;
+import java.util.Map;
 import java.util.Set;
 
 import org.sosy_lab.cpachecker.cfa.ast.c.CArraySubscriptExpression;
@@ -37,11 +39,16 @@
 import org.sosy_lab.cpachecker.cfa.ast.c.CFieldReference;
 import org.sosy_lab.cpachecker.cfa.ast.c.CFunctionCallExpression;
 import org.sosy_lab.cpachecker.cfa.ast.c.CIdExpression;
+import org.sosy_lab.cpachecker.cfa.ast.c.CInitializer;
+import org.sosy_lab.cpachecker.cfa.ast.c.CInitializerExpression;
+import org.sosy_lab.cpachecker.cfa.ast.c.CLeftHandSide;
 import org.sosy_lab.cpachecker.cfa.ast.c.CPointerExpression;
 import org.sosy_lab.cpachecker.cfa.ast.c.CRightHandSide;
 import org.sosy_lab.cpachecker.cfa.ast.c.CRightHandSideVisitor;
+import org.sosy_lab.cpachecker.cfa.ast.c.CStatement;
 import org.sosy_lab.cpachecker.cfa.ast.c.CUnaryExpression;
 import org.sosy_lab.cpachecker.cfa.ast.c.CUnaryExpression.UnaryOperator;
+import org.sosy_lab.cpachecker.cfa.ast.c.CVariableDeclaration;
 import org.sosy_lab.cpachecker.cfa.ast.c.DefaultCExpressionVisitor;
 import org.sosy_lab.cpachecker.cfa.blocks.ReferencedVariable;
 import org.sosy_lab.cpachecker.cfa.model.CFAEdge;
@@ -49,126 +56,180 @@
 import org.sosy_lab.cpachecker.cfa.model.c.CAssumeEdge;
 import org.sosy_lab.cpachecker.cfa.model.c.CDeclarationEdge;
 import org.sosy_lab.cpachecker.cfa.model.c.CFunctionCallEdge;
+import org.sosy_lab.cpachecker.cfa.model.c.CReturnStatementEdge;
 import org.sosy_lab.cpachecker.cfa.model.c.CStatementEdge;
+import org.sosy_lab.cpachecker.util.CFAUtils;
+
+import com.google.common.base.Optional;
+import com.google.common.collect.HashMultimap;
+import com.google.common.collect.Multimap;
 
 
 /**
  * Helper class that collects all <code>ReferencedVariable</code>s in a given set of nodes.
+ *
+ * This is actually some kind of @link{VariableClassification}
+ * for a limited set of nodes (all nodes of one BAM-block).
  */
 public class ReferencedVariablesCollector {
-  Set<String> globalVars = new HashSet<>();
+
+  // filled as 'last step' during build-process
+  final Map<String, ReferencedVariable> collectedVars = new HashMap<>();
+
+  final Set<String> allVars = new HashSet<>();
+  final Set<String> varsInConditions = new HashSet<>();
+
+  // needs to be a Multimap, because there could be more than one LHS for a variable, if there are several edges.
+  final Multimap<String,String> varsToRHS = HashMultimap.create();
 
   public ReferencedVariablesCollector(Collection<CFANode> mainNodes) {
     collectVars(mainNodes);
   }
 
-  public Set<ReferencedVariable> collectVars(Collection<CFANode> nodes) {
-    Set<ReferencedVariable> collectedVars = new HashSet<>();
-
+  public Set<ReferencedVariable> getVars() {
+    return new HashSet<>(collectedVars.values());
+  }
+
+  private void collectVars(Collection<CFANode> nodes) {
+
+    // collect information
     for (CFANode node : nodes) {
-      for (int i = 0; i < node.getNumLeavingEdges(); i++) {
-        CFAEdge leavingEdge = node.getLeavingEdge(i);
+      for (CFAEdge leavingEdge : CFAUtils.leavingEdges(node)) {
         if (nodes.contains(leavingEdge.getSuccessor()) || (leavingEdge instanceof CFunctionCallEdge)) {
-          collectVars(leavingEdge, collectedVars);
-        }
-      }
-    }
-
-    return collectedVars;
-  }
-
-  private void collectVars(CFAEdge edge, Set<ReferencedVariable> pCollectedVars) {
-    String currentFunction = edge.getPredecessor().getFunctionName();
+          collectVars(leavingEdge);
+        }
+      }
+    }
+
+    // create Wrapper-Objects
+    for (String var : allVars) {
+      final ReferencedVariable ref = new ReferencedVariable(
+              var,
+              varsInConditions.contains(var),
+              new HashSet<ReferencedVariable>() // cross-references filled later
+              );
+      collectedVars.put(var, ref);
+    }
+
+    // build cross-references between variables
+    for (ReferencedVariable ref : collectedVars.values()) {
+      for (String rhs : varsToRHS.get(ref.getName())) {
+        ref.getInfluencingVariables().add(collectedVars.get(rhs));
+      }
+    }
+  }
+
+  private void collectVars(final CFAEdge edge) {
 
     switch (edge.getEdgeType()) {
-    case AssumeEdge:
-      CAssumeEdge assumeEdge = (CAssumeEdge)edge;
-      collectVars(currentFunction, assumeEdge.getExpression(), null, pCollectedVars);
-      break;
-    case BlankEdge:
-      //nothing to do
-      break;
-    case CallToReturnEdge:
-      //nothing to do
-      break;
-    case DeclarationEdge:
-      CDeclaration declaration = ((CDeclarationEdge)edge).getDeclaration();
-      boolean isGlobal = declaration.isGlobal();
-      String varName = declaration.getName();
-      if (isGlobal) {
-        globalVars.add(varName);
-      }
-      //putVariable(currentFunction, varName, pCollectedVars);
-      break;
-    case FunctionCallEdge:
-      CFunctionCallEdge functionCallEdge = (CFunctionCallEdge)edge;
-      for (CExpression argument : functionCallEdge.getArguments()) {
-        collectVars(currentFunction, argument, null, pCollectedVars);
-      }
-      break;
-    case ReturnStatementEdge:
-      break;
-    case StatementEdge:
-<<<<<<< HEAD
-      CStatementEdge statementEdge = (CStatementEdge)edge;
-      if (statementEdge.getStatement() instanceof CAssignment) {
-        CAssignment assignment = (CAssignment)statementEdge.getStatement();
-=======
-      StatementEdge statementEdge = (StatementEdge)edge;
-      if (statementEdge.getStatement() instanceof IASTAssignment) {
-        IASTAssignment assignment = (IASTAssignment)statementEdge.getStatement();
->>>>>>> 5f901b87
-        String lhsVarName = assignment.getLeftHandSide().toASTString();
-        ReferencedVariable lhsVar = scoped(new ReferencedVariable(lhsVarName, false, true, null), currentFunction);
-        pCollectedVars.add(lhsVar);
-
-        collectVars(currentFunction, assignment.getRightHandSide(), lhsVar, pCollectedVars);
-      } else {
-        // other statements are considered side-effect free, ignore variable occurrences in them
-      }
-      break;
-    }
-  }
-
-  private void collectVars(String pCurrentFunction, CRightHandSide pNode, ReferencedVariable lhsVar, Set<ReferencedVariable> pCollectedVars) {
-    pNode.accept(new CollectVariablesVisitor(pCurrentFunction, lhsVar, pCollectedVars));
-  }
-
-  private class CollectVariablesVisitor extends DefaultCExpressionVisitor<Void, RuntimeException>
+      case AssumeEdge: {
+        CAssumeEdge assumeEdge = (CAssumeEdge) edge;
+        Set<String> vars = collectVars(assumeEdge.getExpression());
+        varsInConditions.addAll(vars);
+        allVars.addAll(vars);
+        break;
+      }
+      case DeclarationEdge: {
+        CDeclaration declaration = ((CDeclarationEdge) edge).getDeclaration();
+        String lhsVarName = declaration.getQualifiedName();
+        if (declaration instanceof CVariableDeclaration) {
+          allVars.add(lhsVarName);
+          CInitializer init = ((CVariableDeclaration) declaration).getInitializer();
+          if (init instanceof CInitializerExpression) {
+            Set<String> vars = collectVars(((CInitializerExpression) init).getExpression());
+            varsToRHS.putAll(lhsVarName, vars);
+            allVars.addAll(vars);
+          }
+        }
+        break;
+      }
+      case FunctionCallEdge: {
+        CFunctionCallEdge functionCallEdge = (CFunctionCallEdge) edge;
+        for (CExpression argument : functionCallEdge.getArguments()) {
+          Set<String> vars = collectVars(argument);
+          allVars.addAll(vars);
+        }
+        break;
+      }
+      case StatementEdge: {
+        CStatement statement = ((CStatementEdge) edge).getStatement();
+        if (statement instanceof CAssignment) {
+          CAssignment assignment = (CAssignment) statement;
+          String lhsVarName = getVarname(assignment.getLeftHandSide());
+          Set<String> vars = collectVars(assignment.getRightHandSide());
+          varsToRHS.putAll(lhsVarName, vars);
+          allVars.add(lhsVarName);
+          allVars.addAll(vars);
+        } else {
+          // other statements are considered side-effect free, ignore variable occurrences in them
+        }
+        break;
+      }
+      case ReturnStatementEdge:
+        Optional<CExpression> returnExpr = ((CReturnStatementEdge) edge).getExpression();
+        if (returnExpr.isPresent()) {
+          Set<String> vars = collectVars(returnExpr.get());
+          allVars.addAll(vars);
+        }
+        break;
+      case BlankEdge:
+      case CallToReturnEdge:
+      case FunctionReturnEdge:
+        //nothing to do
+        break;
+      default:
+        throw new AssertionError("unhandled type of edge: " + edge.getEdgeType());
+    }
+  }
+
+  private Set<String> collectVars(CRightHandSide pNode) {
+    CollectVariablesVisitor cvv = new CollectVariablesVisitor();
+    pNode.accept(cvv);
+    return cvv.vars;
+  }
+
+  private String getVarname(CLeftHandSide pNode) {
+    if (pNode instanceof CIdExpression) {
+      return ((CIdExpression) pNode).getDeclaration().getQualifiedName();
+    }
+
+    CExpression expr;
+    if (pNode instanceof CArraySubscriptExpression) {
+      expr = ((CArraySubscriptExpression) pNode).getArrayExpression();
+    } else if (pNode instanceof CPointerExpression) {
+      expr =  ((CPointerExpression) pNode).getOperand();
+    } else {
+      // TODO implement retrieval of deeper nested varnames, or use visitor?
+      return pNode.toASTString();
+    }
+
+    if (expr instanceof CLeftHandSide) {
+      return getVarname((CLeftHandSide)expr);
+    } else {
+      return expr.toASTString();
+    }
+  }
+
+  private static class CollectVariablesVisitor extends DefaultCExpressionVisitor<Void, RuntimeException>
                                                implements CRightHandSideVisitor<Void, RuntimeException> {
 
-    private final String currentFunction;
-    private final ReferencedVariable lhsVar;
-    private final Set<ReferencedVariable> collectedVars;
-
-    public CollectVariablesVisitor(String pCurrentFunction,
-        ReferencedVariable pLhsVar, Set<ReferencedVariable> pCollectedVars) {
-      currentFunction = pCurrentFunction;
-      lhsVar = pLhsVar;
-      collectedVars = pCollectedVars;
-    }
+    Set<String> vars = new HashSet<>();
 
     private void collectVar(String var) {
-      if (lhsVar == null) {
-        collectedVars.add(scoped(new ReferencedVariable(var, true, false, null), currentFunction));
-      } else {
-        collectedVars.add(scoped(new ReferencedVariable(var, false, false, lhsVar), currentFunction));
-      }
+      vars.add(var);
     }
 
     @Override
     public Void visit(CIdExpression pE) {
-      collectVar(pE.getName());
-      return null;
-    }
-
-    @Override
-<<<<<<< HEAD
+      if (pE.getDeclaration() != null) {
+        collectVar(pE.getDeclaration().getQualifiedName());
+      }
+      return null;
+    }
+
+    @Override
     public Void visit(CArraySubscriptExpression pE) {
-=======
-    public Void visit(IASTArraySubscriptExpression pE) {
->>>>>>> 5f901b87
-      collectVar(pE.toASTString());
+      collectVar(pE.toASTString()); // TODO do we need this?
       pE.getArrayExpression().accept(this);
       pE.getSubscriptExpression().accept(this);
       return null;
@@ -194,12 +255,8 @@
     }
 
     @Override
-<<<<<<< HEAD
     public Void visit(CFieldReference pE) {
-=======
-    public Void visit(IASTFieldReference pE) {
->>>>>>> 5f901b87
-      collectVar(pE.toASTString());
+      collectVar(pE.toASTString()); // TODO do we need this?
       pE.getFieldOwner().accept(this);
       return null;
     }
@@ -219,24 +276,17 @@
 
       switch (op) {
       case AMPER:
-<<<<<<< HEAD
-        collectVar(pE.toASTString());
+        collectVar(pE.toASTString()); // TODO do we need this?
         //$FALL-THROUGH$
-=======
-      case STAR:
-        collectVar(pE.toASTString());
->>>>>>> 5f901b87
       default:
         pE.getOperand().accept(this);
       }
-
-
       return null;
     }
 
     @Override
     public Void visit(CPointerExpression pE) {
-      collectVar(pE.toASTString());
+      collectVar(pE.toASTString()); // TODO do we need this?
       pE.getOperand().accept(this);
       return null;
     }
@@ -246,12 +296,4 @@
       return null;
     }
   }
-
-  private ReferencedVariable scoped(ReferencedVariable var, String function) {
-    if (globalVars.contains(var.getName())) {
-      return var;
-    } else {
-      return new ReferencedVariable(function + "::" + var, var.occursInCondition(), var.occursOnLhs(), var.getLhsVariable());
-    }
-  }
 }