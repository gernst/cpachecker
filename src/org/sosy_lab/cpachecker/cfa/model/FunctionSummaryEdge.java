--- conflicted
+++ resolved
@@ -2,7 +2,7 @@
  *  CPAchecker is a tool for configurable software verification.
  *  This file is part of CPAchecker.
  *
- *  Copyright (C) 2007-2012  Dirk Beyer
+ *  Copyright (C) 2007-2013  Dirk Beyer
  *  All rights reserved.
  *
  *  Licensed under the Apache License, Version 2.0 (the "License");
@@ -23,11 +23,20 @@
  */
 package org.sosy_lab.cpachecker.cfa.model;
 
+import org.sosy_lab.cpachecker.cfa.ast.AFunctionCall;
 
-public abstract class FunctionSummaryEdge extends AbstractCFAEdge {
 
-  public FunctionSummaryEdge(String pRawStatement, int pLineNumber, CFANode pPredecessor, CFANode pSuccessor) {
+public  class FunctionSummaryEdge extends AbstractCFAEdge {
+
+  protected final AFunctionCall expression;
+
+  protected FunctionSummaryEdge(String pRawStatement, int pLineNumber, CFANode pPredecessor, CFANode pSuccessor, AFunctionCall pExpression) {
     super(pRawStatement, pLineNumber, pPredecessor, pSuccessor);
+    expression = pExpression;
+  }
+
+  public AFunctionCall getExpression() {
+    return expression;
   }
 
   @Override
@@ -35,12 +44,9 @@
     return CFAEdgeType.CallToReturnEdge;
   }
 
-<<<<<<< HEAD
-=======
   @Override
   public String getCode() {
     return expression.toASTString();
   }
 
->>>>>>> 30d65383
 }