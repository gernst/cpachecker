--- conflicted
+++ resolved
@@ -128,21 +128,6 @@
       description="Use McMillan's Impact algorithm for lazy interpolation")
   private boolean useImpactAlgorithm = false;
 
-<<<<<<< HEAD
-  @Option(
-    secure = true,
-    name = "useInterleavedAnalyses",
-    description = "start different analyses interleaved and continue after unknown result"
-  )
-  private boolean useInterleavedAlgorithm = false;
-
-  @Option(
-    secure = true,
-    name = "useTestCaseGeneratorAlgorithm",
-    description = "generate test cases for covered test targets"
-  )
-  private boolean useTestCaseGeneratorAlgorithm = false;
-=======
   @Option(secure = true, name = "useInterleavedAnalyses",
       description = "start different analyses interleaved and continue after unknown result")
     private boolean useInterleavedAlgorithm = false;
@@ -150,7 +135,6 @@
   @Option(secure = true, name = "useTestCaseGeneratorAlgorithm",
       description = "generate test cases for covered test targets")
     private boolean useTestCaseGeneratorAlgorithm = false;
->>>>>>> 01872f5f
 
   @Option(secure=true, name="restartAfterUnknown",
       description="restart the analysis using a different configuration after unknown result")
@@ -223,10 +207,9 @@
   private boolean useNonTerminationWitnessValidation = false;
 
   @Option(
-    secure = true,
-    name = "algorithm.undefinedFunctionCollector",
-    description = "collect undefined functions"
-  )
+      secure = true,
+      name = "algorithm.undefinedFunctionCollector",
+      description = "collect undefined functions")
   private boolean useUndefinedFunctionCollector = false;
 
   @Option(secure=true, name="extractRequirements.customInstruction", description="do analysis and then extract pre- and post conditions for custom instruction from analysis result")
@@ -323,13 +306,14 @@
 
     if (useUndefinedFunctionCollector) {
       logger.log(Level.INFO, "Using undefined function collector");
-      algorithm = new UndefinedFunctionCollectorAlgorithm(cfa, config, logger);
+      algorithm =
+          new UndefinedFunctionCollectorAlgorithm(cfa, config, logger);
     } else if (useNonTerminationWitnessValidation) {
       logger.log(Level.INFO, "Using validator for violation witnesses for termination");
       algorithm =
           new NonTerminationWitnessValidator(
               cfa, config, logger, shutdownNotifier, pSpecification.getSpecificationAutomata());
-    } else if (useProofCheckAlgorithmWithStoredConfig) {
+    } else if(useProofCheckAlgorithmWithStoredConfig) {
       logger.log(Level.INFO, "Using Proof Check Algorithm");
       algorithm =
           new ConfigReadingProofCheckAlgorithm(config, logger, shutdownNotifier, cfa, specification);
@@ -506,10 +490,7 @@
   public ReachedSet createReachedSet() {
     ReachedSet reached = reachedSetFactory.create();
 
-    if (useInterleavedAlgorithm
-        || useRestartingAlgorithm
-        || useParallelAlgorithm
-        || asConditionalVerifier) {
+    if (useInterleavedAlgorithm || useRestartingAlgorithm || useParallelAlgorithm || asConditionalVerifier) {
       // this algorithm needs an indirection so that it can change
       // the actual reached set instance on the fly
       if (memorizeReachedAfterRestart) {
