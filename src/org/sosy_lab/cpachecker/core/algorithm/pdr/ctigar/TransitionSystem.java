/*
 *  CPAchecker is a tool for configurable software verification.
 *  This file is part of CPAchecker.
 *
 *  Copyright (C) 2007-2016  Dirk Beyer
 *  All rights reserved.
 *
 *  Licensed under the Apache License, Version 2.0 (the "License");
 *  you may not use this file except in compliance with the License.
 *  You may obtain a copy of the License at
 *
 *      http://www.apache.org/licenses/LICENSE-2.0
 *
 *  Unless required by applicable law or agreed to in writing, software
 *  distributed under the License is distributed on an "AS IS" BASIS,
 *  WITHOUT WARRANTIES OR CONDITIONS OF ANY KIND, either express or implied.
 *  See the License for the specific language governing permissions and
 *  limitations under the License.
 *
 *
 *  CPAchecker web page:
 *    http://cpachecker.sosy-lab.org
 */
package org.sosy_lab.cpachecker.core.algorithm.pdr.ctigar;

import java.util.ArrayDeque;
import java.util.ArrayList;
import java.util.Collection;
import java.util.Deque;
import java.util.HashMap;
import java.util.HashSet;
import java.util.Iterator;
import java.util.Map;
import java.util.Objects;
import java.util.Optional;
import java.util.Set;
import java.util.TreeMap;
import org.sosy_lab.cpachecker.cfa.CFA;
import org.sosy_lab.cpachecker.cfa.model.CFANode;
import org.sosy_lab.cpachecker.cfa.types.c.CNumericTypes;
import org.sosy_lab.cpachecker.cfa.types.c.CType;
import org.sosy_lab.cpachecker.core.algorithm.pdr.transition.Block;
import org.sosy_lab.cpachecker.core.algorithm.pdr.transition.ForwardTransition;
import org.sosy_lab.cpachecker.exceptions.CPAException;
import org.sosy_lab.cpachecker.util.AbstractStates;
import org.sosy_lab.cpachecker.util.predicates.pathformula.PathFormula;
import org.sosy_lab.cpachecker.util.predicates.pathformula.PathFormulaManager;
import org.sosy_lab.cpachecker.util.predicates.pathformula.SSAMap;
import org.sosy_lab.cpachecker.util.predicates.pathformula.SSAMap.SSAMapBuilder;
import org.sosy_lab.cpachecker.util.predicates.smt.BitvectorFormulaManagerView;
import org.sosy_lab.cpachecker.util.predicates.smt.BooleanFormulaManagerView;
import org.sosy_lab.cpachecker.util.predicates.smt.FormulaManagerView;
import org.sosy_lab.java_smt.api.BitvectorFormula;
import org.sosy_lab.java_smt.api.BooleanFormula;

/**
 * A transition system with a global transition relation modeling all transitions in CFA in one
 * Boolean formula. A dedicated program-counter variable is used to encode the locations. The
 * initial condition and safety property of the transition system are computed based on the initial
 * location and all target-locations.
 */
public class TransitionSystem {

  static final String PROGRAM_COUNTER_VARIABLE_NAME = "__CPAchecker_pc";
  private static final CType PROGRAM_COUNTER_TYPE = CNumericTypes.UNSIGNED_INT;

  private static final int STANDARD_UNPRIMED_SSA = 1;
  private static final int PC_PRIMED_SSA = 2; // Only need two different indices for pc

  private final BooleanFormula transitionRelation;
  private final BooleanFormula initialCondition;
  private final BooleanFormula safetyProperty;
  private final Map<Integer, CFANode> idToLocation;
  private final Set<CFANode> targetLocations;
  private final Set<String> programVariableNames;
  private final Map<String, CType> programVariableTypes;

  // Those are final after the transition system is created.
  private PathFormula unprimedContext;
  private PathFormula primedContext;
  private int highestSSA;

  /**
   * Creates a new TransitionSystem for the given CFA. The computed transition relation encodes all
   * transitions between blocks that are found by a forward reachability check starting from
   * pMainEntry. The size of the blocks is defined by pForwardTransition.
   *
   * @param pCFA The CFA this transition system is based on.
   * @param pForwardTransition The component that computes the block transitions in the CFA.
   * @param pFmgr The formula manager used during the creation process.
   * @param pPfmgr The path formula manager used for creating variables.
   * @param pMainEntry The location that is treated as start-location. This should normally be the
   *     initial location in the CFA, but this is not required.
   * @throws CPAException If the analysis creating the blocks encounters an exception.
   * @throws InterruptedException If the computation of the blocks is interrupted.
   */
  public TransitionSystem(
      CFA pCFA,
      ForwardTransition pForwardTransition,
      FormulaManagerView pFmgr,
      PathFormulaManager pPfmgr,
      CFANode pMainEntry)
      throws CPAException, InterruptedException {
    Objects.requireNonNull(pCFA);
    Objects.requireNonNull(pFmgr);
    Objects.requireNonNull(pPfmgr);
    Objects.requireNonNull(pForwardTransition);
    Objects.requireNonNull(pMainEntry);
    BooleanFormulaManagerView bfmgr = pFmgr.getBooleanFormulaManager();
    BitvectorFormulaManagerView bvfmgr = pFmgr.getBitvectorFormulaManager();

    this.primedContext = pPfmgr.makeEmptyPathFormula();
    this.unprimedContext = pPfmgr.makeEmptyPathFormula();
    this.highestSSA = 1;
    this.programVariableNames = new HashSet<>();
    this.programVariableTypes = new HashMap<>();
    this.idToLocation = new TreeMap<>();
    this.initialCondition = makeProgramcounterFormula(getID(pMainEntry), bvfmgr, pCFA);
    this.targetLocations = new HashSet<>();
    this.transitionRelation =
        createTransitionRelation(
            pForwardTransition, pFmgr, bfmgr, bvfmgr, pPfmgr, pCFA, pMainEntry);
    this.safetyProperty = createSafetyProperty(bfmgr, bvfmgr, pCFA);
  }

  /**
   * Collects all blocks in the CFA, adds the program-counter to the block formulas and creates a
   * big disjunction of them. Takes care of equalizing the ssa indices for primed and unprimed
   * variables between different block formulas.
   */
  private BooleanFormula createTransitionRelation(
      ForwardTransition pForwardTransition,
      FormulaManagerView pFmgr,
      BooleanFormulaManagerView pBfmgr,
      BitvectorFormulaManagerView pBvfmgr,
      PathFormulaManager pPfmgr,
      CFA pCFA,
      CFANode pMainEntry)
      throws CPAException, InterruptedException {

    Collection<Block> exploredBlocks = getForwardReachableBlocks(pMainEntry, pForwardTransition);

    // If there are no blocks, the transition formula is "false".
    if (exploredBlocks.isEmpty()) {
      return pBfmgr.makeFalse();
    }

    /*
     * Create final pointer target set, as well as the primed (all
     * variables at max index plus pc at 2) and unprimed (all variables plus pc at index 1) ssa maps.
     */
    SSAMapBuilder globalPrimedSSAMapBuilder = SSAMap.emptySSAMap().builder();
    SSAMapBuilder globalUnprimedSSAMapBuilder = SSAMap.emptySSAMap().builder();
    Block first = exploredBlocks.iterator().next();
    PathFormula withMergedPointerTargetSet = first.getPrimedContext();

    for (Block block : exploredBlocks) {

      // Merges pointer target sets.
      withMergedPointerTargetSet =
          pPfmgr.makeOr(withMergedPointerTargetSet, block.getPrimedContext());

      // Create ssa maps with lowest / highest indices for all variables.
      SSAMap blockPrimedMap = block.getPrimedContext().getSsa();
      for (String varName : blockPrimedMap.allVariables()) {
        globalPrimedSSAMapBuilder.setIndex(varName, blockPrimedMap.getType(varName), highestSSA);
        globalUnprimedSSAMapBuilder.setIndex(
            varName, blockPrimedMap.getType(varName), STANDARD_UNPRIMED_SSA);
      }
    }

    // Add pc
    globalPrimedSSAMapBuilder.setIndex(
        PROGRAM_COUNTER_VARIABLE_NAME, PROGRAM_COUNTER_TYPE, PC_PRIMED_SSA);
    globalUnprimedSSAMapBuilder.setIndex(
        PROGRAM_COUNTER_VARIABLE_NAME, PROGRAM_COUNTER_TYPE, STANDARD_UNPRIMED_SSA);

    // The final contexts
    this.primedContext =
        new PathFormula(
            pBfmgr.makeTrue(),
            globalPrimedSSAMapBuilder.build(),
            withMergedPointerTargetSet.getPointerTargetSet(),
            withMergedPointerTargetSet.getLength());
    this.unprimedContext =
        new PathFormula(
            pBfmgr.makeTrue(),
            globalUnprimedSSAMapBuilder.build(),
            withMergedPointerTargetSet.getPointerTargetSet(),
            withMergedPointerTargetSet.getLength());

    // Create big disjunction of updated block formulas.
    Iterator<Block> exploredBlockIterator = exploredBlocks.iterator();
    first = exploredBlockIterator.next();
    PathFormula transitionRelation =
        withCorrectionTermsAndPC(first, pFmgr, pBfmgr, pBvfmgr, pPfmgr, pCFA);

    while (exploredBlockIterator.hasNext()) {
      Block next = exploredBlockIterator.next();
      PathFormula adjusted = withCorrectionTermsAndPC(next, pFmgr, pBfmgr, pBvfmgr, pPfmgr, pCFA);

      // Takes care of disjoining the formulas.
      transitionRelation = pPfmgr.makeOr(transitionRelation, adjusted);
    }

    return transitionRelation.getFormula();
  }

  /**
   * Collects all blocks that are forward reachable from the provided starting location. After this,
   * all variables' names are known, as well as the globally highest ssa index.
   */
  private Collection<Block> getForwardReachableBlocks(
      CFANode pStartPoint, ForwardTransition pForwardTransition)
      throws CPAException, InterruptedException {
    Collection<Block> exploredBlocks = new ArrayList<>();
    Deque<Block> blockTraversalStack = new ArrayDeque<>();

    for (Block block : pForwardTransition.getBlocksFrom(pStartPoint)) {
      blockTraversalStack.push(block);
      exploredBlocks.add(block);
      processBlock(block);
    }

    while (!blockTraversalStack.isEmpty()) {
      Block currentBlock = blockTraversalStack.pop();

      // Continue recursively with new successors of current block.
      CFANode currentBlockSuccessorLocation = currentBlock.getSuccessorLocation();
      for (Block block : pForwardTransition.getBlocksFrom(currentBlockSuccessorLocation)) {
        if (!isBlockContainedIn(block, exploredBlocks)) {
          blockTraversalStack.push(block);
          exploredBlocks.add(block);
          processBlock(block);
        }
      }
    }
    return exploredBlocks;
  }

  /**
   * Saves the block's successor-location if it is a target-location, adds all variables to known
   * program variables and updates highest known ssa index.
   */
  private void processBlock(Block pBlock) {
    if (AbstractStates.IS_TARGET_STATE.apply(pBlock.getSuccessor())) {
      targetLocations.add(pBlock.getSuccessorLocation());
    }
    SSAMap primedMap = pBlock.getPrimedContext().getSsa();
    programVariableNames.addAll(primedMap.allVariables());
    for (String varName : primedMap.allVariables()) {
      highestSSA = Math.max(highestSSA, primedMap.getIndex(varName));
      programVariableTypes.putIfAbsent(varName, (CType) primedMap.getType(varName));
    }
  }

  /**
   * Adds correction terms of the following form for variables v.
   *
   * <ul>
   *   <li> If primed context has no v, conjoins v_1 = v_max (v doesn't change in this block)
   *   <li> If primed context has index i &lt; max, conjoins v_i = v_max
   *   <li> If unprimed context has has index i &gt; 1, conjoins v_1 = v_i
   * </ul>
   *
   * Adds formulas for program counter before and after block transition.
   *
   * @return A path formula with the above mentioned adjustments to the block transition formula.
   *     The ssa map contains the indices for all primed variables including those not in the
   *     original block formula and the pc. The pointer target set is the same as before.
   */
  private PathFormula withCorrectionTermsAndPC(
      Block pBlock,
      FormulaManagerView pFmgr,
      BooleanFormulaManagerView pBfmgr,
      BitvectorFormulaManagerView pBvfmgr,
      PathFormulaManager pPfmgr,
      CFA pCFA) {

    BooleanFormula extendedBlockFormula = pBlock.getFormula();
    PathFormula unprimedBlockContext = pBlock.getUnprimedContext();
    PathFormula primedBlockContext = pBlock.getPrimedContext();
    SSAMap unprimedSSAMap = unprimedBlockContext.getSsa();
    SSAMap primedSSAMap = primedBlockContext.getSsa();

    for (String varName : programVariableNames) {

      // Add general correction v_1 = v_max if v is not in block formula (= not in primed context),
      if (!primedSSAMap.containsVariable(varName)) {
        BooleanFormula correctionterm =
            pBvfmgr.equal(
                makeVar(pPfmgr, pFmgr, this.unprimedContext, varName, STANDARD_UNPRIMED_SSA),
                makeVar(pPfmgr, pFmgr, this.primedContext, varName, highestSSA));
        extendedBlockFormula = pBfmgr.and(extendedBlockFormula, correctionterm);
      } else {

        // Add low correction v_1 = v_? if unprimed context for v has higher index (? > 1).
        if (unprimedSSAMap.containsVariable(varName)
            && unprimedSSAMap.getIndex(varName) > STANDARD_UNPRIMED_SSA) {
          BooleanFormula correctionterm =
              pBvfmgr.equal(
                  makeVar(pPfmgr, pFmgr, unprimedBlockContext, varName, STANDARD_UNPRIMED_SSA),
                  makeVar(
                      pPfmgr,
                      pFmgr,
                      unprimedBlockContext,
                      varName,
                      unprimedSSAMap.getIndex(varName)));
          extendedBlockFormula = pBfmgr.and(extendedBlockFormula, correctionterm);
        }

        // Add high correction v_? = v_max if primed context for v has lower index (? < max)
        if (primedSSAMap.getIndex(varName) < highestSSA) {
          BooleanFormula correctionterm =
              pBvfmgr.equal(
                  makeVar(
                      pPfmgr, pFmgr, primedBlockContext, varName, primedSSAMap.getIndex(varName)),
                  makeVar(pPfmgr, pFmgr, primedBlockContext, varName, highestSSA));
          extendedBlockFormula = pBfmgr.and(extendedBlockFormula, correctionterm);
        }
      }
    }

    // Add program counter
    int predID = getID(pBlock.getPredecessorLocation());
    int succID = getID(pBlock.getSuccessorLocation());
    BooleanFormula pcBefore =
        pFmgr.instantiate(
            makeProgramcounterFormula(predID, pBvfmgr, pCFA),
            SSAMap.emptySSAMap().withDefault(STANDARD_UNPRIMED_SSA));
    BooleanFormula pcAfter =
        pFmgr.instantiate(
            makeProgramcounterFormula(succID, pBvfmgr, pCFA),
            SSAMap.emptySSAMap().withDefault(PC_PRIMED_SSA));
    extendedBlockFormula = pBfmgr.and(pcBefore, extendedBlockFormula, pcAfter);

    @SuppressWarnings("deprecation")
    // TODO: seems buggy because it implicitly combines extendedBlockFormula and
    // primedContext.getSsa() with PointerTargetSet of primedBlockContext, is this correct?
    PathFormula pathFormula =
        pPfmgr.makeNewPathFormula(
            primedBlockContext.updateFormula(extendedBlockFormula), this.primedContext.getSsa());
    return pathFormula;
  }

  /** Creates a variable with the given name, type, and ssa index. */
  private static BitvectorFormula makeVar(
      PathFormulaManager pPfmgr,
      FormulaManagerView pFmgr,
      PathFormula pContext,
      String pName,
      int pIndex) {

    // TODO The restriction "no function param" of makeFormulaForVariable may be a problem.
    BitvectorFormula var =
        (BitvectorFormula)
<<<<<<< HEAD
            pPfmgr.makeFormulaForVariable(pContext, pName, (CType) pContext.getSsa().getType(pName), false);
=======
            pPfmgr.makeFormulaForVariable(pContext, pName, pContext.getSsa().getType(pName));
>>>>>>> bc147d1f
    return pFmgr.instantiate(var, SSAMap.emptySSAMap().withDefault(pIndex));
  }

  /**
   * Special inclusion check, because two blocks that only differ in their reached sets are to be
   * treated as equal.
   */
  private static boolean isBlockContainedIn(Block pBlock, Collection<Block> pCollection) {
    return pCollection.stream().anyMatch(pBlock::equalsIgnoreReachedSet);
  }

  /** Returns the formula (pc=pLocationNumber). */
  private static BooleanFormula makeProgramcounterFormula(
      int pLocationNumber, BitvectorFormulaManagerView pBvfmgr, CFA pCFA) {
    int bitLength = pCFA.getMachineModel().getSizeofInBits(PROGRAM_COUNTER_TYPE).intValueExact();
    BitvectorFormula pc = pBvfmgr.makeVariable(bitLength, PROGRAM_COUNTER_VARIABLE_NAME);
    BitvectorFormula value = pBvfmgr.makeBitvector(bitLength, pLocationNumber);
    return pBvfmgr.equal(pc, value);
  }

  /** SafetyProperty = (pc != l_E1) & (pc != l_E2) ... for all target-locations. */
  private BooleanFormula createSafetyProperty(
      BooleanFormulaManagerView pBfmgr, BitvectorFormulaManagerView pBvfmgr, CFA pCFA) {
    BooleanFormula safetyProperty = pBfmgr.makeTrue();
    for (CFANode targetLocation : targetLocations) {
      int id = getID(targetLocation);
      safetyProperty =
          pBfmgr.and(safetyProperty, pBfmgr.not(makeProgramcounterFormula(id, pBvfmgr, pCFA)));
    }
    return safetyProperty;
  }

  /**
   * Returns a unique identifier for each location that is used as value for the program-counter.
   * Also caches this mapping.
   */
  private int getID(CFANode pLocation) {
    int id = pLocation.getNodeNumber();
    idToLocation.putIfAbsent(id, pLocation);
    return id;
  }


  /**
   * Returns a set containing all names of variables occurring in this transition system. The
   * program-counter is excluded.
   *
   * <p>If the dedicated name for the program-counter is needed, use {@link #programCounterName()}.
   */
  public Set<String> allVariableNames() {
    return programVariableNames;
  }

  /**
   * Returns the global transition relation as a single Boolean formula.
   *
   * @return A Boolean formula describing the transition relation.
   */
  public BooleanFormula getTransitionRelationFormula() {
    return transitionRelation;
  }

  /**
   * Returns the location with the specified identifier used in the transition relation.
   *
   * @param pID The identifier of the location.
   * @return An Optional containing the CFANode with this id, or an empty Optional if no such
   *     CFANode exists.
   */
  public Optional<CFANode> getNodeForID(int pID) {
    return Optional.ofNullable(idToLocation.get(pID));
  }

  /**
   * Returns the chosen String representation of the program-counter variable.
   *
   * @return The String representation of the program-counter variable.
   */
  public String programCounterName() {
    return PROGRAM_COUNTER_VARIABLE_NAME;
  }

  /**
   * Returns the set of all target-locations for this transition system.
   *
   * @return The set of all target-locations.
   */
  public Set<CFANode> getTargetLocations() {
    return targetLocations;
  }

  /**
   * Returns a path formula containing the ssa map for the primed variables, i.e. the variables
   * after one transition step.
   *
   * @return A path formula with the primed ssa indices.
   */
  public PathFormula getPrimedContext() {
    return primedContext;
  }

  /**
   * Returns a path formula containing the ssa map for the unprimed variables, i.e. the variables at
   * the start of a transition step.
   *
   * @return A path formula with the unprimed ssa indices.
   */
  public PathFormula getUnprimedContext() {
    return unprimedContext;
  }

  /**
   * Returns a formula describing the initial condition (pc = initial location) for this transition
   * system.
   *
   * @return The initial condition (pc = initial location).
   */
  public BooleanFormula getInitialCondition() {
    return initialCondition;
  }

  /**
   * Returns a formula describing the safety property for this transition system. This formula
   * asserts that the program-counter is never at a target-location: (pc != error location 1) &amp;
   * (pc != error location 2) &amp; ... for all target-locations.
   *
   * @return The safety property of this transition system.
   */
  public BooleanFormula getSafetyProperty() {
    return safetyProperty;
  }

  /**
   * Creates a String representation of this transition system. It contains the initial condition,
   * the safety property and the transition relation.
   *
   * <p>Be aware that this String can be extremely long for big transition relations.
   */
  @Override
  public String toString() {
    StringBuilder sb = new StringBuilder();
    sb.append("Initial condition : \n").append(initialCondition);
    sb.append("\nSafety property : \n").append(safetyProperty);
    sb.append("\nTransition formula : \n").append(transitionRelation);
    return sb.toString();
  }

}<|MERGE_RESOLUTION|>--- conflicted
+++ resolved
@@ -354,11 +354,7 @@
     // TODO The restriction "no function param" of makeFormulaForVariable may be a problem.
     BitvectorFormula var =
         (BitvectorFormula)
-<<<<<<< HEAD
-            pPfmgr.makeFormulaForVariable(pContext, pName, (CType) pContext.getSsa().getType(pName), false);
-=======
-            pPfmgr.makeFormulaForVariable(pContext, pName, pContext.getSsa().getType(pName));
->>>>>>> bc147d1f
+            pPfmgr.makeFormulaForVariable(pContext, pName, (CType) pContext.getSsa().getType(pName));
     return pFmgr.instantiate(var, SSAMap.emptySSAMap().withDefault(pIndex));
   }
 
