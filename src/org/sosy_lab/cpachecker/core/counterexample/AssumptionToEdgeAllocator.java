/*
 *  CPAchecker is a tool for configurable software verification.
 *  This file is part of CPAchecker.
 *
 *  Copyright (C) 2007-2014  Dirk Beyer
 *  All rights reserved.
 *
 *  Licensed under the Apache License, Version 2.0 (the "License");
 *  you may not use this file except in compliance with the License.
 *  You may obtain a copy of the License at
 *
 *      http://www.apache.org/licenses/LICENSE-2.0
 *
 *  Unless required by applicable law or agreed to in writing, software
 *  distributed under the License is distributed on an "AS IS" BASIS,
 *  WITHOUT WARRANTIES OR CONDITIONS OF ANY KIND, either express or implied.
 *  See the License for the specific language governing permissions and
 *  limitations under the License.
 *
 *
 *  CPAchecker web page:
 *    http://cpachecker.sosy-lab.org
 */
package org.sosy_lab.cpachecker.core.counterexample;

import com.google.common.base.Joiner;
import com.google.common.base.Optional;
import com.google.common.base.Preconditions;
import com.google.common.base.Predicates;
import com.google.common.base.Splitter;
import com.google.common.collect.FluentIterable;
import com.google.common.collect.ImmutableSet;
import com.google.common.collect.Sets;
import java.math.BigDecimal;
import java.math.BigInteger;
import java.util.ArrayList;
import java.util.Arrays;
import java.util.Collection;
import java.util.Collections;
import java.util.HashSet;
import java.util.LinkedHashSet;
import java.util.List;
import java.util.Map;
import java.util.Set;
import java.util.logging.Level;
import org.checkerframework.checker.nullness.qual.Nullable;
import org.sosy_lab.common.configuration.Configuration;
import org.sosy_lab.common.configuration.InvalidConfigurationException;
import org.sosy_lab.common.configuration.Option;
import org.sosy_lab.common.configuration.Options;
import org.sosy_lab.common.log.LogManager;
import org.sosy_lab.common.log.LogManagerWithoutDuplicates;
import org.sosy_lab.common.rationals.Rational;
import org.sosy_lab.cpachecker.cfa.ast.AExpression;
import org.sosy_lab.cpachecker.cfa.ast.AExpressionStatement;
import org.sosy_lab.cpachecker.cfa.ast.ALiteralExpression;
import org.sosy_lab.cpachecker.cfa.ast.AParameterDeclaration;
import org.sosy_lab.cpachecker.cfa.ast.ASimpleDeclaration;
import org.sosy_lab.cpachecker.cfa.ast.AStatement;
import org.sosy_lab.cpachecker.cfa.ast.FileLocation;
import org.sosy_lab.cpachecker.cfa.ast.c.CArraySubscriptExpression;
import org.sosy_lab.cpachecker.cfa.ast.c.CAssignment;
import org.sosy_lab.cpachecker.cfa.ast.c.CBinaryExpression;
import org.sosy_lab.cpachecker.cfa.ast.c.CBinaryExpression.BinaryOperator;
import org.sosy_lab.cpachecker.cfa.ast.c.CBinaryExpressionBuilder;
import org.sosy_lab.cpachecker.cfa.ast.c.CCastExpression;
import org.sosy_lab.cpachecker.cfa.ast.c.CComplexCastExpression;
import org.sosy_lab.cpachecker.cfa.ast.c.CDeclaration;
import org.sosy_lab.cpachecker.cfa.ast.c.CExpression;
import org.sosy_lab.cpachecker.cfa.ast.c.CExpressionAssignmentStatement;
import org.sosy_lab.cpachecker.cfa.ast.c.CExpressionStatement;
import org.sosy_lab.cpachecker.cfa.ast.c.CFieldReference;
import org.sosy_lab.cpachecker.cfa.ast.c.CFloatLiteralExpression;
import org.sosy_lab.cpachecker.cfa.ast.c.CFunctionCallAssignmentStatement;
import org.sosy_lab.cpachecker.cfa.ast.c.CFunctionDeclaration;
import org.sosy_lab.cpachecker.cfa.ast.c.CIdExpression;
import org.sosy_lab.cpachecker.cfa.ast.c.CIntegerLiteralExpression;
import org.sosy_lab.cpachecker.cfa.ast.c.CLeftHandSide;
import org.sosy_lab.cpachecker.cfa.ast.c.CLeftHandSideVisitor;
import org.sosy_lab.cpachecker.cfa.ast.c.CLiteralExpression;
import org.sosy_lab.cpachecker.cfa.ast.c.CPointerExpression;
import org.sosy_lab.cpachecker.cfa.ast.c.CSimpleDeclaration;
import org.sosy_lab.cpachecker.cfa.ast.c.CTypeDeclaration;
import org.sosy_lab.cpachecker.cfa.ast.c.CUnaryExpression;
import org.sosy_lab.cpachecker.cfa.ast.c.CUnaryExpression.UnaryOperator;
import org.sosy_lab.cpachecker.cfa.ast.java.JIdExpression;
import org.sosy_lab.cpachecker.cfa.ast.js.JSIdExpression;
import org.sosy_lab.cpachecker.cfa.model.ADeclarationEdge;
import org.sosy_lab.cpachecker.cfa.model.AReturnStatementEdge;
import org.sosy_lab.cpachecker.cfa.model.AStatementEdge;
import org.sosy_lab.cpachecker.cfa.model.AssumeEdge;
import org.sosy_lab.cpachecker.cfa.model.CFAEdge;
import org.sosy_lab.cpachecker.cfa.model.CFAEdgeType;
import org.sosy_lab.cpachecker.cfa.model.CFANode;
import org.sosy_lab.cpachecker.cfa.model.FunctionEntryNode;
import org.sosy_lab.cpachecker.cfa.model.c.CAssumeEdge;
import org.sosy_lab.cpachecker.cfa.model.c.CDeclarationEdge;
import org.sosy_lab.cpachecker.cfa.types.MachineModel;
import org.sosy_lab.cpachecker.cfa.types.Type;
import org.sosy_lab.cpachecker.cfa.types.c.CArrayType;
import org.sosy_lab.cpachecker.cfa.types.c.CBasicType;
import org.sosy_lab.cpachecker.cfa.types.c.CBitFieldType;
import org.sosy_lab.cpachecker.cfa.types.c.CComplexType;
import org.sosy_lab.cpachecker.cfa.types.c.CComplexType.ComplexTypeKind;
import org.sosy_lab.cpachecker.cfa.types.c.CCompositeType;
import org.sosy_lab.cpachecker.cfa.types.c.CCompositeType.CCompositeTypeMemberDeclaration;
import org.sosy_lab.cpachecker.cfa.types.c.CElaboratedType;
import org.sosy_lab.cpachecker.cfa.types.c.CEnumType;
import org.sosy_lab.cpachecker.cfa.types.c.CFunctionType;
import org.sosy_lab.cpachecker.cfa.types.c.CNumericTypes;
import org.sosy_lab.cpachecker.cfa.types.c.CPointerType;
import org.sosy_lab.cpachecker.cfa.types.c.CProblemType;
import org.sosy_lab.cpachecker.cfa.types.c.CSimpleType;
import org.sosy_lab.cpachecker.cfa.types.c.CType;
import org.sosy_lab.cpachecker.cfa.types.c.CTypedefType;
import org.sosy_lab.cpachecker.cfa.types.c.CVoidType;
import org.sosy_lab.cpachecker.cfa.types.c.DefaultCTypeVisitor;
import org.sosy_lab.cpachecker.core.defaults.ForwardingTransferRelation;
import org.sosy_lab.cpachecker.cpa.value.AbstractExpressionValueVisitor;
import org.sosy_lab.cpachecker.cpa.value.type.NumericValue;
import org.sosy_lab.cpachecker.cpa.value.type.Value;
import org.sosy_lab.cpachecker.exceptions.NoException;
import org.sosy_lab.cpachecker.exceptions.UnrecognizedCodeException;
import org.sosy_lab.cpachecker.util.Pair;
import org.sosy_lab.cpachecker.util.automaton.AutomatonGraphmlCommon;

/**
 * Creates assumption along an error path based on a given {@link CFAEdge} edge
 * and a given {@link ConcreteState} state.
 */
@Options(prefix="counterexample.export.assumptions")
public class AssumptionToEdgeAllocator {

  private final LogManager logger;
  private final MachineModel machineModel;

  private static final int FIRST = 0;

  @Option(secure=true, description=
            "Try to avoid using operations that exceed the capabilities"
          + " of linear arithmetics when extracting assumptions from the model."
          + " This option aims to prevent witnesses that are inconsistent with "
          + " models that are, due to an analysis limited to linear"
          + " arithmetics, actually incorrect.\n"
          + " This option does not magically produce a correct witness from an"
          + " incorrect model,"
          + " and since the difference between an incorrect witness consistent"
          + " with the model and an incorrect witness that is inconsistent with"
          + " the model is academic, you usually want this option to be off.")
  private boolean assumeLinearArithmetics = false;

  @Option(secure=true, description=
      "If the option assumeLinearArithmetics is set, this option can be used to"
      + " allow multiplication between operands with at least one constant.")
  private boolean allowMultiplicationWithConstants = false;

  @Option(secure=true, description=
      "If the option assumeLinearArithmetics is set, this option can be used to"
      + " allow division and modulo by constants.")
  private boolean allowDivisionAndModuloByConstants = false;

  /**
   * Creates an instance of the allocator that takes an {@link CFAEdge} edge along an error path and
   * a {@link ConcreteState} state that contains the concrete values of the variables and of the
   * memory at that edge and creates concrete assumptions for the variables at the given edge.
   *
   * @param pConfig the configuration.
   * @param pLogger logger for logging purposes.
   * @param pMachineModel the machine model that holds for the error path of the given edge.
   * @throws InvalidConfigurationException if the configuration is invalid.
   */
  public static AssumptionToEdgeAllocator create(
      Configuration pConfig, LogManager pLogger, MachineModel pMachineModel)
      throws InvalidConfigurationException {
    return new AssumptionToEdgeAllocator(pConfig, pLogger, pMachineModel);
  }

  private AssumptionToEdgeAllocator(
      Configuration pConfig, LogManager pLogger, MachineModel pMachineModel)
      throws InvalidConfigurationException {

    Preconditions.checkNotNull(pLogger);
    Preconditions.checkNotNull(pMachineModel);

    pConfig.inject(this);

    logger = pLogger;
    machineModel = pMachineModel;
  }

  /**
   * Assigns assumptions to the variables of the given {@link CFAEdge} edge.
   *
   * @param pCFAEdge an edge along the error path.
   * @param pConcreteState a state that contains the concrete values of the variables at the given edge.
   *
   * @return An {@link CFAEdgeWithAssumptions} edge that contains concrete values for variables
   *          represented as assumptions
   */
  public CFAEdgeWithAssumptions allocateAssumptionsToEdge(CFAEdge pCFAEdge, ConcreteState pConcreteState) {

    Collection<AExpressionStatement> assignmentsAtEdge = createAssignmentsAtEdge(pCFAEdge, pConcreteState);
    String comment = createComment(pCFAEdge, pConcreteState);

    return new CFAEdgeWithAssumptions(pCFAEdge, assignmentsAtEdge, comment);
  }


  private String createComment(CFAEdge pCfaEdge, ConcreteState pConcreteState) {
    if (pCfaEdge.getEdgeType() == CFAEdgeType.AssumeEdge) {
      return handleAssumeComment((AssumeEdge) pCfaEdge, pConcreteState);
    } else if (pCfaEdge.getEdgeType() == CFAEdgeType.DeclarationEdge) {
      return handleDclComment((ADeclarationEdge)pCfaEdge, pConcreteState);
    } else if(pCfaEdge.getEdgeType() == CFAEdgeType.ReturnStatementEdge) {
      return handleReturnStatementComment((AReturnStatementEdge) pCfaEdge, pConcreteState);
    }

    return "";
  }

  private String handleReturnStatementComment(AReturnStatementEdge pCfaEdge, ConcreteState pConcreteState) {
    Optional<? extends AExpression> returnExpression = pCfaEdge.getExpression();
    if (returnExpression.isPresent() && returnExpression.get() instanceof CExpression) {
      CExpression returnExp = (CExpression) returnExpression.get();

      if (returnExp instanceof CLiteralExpression) {
        /*boring expression*/
        return "";
      }

      String functionname = pCfaEdge.getPredecessor().getFunctionName();

      LModelValueVisitor v = new LModelValueVisitor(functionname, pConcreteState);

      Number value = v.evaluateNumericalValue(returnExp);

      if (value == null) {
        return "";
      }

      return returnExp.toASTString() + " = " + value.toString();
    }

    return "";
  }

  private String handleDclComment(ADeclarationEdge pCfaEdge, ConcreteState pConcreteState) {

    if (pCfaEdge instanceof CDeclarationEdge) {
      return getCommentOfDclAddress((CSimpleDeclaration) pCfaEdge.getDeclaration(), pCfaEdge, pConcreteState);
    }

    return "";
  }

  private String getCommentOfDclAddress(CSimpleDeclaration dcl, CFAEdge edge, ConcreteState pConcreteState) {

    String functionName = edge.getPredecessor().getFunctionName();

    /* function name may be null*/
    LModelValueVisitor v = new LModelValueVisitor(functionName, pConcreteState);
    Address address = v.getAddress(dcl);

    // concrete addresses already assumptions
    if (address.isUnknown() || address.isConcrete()) {
      return "";
    }

    return "&" + dcl.getName()
        + " == " + address.getCommentRepresentation();
  }

  private Collection<AExpressionStatement> createAssignmentsAtEdge(CFAEdge pCFAEdge, ConcreteState pConcreteState) {

    Set<AExpressionStatement> result = new LinkedHashSet<>();

    // Get all Assumptions of this edge
    if (pCFAEdge.getEdgeType() == CFAEdgeType.DeclarationEdge) {
      List<AExpressionStatement> dclAssumptions = handleDeclaration(((ADeclarationEdge) pCFAEdge).getDeclaration(),
          pCFAEdge.getPredecessor().getFunctionName(),
          pConcreteState);
      result.addAll(dclAssumptions);
    } else if (pCFAEdge.getEdgeType() == CFAEdgeType.StatementEdge) {
      List<AExpressionStatement> stmtAssumptions =
          handleStatement(pCFAEdge, ((AStatementEdge) pCFAEdge).getStatement(), pConcreteState);
      result.addAll(stmtAssumptions);
    } else if (pCFAEdge.getEdgeType() == CFAEdgeType.AssumeEdge) {
      List<AExpressionStatement> stmtAssumptions =
          handleAssumeStatement((AssumeEdge) pCFAEdge, pConcreteState);
      result.addAll(stmtAssumptions);
    }

    if (pCFAEdge.getEdgeType() == CFAEdgeType.BlankEdge
        || !AutomatonGraphmlCommon.handleAsEpsilonEdge(pCFAEdge)) {
      List<AExpressionStatement> parameterAssumptions =
          handleFunctionEntry(pCFAEdge, pConcreteState);
      result.addAll(parameterAssumptions);
    }

    return result;
  }

  private String handleAssumeComment(AssumeEdge pCfaEdge, ConcreteState pConcreteState) {

    if (pCfaEdge instanceof CAssumeEdge) {
      return handleAssumeComment((CAssumeEdge) pCfaEdge, pConcreteState);
    }

    return "";
  }

  private String handleAssumeComment(CAssumeEdge pCFAEdge, ConcreteState pConcreteState) {

    CExpression pCExpression = pCFAEdge.getExpression();

    String functionName = pCFAEdge.getPredecessor().getFunctionName();

    if (pCExpression instanceof CBinaryExpression) {

      CBinaryExpression binExp = ((CBinaryExpression) pCExpression);

      CExpression op1 = binExp.getOperand1();
      CExpression op2 = binExp.getOperand2();

      String result1 = handleAssumeOp(pCFAEdge, op1, functionName, pConcreteState);

      String result2 = handleAssumeOp(pCFAEdge, op2, functionName, pConcreteState);

      if (!result1.isEmpty() && !result2.isEmpty()) {
        return result1 + System.lineSeparator() + result2;
      } else if (!result1.isEmpty()) {
        return result1;
      } else if (!result2.isEmpty()) {
        return result2;
      }

      return "";
    }

    return "";
  }

  private String handleAssumeOp(CFAEdge pCFAEdge, CExpression op, String pFunctionName, ConcreteState pConcreteState) {

    if (op instanceof CLiteralExpression) {
      /*boring expression*/
      return "";
    }

    if (op instanceof CLeftHandSide) {

      List<AExpressionStatement> assignments = handleAssignment(pCFAEdge, (CLeftHandSide) op, pConcreteState);

      if (assignments.size() == 0) {
        return "";
      } else {

        List<String> result = new ArrayList<>(assignments.size());

        for (AExpressionStatement assignment : assignments) {
          result.add(assignment.toASTString());
        }

        return Joiner.on(System.lineSeparator()).join(result);
      }

    } else {
      Object value = getValueObject(op, pFunctionName, pConcreteState);

      if (value != null) {
        return op.toASTString() + " == " + value.toString();
      } else {
        return "";
      }
    }
  }

  private List<AExpressionStatement> handleAssumeStatement(
      AssumeEdge pCFAEdge,
      ConcreteState pConcreteState) {

    if (!(pCFAEdge instanceof CAssumeEdge)) {
      return Collections.emptyList();

    } else {
      CExpression pCExpression = ((CAssumeEdge) pCFAEdge).getExpression();

      if (!(pCExpression instanceof CBinaryExpression)) {
        return Collections.emptyList();

      } else {
        CBinaryExpression binExp = ((CBinaryExpression) pCExpression);

        CExpression op1 = binExp.getOperand1();
        CExpression op2 = binExp.getOperand2();

        List<AExpressionStatement> result = new ArrayList<>();
        if (op1 instanceof CLeftHandSide) {
          result.addAll(handleAssignment(pCFAEdge, (CLeftHandSide) op1, pConcreteState));
        }

        if (op2 instanceof CLeftHandSide) {
          result.addAll(handleAssignment(pCFAEdge, (CLeftHandSide) op2, pConcreteState));
        }
        return result;
      }
    }
  }

  private Object getValueObject(CExpression pOp1, String pFunctionName, ConcreteState pConcreteState) {

    LModelValueVisitor v = new LModelValueVisitor(pFunctionName, pConcreteState);

    return v.evaluateNumericalValue(pOp1);
  }

  private List<AExpressionStatement> handleFunctionEntry(
      CFAEdge pEdge, ConcreteState pConcreteState) {

    CFANode predecessor = pEdge.getPredecessor();

    // For the program entry function, we must be careful not to create
    // expressions before the global initializations
    if (predecessor.getNumEnteringEdges() <= 0) {
      return Collections.emptyList();
    }

    // Handle program entry function
    String function = predecessor.getFunctionName();
    while (!(predecessor instanceof FunctionEntryNode)) {
      if (predecessor.getNumEnteringEdges() != 1
          || !predecessor.getFunctionName().equals(function)) {
        return Collections.emptyList();
      }
      CFAEdge enteringEdge = predecessor.getEnteringEdge(0);
      if (!AutomatonGraphmlCommon.handleAsEpsilonEdge(enteringEdge)
          && !AutomatonGraphmlCommon.isMainFunctionEntry(enteringEdge)) {
        return Collections.emptyList();
      }
      predecessor = enteringEdge.getPredecessor();
    }

    FunctionEntryNode entryNode = (FunctionEntryNode) predecessor;

    String functionName = entryNode.getFunctionDefinition().getName();

    List<? extends AParameterDeclaration> parameterDeclarations = entryNode.getFunctionParameters();
    if (parameterDeclarations.isEmpty()) {
      return Collections.emptyList();
    }
    List<AExpressionStatement> result = new ArrayList<>(parameterDeclarations.size());
    for (AParameterDeclaration parameterDeclaration : parameterDeclarations) {
      result.addAll(handleDeclaration(parameterDeclaration, functionName, pConcreteState));
    }
    return result;
  }

  private List<AExpressionStatement> handleAssignment(CFAEdge pCFAEdge, CLeftHandSide pLeftHandSide, ConcreteState pConcreteState) {

    String functionName = pCFAEdge.getPredecessor().getFunctionName();

    Object value = getValueObject(pLeftHandSide, functionName, pConcreteState);

    if (value == null) {
      return Collections.emptyList();
    }

    Type expectedType = pLeftHandSide.getExpressionType();
    ValueLiterals valueAsCode = getValueAsCode(value, expectedType, pLeftHandSide, functionName, pConcreteState);

    return handleSimpleValueLiteralsAssumptions(valueAsCode, pLeftHandSide);
  }

  private List<AExpressionStatement> handleAssignment(CFAEdge pCFAEdge, CAssignment pAssignment, ConcreteState pConcreteState) {
    CLeftHandSide leftHandSide = pAssignment.getLeftHandSide();
    return handleAssignment(pCFAEdge, leftHandSide, pConcreteState);
  }

  private Object getValueObject(CLeftHandSide pLeftHandSide, String pFunctionName, ConcreteState pConcreteState) {

    LModelValueVisitor v = new LModelValueVisitor(pFunctionName, pConcreteState);
    return pLeftHandSide.accept(v);
  }

  private ValueLiterals getValueAsCode(Object pValue,
      Type pExpectedType,
      CLeftHandSide leftHandSide,
      String functionName,
      ConcreteState pConcreteState) {

    // TODO processing for other languages
    if (pExpectedType instanceof CType) {
      CType cType = ((CType) pExpectedType).getCanonicalType();

      ValueLiteralsVisitor v = new ValueLiteralsVisitor(pValue, leftHandSide, pConcreteState);
      ValueLiterals valueLiterals = cType.accept(v);

      // resolve field references that lack a address
      if (isStructOrUnionType(cType) && leftHandSide instanceof CIdExpression) {
        v.resolveStruct(cType, valueLiterals, (CIdExpression) leftHandSide, functionName);
      }

      return valueLiterals;
    }

    return new ValueLiterals();
  }

  private List<AExpressionStatement> handleStatement(CFAEdge pCFAEdge, AStatement pStatement, ConcreteState pConcreteState) {

    if (pStatement instanceof CFunctionCallAssignmentStatement) {
      CAssignment assignmentStatement =
          ((CFunctionCallAssignmentStatement) pStatement);
      return handleAssignment(pCFAEdge, assignmentStatement, pConcreteState);
    }

    if (pStatement instanceof CExpressionAssignmentStatement) {
      CAssignment assignmentStatement =
          ((CExpressionAssignmentStatement) pStatement);
      return handleAssignment(pCFAEdge, assignmentStatement, pConcreteState);
    }

    return Collections.emptyList();
  }

  private List<AExpressionStatement> handleDeclaration(ASimpleDeclaration dcl, String pFunctionName, ConcreteState pConcreteState) {

    if (dcl instanceof CSimpleDeclaration) {

      CSimpleDeclaration cDcl = (CSimpleDeclaration) dcl;

      CType dclType = cDcl.getType();

      Object value = getValueObject(cDcl, pFunctionName, pConcreteState);

      if (value == null) {
        return Collections.emptyList();
      }

      CIdExpression idExpression = new CIdExpression(dcl.getFileLocation(), cDcl);

      ValueLiterals valueAsCode =  getValueAsCode(value, dclType, idExpression, pFunctionName, pConcreteState);

      CLeftHandSide leftHandSide = new CIdExpression(FileLocation.DUMMY, cDcl);

      return handleSimpleValueLiteralsAssumptions(valueAsCode, leftHandSide);
    }

    return Collections.emptyList();
  }

  private List<AExpressionStatement> handleSimpleValueLiteralsAssumptions(ValueLiterals pValueLiterals, CLeftHandSide pLValue) {

    Set<SubExpressionValueLiteral> subValues = pValueLiterals.getSubExpressionValueLiteral();

    Set<AExpressionStatement> statements = Sets.newLinkedHashSet();

    CBinaryExpressionBuilder expressionBuilder = new CBinaryExpressionBuilder(machineModel, logger);

    if (!pValueLiterals.hasUnknownValueLiteral()) {

      CExpression leftSide = getLeftAssumptionFromLhs(pLValue);
      CExpression rightSide = pValueLiterals.getExpressionValueLiteralAsCExpression();

      AExpressionStatement statement =
          buildEquationExpressionStatement(expressionBuilder, leftSide, rightSide);
      statements.add(statement);
    }

    for (SubExpressionValueLiteral subValueLiteral : subValues) {

      CExpression leftSide = getLeftAssumptionFromLhs(subValueLiteral.getSubExpression());
      CExpression rightSide = subValueLiteral.getValueLiteralAsCExpression();

      AExpressionStatement statement =
          buildEquationExpressionStatement(expressionBuilder, leftSide, rightSide);
      statements.add(statement);
    }

    return FluentIterable.from(statements).filter(Predicates.notNull()).toList();
  }

  private @Nullable AExpressionStatement buildEquationExpressionStatement(
      CBinaryExpressionBuilder pBuilder,
      CExpression pLeftSide,
      CExpression pRightSide) {
    CExpression leftSide = pLeftSide;
    CExpression rightSide = pRightSide;

    final CType leftType = leftSide.getExpressionType().getCanonicalType();
    final CType rightType = rightSide.getExpressionType().getCanonicalType();

    if (leftType instanceof CVoidType && rightType instanceof CVoidType) {
      return null;
    }

    boolean equalTypes = leftType.equals(rightType);

    FluentIterable<Class<? extends CType>> acceptedTypes =
        FluentIterable.from(Collections.<Class<? extends CType>>singleton(CSimpleType.class));
    acceptedTypes = acceptedTypes.append(Arrays.asList(CArrayType.class, CPointerType.class));

    boolean leftIsAccepted = equalTypes || acceptedTypes.anyMatch(
        pArg0 -> pArg0.isAssignableFrom(leftType.getClass()));

    boolean rightIsAccepted = equalTypes || acceptedTypes.anyMatch(
        pArg0 -> pArg0.isAssignableFrom(rightType.getClass()));

    if (leftType instanceof CSimpleType && !rightIsAccepted) {
      if (rightType instanceof CVoidType) {
        if (rightSide instanceof CPointerExpression) {
          rightSide = castDereferencedPointerType((CPointerExpression) rightSide, leftType);
        } else {
          return null;
        }
      } else {
        rightSide = new CCastExpression(rightSide.getFileLocation(), leftType, rightSide);
      }
    } else if (!leftIsAccepted && rightType instanceof CSimpleType) {
      if (leftType instanceof CVoidType) {
        if (leftSide instanceof CPointerExpression) {
          leftSide = castDereferencedPointerType((CPointerExpression) leftSide, rightType);
        } else {
          return null;
        }
      } else {
        leftSide = new CCastExpression(leftSide.getFileLocation(), rightType, leftSide);
      }
    }

    CBinaryExpression assumption =
        pBuilder.buildBinaryExpressionUnchecked(
            leftSide,
            rightSide,
            CBinaryExpression.BinaryOperator.EQUALS);

    return new CExpressionStatement(assumption.getFileLocation(), assumption);
  }

  private CExpression castDereferencedPointerType(
      CPointerExpression pDereference, final CType pTargetType) {
    CExpression inner = pDereference.getOperand();
    if (inner.getExpressionType().equals(pTargetType)) {
      return pDereference;
    }
    inner =
        new CCastExpression(
            pDereference.getFileLocation(), new CPointerType(false, false, pTargetType), inner);
    return new CPointerExpression(pDereference.getFileLocation(), pTargetType, inner);
  }

  private CExpression getLeftAssumptionFromLhs(CLeftHandSide pLValue) {

    // We represent structs and arrays as addresses. When we transform those to
    // assumptions, we have to resolve them.

    CType type = pLValue.getExpressionType().getCanonicalType();

    if (isStructOrUnionType(type) || type instanceof CArrayType) {
      if (pLValue instanceof CPointerExpression) {
        return ((CPointerExpression) pLValue).getOperand();
      }
      CUnaryExpression unaryExpression =
          new CUnaryExpression(
              pLValue.getFileLocation(),
              new CPointerType(false, false, type),
              pLValue,
              CUnaryExpression.UnaryOperator.AMPER);
      return unaryExpression;
    } else {
      return pLValue;
    }
  }

  private Object getValueObject(CSimpleDeclaration pDcl, String pFunctionName, ConcreteState pConcreteState) {
    return new LModelValueVisitor(pFunctionName, pConcreteState).handleVariableDeclaration(pDcl);
  }

  private boolean isStructOrUnionType(CType rValueType) {

    rValueType = rValueType.getCanonicalType();

    if (rValueType instanceof CElaboratedType) {
      CElaboratedType type = (CElaboratedType) rValueType;
      return type.getKind() != CComplexType.ComplexTypeKind.ENUM;
    }

    if (rValueType instanceof CCompositeType) {
      CCompositeType type = (CCompositeType) rValueType;
      return type.getKind() != CComplexType.ComplexTypeKind.ENUM;
    }

    return false;
  }

  //TODO Move to Utility?
  private FieldReference getFieldReference(CFieldReference pIastFieldReference,
      String pFunctionName) {

    List<String> fieldNameList = new ArrayList<>();

    CFieldReference reference = pIastFieldReference;

    fieldNameList.add(FIRST, reference.getFieldName());

    while (reference.getFieldOwner() instanceof CFieldReference
        && !reference.isPointerDereference()) {
      reference = (CFieldReference) reference.getFieldOwner();
      fieldNameList.add(FIRST, reference.getFieldName());
    }

    if (reference.getFieldOwner() instanceof CIdExpression) {

      CIdExpression idExpression = (CIdExpression) reference.getFieldOwner();

      if (ForwardingTransferRelation.isGlobal(idExpression)) {
        return new FieldReference(idExpression.getName(), fieldNameList);
      } else {
        return new FieldReference(idExpression.getName(), pFunctionName, fieldNameList);
      }
    } else {
      return null;
    }
  }

  private class LModelValueVisitor implements CLeftHandSideVisitor<Object, NoException> {

    private final String functionName;
    private final AddressValueVisitor addressVisitor;
    private final ConcreteState concreteState;

    public LModelValueVisitor(String pFunctionName, ConcreteState pConcreteState) {
      functionName = pFunctionName;
      addressVisitor = new AddressValueVisitor(this);
      concreteState = pConcreteState;
    }

    private Address getAddress(CSimpleDeclaration dcl) {
      return addressVisitor.getAddress(dcl);
    }

    private Number evaluateNumericalValue(CExpression exp) {

      Value addressV;
      try {
        ModelExpressionValueVisitor v = new ModelExpressionValueVisitor(functionName, machineModel, new LogManagerWithoutDuplicates(logger));
        addressV = exp.accept(v);
      } catch (ArithmeticException e) {
        logger.logDebugException(e);
        logger.log(Level.WARNING, "The expression " + exp.toASTString() +
            "could not be correctly evaluated while calculating the concrete values "
            + "in the counterexample path.");
        return null;
      } catch (UnrecognizedCodeException e1) {
        throw new IllegalArgumentException(e1);
      }

      if (addressV.isUnknown() && !addressV.isNumericValue()) {
        return null;
      }

      return addressV.asNumericValue().getNumber();
    }

    private Address evaluateNumericalValueAsAddress(CExpression exp) {

      Number result = evaluateNumericalValue(exp);

      if (result == null) {
        return Address.getUnknownAddress();
      }

      return Address.valueOf(result);
    }

    /*This method evaluates the address of the lValue, not the address the expression evaluates to*/
    private Address evaluateAddress(CLeftHandSide pExp) {
      return pExp.accept(addressVisitor);
    }

    @Override
    public Object visit(CArraySubscriptExpression pIastArraySubscriptExpression) {

      Address valueAddress = evaluateAddress(pIastArraySubscriptExpression);

      if (valueAddress.isUnknown()) {
        return null;
      }

      CType type = pIastArraySubscriptExpression.getExpressionType().getCanonicalType();

      /*The evaluation of an array or a struct is its address*/
      if (type instanceof CArrayType || isStructOrUnionType(type)) {

        if(valueAddress.isSymbolic()) {
          return null;
        }

        return valueAddress.getAddressValue();
      }

      Object value = concreteState.getValueFromMemory(pIastArraySubscriptExpression,
          valueAddress);

      return value;
    }

    @Override
    public Object visit(CFieldReference pIastFieldReference) {

      Address address = evaluateAddress(pIastFieldReference);

      if (address.isUnknown()) {
        return lookupReference(pIastFieldReference);
      }

      CType type = pIastFieldReference.getExpressionType().getCanonicalType();

      /* The evaluation of an array or a struct is its address */
      if (type instanceof CArrayType || isStructOrUnionType(type)) {

        if (address.isSymbolic()) {
          return null;
        }

        return address.getAddressValue();
      }

      Object value = concreteState.getValueFromMemory(pIastFieldReference, address);

      if (value == null) {
        return lookupReference(pIastFieldReference);
      }

      return value;
    }

    private Object lookupReference(CFieldReference pIastFieldReference) {

      /* Fieldreferences are sometimes represented as variables,
         e.g a.b.c in main is main::a$b$c */
      FieldReference fieldReference = getFieldReference(pIastFieldReference, functionName);

      if (fieldReference != null &&
          concreteState.hasValueForLeftHandSide(fieldReference)) {

        return concreteState.getVariableValue(fieldReference);
      }

      return null;
    }

    private @Nullable Optional<BigInteger> getFieldOffsetInBits(CFieldReference fieldReference) {
      CType fieldOwnerType = fieldReference.getFieldOwner().getExpressionType().getCanonicalType();
      return AssumptionToEdgeAllocator.getFieldOffsetInBits(
          fieldOwnerType, fieldReference.getFieldName(), machineModel);
    }

    @Override
    public Object visit(CIdExpression pCIdExpression) {

      CSimpleDeclaration dcl = pCIdExpression.getDeclaration();

      Address address = evaluateAddress(pCIdExpression);

      if (address.isUnknown()) {
        return lookupVariable(dcl);
      }

      CType type = pCIdExpression.getExpressionType().getCanonicalType();

      /* The evaluation of an array or a struct is its address */
      if (type instanceof CArrayType || isStructOrUnionType(type)) {
        if (address.isSymbolic()) {
          return lookupVariable(dcl);
        }
        return address.getAddressValue();
      }

      Object value = concreteState.getValueFromMemory(pCIdExpression, address);

      if (value == null) {
        return lookupVariable(dcl);
      }

      return value;
    }

    @Nullable
    private Object handleVariableDeclaration(CSimpleDeclaration pDcl) {

      // These declarations don't evaluate to a value //TODO Assumption
      if (pDcl instanceof CFunctionDeclaration || pDcl instanceof CTypeDeclaration) { return null; }

      CIdExpression representingIdExpression = new CIdExpression(pDcl.getFileLocation(), pDcl);
      return this.visit(representingIdExpression);
    }

    private Object lookupVariable(CSimpleDeclaration pVarDcl) {
      IDExpression varName = getIDExpression(pVarDcl);

      if (concreteState.hasValueForLeftHandSide(varName)) {
        return concreteState.getVariableValue(varName);
      } else {
        return null;
      }
    }

    //TODO Move to util
    private IDExpression getIDExpression(CSimpleDeclaration pDcl) {

      //TODO use original name?
      String name = pDcl.getName();

      if (pDcl instanceof CDeclaration && ((CDeclaration) pDcl).isGlobal()) {
        return new IDExpression(name);
      } else {
        return new IDExpression(name, functionName);
      }
    }

    @Override
    public Object visit(CPointerExpression pPointerExpression) {

      /*Quick jump to the necessary method.
       * the address of a dereference is the evaluation of its operand*/
      Address address = evaluateAddress(pPointerExpression);

      if (address.isUnknown()) {
        return null;
      }

      CType type = pPointerExpression.getExpressionType().getCanonicalType();

      /*The evaluation of an array or a struct is its address*/
      if (type instanceof CArrayType || isStructOrUnionType(type)) {
        if(address.isSymbolic()) {
          return null;
        }

        return address.getAddressValue();
      }

      return concreteState.getValueFromMemory(pPointerExpression, address);
    }

    boolean isStructOrUnionType(CType rValueType) {

      rValueType = rValueType.getCanonicalType();

      if (rValueType instanceof CElaboratedType) {
        CElaboratedType type = (CElaboratedType) rValueType;
        return type.getKind() != CComplexType.ComplexTypeKind.ENUM;
      }

      if (rValueType instanceof CCompositeType) {
        CCompositeType type = (CCompositeType) rValueType;
        return type.getKind() != CComplexType.ComplexTypeKind.ENUM;
      }

      return false;
    }

    private class AddressValueVisitor implements CLeftHandSideVisitor<Address, NoException> {

      private final LModelValueVisitor valueVisitor;

      public AddressValueVisitor(LModelValueVisitor pValueVisitor) {
        valueVisitor = pValueVisitor;
      }

      public Address getAddress(CSimpleDeclaration dcl) {

        IDExpression name = getIDExpression(dcl);

        if (concreteState.hasAddressOfVariable(name)) {
          return concreteState.getVariableAddress(name);
        }

        return Address.getUnknownAddress();
      }

      @Override
      public Address visit(CArraySubscriptExpression pIastArraySubscriptExpression) {
        CExpression arrayExpression = pIastArraySubscriptExpression.getArrayExpression();

        // This works because arrays and structs evaluate to their addresses
        Address address = evaluateNumericalValueAsAddress(arrayExpression);

        if (address.isUnknown() || address.isSymbolic()) {
          return Address.getUnknownAddress();
        }

        CExpression subscriptCExpression = pIastArraySubscriptExpression.getSubscriptExpression();

        Number subscriptValueNumber = evaluateNumericalValue(subscriptCExpression);

        if (subscriptValueNumber == null) {
          return Address.getUnknownAddress();
        }

        final BigDecimal subscriptValue;
        if (subscriptValueNumber instanceof Rational) {
          Rational rational = (Rational) subscriptValueNumber;
          subscriptValue = new BigDecimal(rational.getNum()).divide(new BigDecimal(rational.getDen()));
        } else {
          subscriptValue = new BigDecimal(subscriptValueNumber.toString());
        }

        BigDecimal typeSize =
            new BigDecimal(
                machineModel.getSizeofInBits(
                    pIastArraySubscriptExpression.getExpressionType().getCanonicalType()));

        BigDecimal subscriptOffset = subscriptValue.multiply(typeSize);

        return address.addOffset(subscriptOffset);
      }

      @Override
      public Address visit(CFieldReference pIastFieldReference) {

        CExpression fieldOwner = pIastFieldReference.getFieldOwner();

        //This works because arrays and structs evaluate to their addresses.
        Address fieldOwnerAddress = evaluateNumericalValueAsAddress(fieldOwner);

        if (fieldOwnerAddress.isUnknown() || fieldOwnerAddress.isSymbolic()) {
          return lookupReferenceAddress(pIastFieldReference);
        }

        Optional<BigInteger> fieldOffset = getFieldOffsetInBits(pIastFieldReference);

        if (!fieldOffset.isPresent()) {
          return lookupReferenceAddress(pIastFieldReference);
        }

        Address address = fieldOwnerAddress.addOffset(fieldOffset.get());

        if (address.isUnknown()) {
          return lookupReferenceAddress(pIastFieldReference);
        }

        return address;
      }

      private Address lookupReferenceAddress(CFieldReference pIastFieldReference) {
        /* Fieldreferences are sometimes represented as variables,
        e.g a.b.c in main is main::a$b$c */
        FieldReference fieldReferenceName = getFieldReference(pIastFieldReference, functionName);

        if (fieldReferenceName != null) {
          if (concreteState.hasAddressOfVariable(fieldReferenceName)) {
            return concreteState.getVariableAddress(fieldReferenceName);
          }
        }

        return Address.getUnknownAddress();
      }

      @Override
      public Address visit(CIdExpression pIastIdExpression) {
        return getAddress(pIastIdExpression.getDeclaration());
      }

      @Override
      public Address visit(CPointerExpression pPointerExpression) {
        /*The address of a pointer dereference is the evaluation of its operand*/
        return valueVisitor.evaluateNumericalValueAsAddress(pPointerExpression.getOperand());
      }

      @Override
      public Address visit(CComplexCastExpression pComplexCastExpression) {
        // TODO Implement complex Cast Expression
        return Address.getUnknownAddress();
      }
    }

    private class ModelExpressionValueVisitor extends AbstractExpressionValueVisitor {

      public ModelExpressionValueVisitor(String pFunctionName, MachineModel pMachineModel,
          LogManagerWithoutDuplicates pLogger) {
        super(pFunctionName, pMachineModel, pLogger);
      }

      @Override
      public Value visit(CCastExpression cast) throws UnrecognizedCodeException {

        if (concreteState.getAnalysisConcreteExpressionEvaluation().shouldEvaluateExpressionWithThisEvaluator(cast)) {
          Value op = cast.getOperand().accept(this);

          if (op.isUnknown()) {
            return op;
          }

          return concreteState.getAnalysisConcreteExpressionEvaluation().evaluate(cast, op);
        }

        return super.visit(cast);
      }

      @Override
      public Value visit(CBinaryExpression binaryExp) throws UnrecognizedCodeException {

        if (concreteState.getAnalysisConcreteExpressionEvaluation().shouldEvaluateExpressionWithThisEvaluator(binaryExp)) {
          Value op1 = binaryExp.getOperand1().accept(this);

          if (op1.isUnknown()) {
            return op1;
          }

          Value op2 = binaryExp.getOperand2().accept(this);

          if (op2.isUnknown()) {
            return op2;
          }

          return concreteState.getAnalysisConcreteExpressionEvaluation().evaluate(binaryExp, op1, op2);
        }

        CExpression lVarInBinaryExp = binaryExp.getOperand1();
        CExpression rVarInBinaryExp = binaryExp.getOperand2();
        CType lVarInBinaryExpType = lVarInBinaryExp.getExpressionType().getCanonicalType();
        CType rVarInBinaryExpType = rVarInBinaryExp.getExpressionType().getCanonicalType();

        boolean lVarIsAddress = lVarInBinaryExpType instanceof CPointerType
            || lVarInBinaryExpType instanceof CArrayType;
        boolean rVarIsAddress = rVarInBinaryExpType instanceof CPointerType
            || rVarInBinaryExpType instanceof CArrayType;

        CExpression address = null;
        CExpression pointerOffset = null;
        CType addressType = null;

        if (lVarIsAddress && rVarIsAddress) {
          return Value.UnknownValue.getInstance();
        } else if (lVarIsAddress) {
          address = lVarInBinaryExp;
          pointerOffset = rVarInBinaryExp;
          addressType = lVarInBinaryExpType;
        } else if (rVarIsAddress) {
          address = rVarInBinaryExp;
          pointerOffset = lVarInBinaryExp;
          addressType = rVarInBinaryExpType;
        } else {
          if (assumeLinearArithmetics) {
            switch (binaryExp.getOperator()) {
            case MULTIPLY:
              // Multiplication with constants is sometimes supported
              if (allowMultiplicationWithConstants
                  && (lVarInBinaryExp instanceof ALiteralExpression
                      || rVarInBinaryExp instanceof ALiteralExpression)) {
                return super.visit(binaryExp);
              }
              return Value.UnknownValue.getInstance();
            case DIVIDE:
            case MODULO:
              // Division and modulo with constants are sometimes supported
              if (allowDivisionAndModuloByConstants && rVarInBinaryExp instanceof ALiteralExpression) {
                break;
              }
              //$FALL-THROUGH$
            case BINARY_AND:
            case BINARY_OR:
            case BINARY_XOR:
            case SHIFT_LEFT:
            case SHIFT_RIGHT:
              return Value.UnknownValue.getInstance();
            default:
              break;
            }
          }
          return super.visit(binaryExp);
        }

        BinaryOperator binaryOperator = binaryExp.getOperator();

        CType elementType = addressType instanceof CPointerType ?
            ((CPointerType)addressType).getType().getCanonicalType() :
                            ((CArrayType)addressType).getType().getCanonicalType();

        switch (binaryOperator) {
        case PLUS:
        case MINUS: {

          Value addressValueV = address.accept(this);

          Value offsetValueV = pointerOffset.accept(this);

          if (addressValueV.isUnknown() || offsetValueV.isUnknown()
              || !addressValueV.isNumericValue() || !offsetValueV.isNumericValue()) {
            return Value.UnknownValue
              .getInstance();
          }

          Number addressValueNumber = addressValueV.asNumericValue().getNumber();

          BigDecimal addressValue = new BigDecimal(addressValueNumber.toString());

          // Because address and offset value may be interchanged, use BigDecimal for both
          Number offsetValueNumber = offsetValueV.asNumericValue().getNumber();

          BigDecimal offsetValue = new BigDecimal(offsetValueNumber.toString());

<<<<<<< HEAD
              BigDecimal typeSize = BigDecimal.valueOf(machineModel.getSizeofInBits(elementType));
=======
          BigDecimal typeSize = new BigDecimal(machineModel.getSizeofInBits(elementType));
>>>>>>> bc147d1f

          BigDecimal pointerOffsetValue = offsetValue.multiply(typeSize);

          switch (binaryOperator) {
          case PLUS:
            return new NumericValue(addressValue.add(pointerOffsetValue));
          case MINUS:
            if (lVarIsAddress) {
              return new NumericValue(addressValue.subtract(pointerOffsetValue));
            } else {
              throw new UnrecognizedCodeException("Expected pointer arithmetic "
                  + " with + or - but found " + binaryExp.toASTString(), binaryExp);
            }
          default:
            throw new AssertionError();
          }
        }

        default:
          return Value.UnknownValue.getInstance();
        }
      }

      @Override
      public Value visit(CUnaryExpression pUnaryExpression) throws UnrecognizedCodeException {

        if (concreteState.getAnalysisConcreteExpressionEvaluation().shouldEvaluateExpressionWithThisEvaluator(pUnaryExpression)) {

          Value operand = pUnaryExpression.getOperand().accept(this);

          if (operand.isUnknown() && (pUnaryExpression.getOperator() == UnaryOperator.MINUS
              || pUnaryExpression.getOperator() == UnaryOperator.TILDE)) {
            return operand;
          }

          return concreteState.getAnalysisConcreteExpressionEvaluation().evaluate(pUnaryExpression, operand);
        }

        if (pUnaryExpression.getOperator() == UnaryOperator.AMPER) {

          CExpression operand = pUnaryExpression.getOperand();

          return handleAmper(operand);
        }

        return super.visit(pUnaryExpression);
      }

      private Value handleAmper(CExpression pOperand) {
        if (pOperand instanceof CLeftHandSide) {

          Address address = evaluateAddress((CLeftHandSide) pOperand);

          if (address.isConcrete()) {
            return new NumericValue(address.getAddressValue());
          }
        } else if (pOperand instanceof CCastExpression) {
          return handleAmper(((CCastExpression) pOperand).getOperand());
        }

        return Value.UnknownValue.getInstance();
      }

      @Override
      protected Value evaluateCPointerExpression(CPointerExpression pCPointerExpression)
          throws UnrecognizedCodeException {
        Object value = LModelValueVisitor.this.visit(pCPointerExpression);

        if (value == null || !(value instanceof Number)) {
          return Value.UnknownValue.getInstance();
        }

        return new NumericValue((Number) value);
      }

      @Override
      protected Value evaluateCIdExpression(CIdExpression pCIdExpression)
          throws UnrecognizedCodeException {

        Object value = LModelValueVisitor.this.visit(pCIdExpression);

        if (value == null || !(value instanceof Number)) {
          return Value.UnknownValue.getInstance();
        }

        return new NumericValue((Number)value);
      }

      @Override
      protected Value evaluateJIdExpression(JIdExpression pVarName) {
        return Value.UnknownValue.getInstance();
      }

      @Override
      protected Value evaluateJSIdExpression(JSIdExpression pVarName) {
        return Value.UnknownValue.getInstance();
      }

      @Override
      protected Value evaluateCFieldReference(CFieldReference pLValue)
          throws UnrecognizedCodeException {
        Object value = LModelValueVisitor.this.visit(pLValue);

        if (value == null || !(value instanceof Number)) {
          return Value.UnknownValue.getInstance();
        }

        return new NumericValue((Number)value);
      }

      @Override
      protected Value evaluateCArraySubscriptExpression(CArraySubscriptExpression pLValue)
          throws UnrecognizedCodeException {
        Object value = LModelValueVisitor.this.visit(pLValue);

        if (value == null || !(value instanceof Number)) {
          return Value.UnknownValue.getInstance();
        }

        return new NumericValue((Number) value);
      }
    }

    @Override
    public Object visit(CComplexCastExpression pComplexCastExpression) {
      // TODO Auto-generated method stub
      return null;
    }
  }

  private class ValueLiteralsVisitor extends DefaultCTypeVisitor<ValueLiterals, NoException> {

    private final Object value;
    private final CExpression exp;
    private final ConcreteState concreteState;

    public ValueLiteralsVisitor(Object pValue, CExpression pExp, ConcreteState pConcreteState) {
      value = pValue;
      exp = pExp;
      concreteState = pConcreteState;
    }

    @Override
    public ValueLiterals visitDefault(CType pT) {
      return createUnknownValueLiterals();
    }

    @Override
    public ValueLiterals visit(CPointerType pointerType) {

      Address address = Address.valueOf(value);

      if(address.isUnknown()) {
        return createUnknownValueLiterals();
      }

      ValueLiteral valueLiteral = ExplicitValueLiteral.valueOf(address, machineModel);

      ValueLiterals valueLiterals = new ValueLiterals(valueLiteral);

      ValueLiteralVisitor v = new ValueLiteralVisitor(address, valueLiterals, exp);

      pointerType.accept(v);

      return valueLiterals;
    }

    @Override
    public ValueLiterals visit(CArrayType arrayType) {
      Address address = Address.valueOf(value);

      ValueLiteral valueLiteral;

      if (address.isUnknown()) {
        return createUnknownValueLiterals();
      }

      valueLiteral = ExplicitValueLiteral.valueOf(address, machineModel);

      ValueLiterals valueLiterals = new ValueLiterals(valueLiteral);

      ValueLiteralVisitor v = new ValueLiteralVisitor(address, valueLiterals, exp);

      arrayType.accept(v);

      return valueLiterals;
    }

    @Override
    public ValueLiterals visit(CElaboratedType pT) {

      CType realType = pT.getRealType();

      if (realType != null) {
        return realType.accept(this);
      }

      return createUnknownValueLiterals();
    }

    @Override
    public ValueLiterals visit(CEnumType pT) {

      /*We don't need to resolve enum types */
      return createUnknownValueLiterals();
    }

    @Override
    public ValueLiterals visit(CFunctionType pT) {

      // TODO Implement function resolving for comments
      return createUnknownValueLiterals();
    }

    @Override
    public ValueLiterals visit(CSimpleType simpleType) {
      return new ValueLiterals(getValueLiteral(simpleType, value));
    }

    @Override
    public ValueLiterals visit(CBitFieldType pCBitFieldType) {
      return pCBitFieldType.getType().accept(this);
    }

    @Override
    public ValueLiterals visit(CProblemType pT) {
      return createUnknownValueLiterals();
    }

    @Override
    public ValueLiterals visit(CTypedefType pT) {
      return pT.getRealType().accept(this);
    }

    @Override
    public ValueLiterals visit(CCompositeType compType) {

      if (compType.getKind() == ComplexTypeKind.ENUM) {
        return createUnknownValueLiterals();
      }

      Address address = Address.valueOf(value);

      if(address.isUnknown()) {
        return createUnknownValueLiterals();
      }

      ValueLiteral valueLiteral = ExplicitValueLiteral.valueOf(address, machineModel);

      ValueLiterals valueLiterals = new ValueLiterals(valueLiteral);

      ValueLiteralVisitor v = new ValueLiteralVisitor(address, valueLiterals, exp);

      compType.accept(v);

      return valueLiterals;
    }

    protected ValueLiteral getValueLiteral(CSimpleType pSimpleType, Object pValue) {
      CSimpleType simpleType = pSimpleType.getCanonicalType();
      CBasicType basicType = simpleType.getType();

      switch (basicType) {
        case BOOL:
        case CHAR:
        case INT:
          return handleIntegerNumbers(pValue, simpleType);
        case FLOAT:
        case DOUBLE:
          if (assumeLinearArithmetics) {
            break;
          }
          return handleFloatingPointNumbers(pValue, simpleType);
        default:
          break;
      }

      return UnknownValueLiteral.getInstance();
    }

    private ValueLiterals createUnknownValueLiterals() {
      return new ValueLiterals();
    }

    private ValueLiteral handleFloatingPointNumbers(Object pValue, CSimpleType pType) {

      if (pValue instanceof Rational) {
        double val = ((Rational) pValue).doubleValue();
        if (Double.isInfinite(val) || Double.isNaN(val)) {
          // TODO return correct value
          return UnknownValueLiteral.getInstance();
        }
        return ExplicitValueLiteral.valueOf(new BigDecimal(val), pType);

      } else if (pValue instanceof Double) {
        double doubleValue = ((Double)pValue).doubleValue();
        if (Double.isInfinite(doubleValue) || Double.isNaN(doubleValue)) {
          // TODO return correct value
          return UnknownValueLiteral.getInstance();
        }
        return ExplicitValueLiteral.valueOf(BigDecimal.valueOf(doubleValue), pType);
      } else if (pValue instanceof Float) {
        float floatValue = ((Float)pValue).floatValue();
        if (Float.isInfinite(floatValue) || Double.isNaN(floatValue)) {
          // TODO return correct value
          return UnknownValueLiteral.getInstance();
        }
        return ExplicitValueLiteral.valueOf(BigDecimal.valueOf(floatValue), pType);
      }


      BigDecimal val;

      //TODO support rationals
      try {
        val = new BigDecimal(pValue.toString());
      } catch (NumberFormatException e) {

        logger.log(Level.INFO, "Can't parse " + value + " as value for the counter-example path.");
        return UnknownValueLiteral.getInstance();
      }

      return ExplicitValueLiteral.valueOf(val, pType);
    }

    public void resolveStruct(CType type, ValueLiterals pValueLiterals,
        CIdExpression pOwner, String pFunctionName) {

      ValueLiteralStructResolver v = new ValueLiteralStructResolver(pValueLiterals, pFunctionName, pOwner);
      type.accept(v);
    }

    private ValueLiteral handleIntegerNumbers(Object pValue, CSimpleType pType) {

      String valueStr = pValue.toString();

      if (valueStr.matches("((-)?)\\d*")) {
        BigInteger integerValue = new BigInteger(valueStr);

        return handlePotentialIntegerOverflow(integerValue, pType);
      } else {
        List<String> numberParts = Splitter.on('.').splitToList(valueStr);

        if (numberParts.size() == 2
            && numberParts.get(1).matches("0*")
            && numberParts.get(0).matches("((-)?)\\d*")) {

          BigInteger integerValue = new BigInteger(numberParts.get(0));

          return handlePotentialIntegerOverflow(integerValue, pType);
        }
      }

      ValueLiteral valueLiteral = handleFloatingPointNumbers(pValue, pType);

      if (valueLiteral.isUnknown()) {
        return valueLiteral;
      } else {
        return valueLiteral.addCast(pType);
      }
    }

    /**
     * Creates a value literal for the given value or computes its wrap-around if it does not fit
     * into the specified type.
     *
     * @param pIntegerValue the value.
     * @param pType the type.
     * @return the value literal.
     */
    private ValueLiteral handlePotentialIntegerOverflow(
        BigInteger pIntegerValue, CSimpleType pType) {

      BigInteger lowerInclusiveBound = machineModel.getMinimalIntegerValue(pType);
      BigInteger upperInclusiveBound = machineModel.getMaximalIntegerValue(pType);

      assert lowerInclusiveBound.compareTo(upperInclusiveBound) < 0;

      if (pIntegerValue.compareTo(lowerInclusiveBound) < 0
          || pIntegerValue.compareTo(upperInclusiveBound) > 0) {
        if (assumeLinearArithmetics) {
          return UnknownValueLiteral.getInstance();
        }
        LogManagerWithoutDuplicates logManager =
            logger instanceof LogManagerWithoutDuplicates
                ? (LogManagerWithoutDuplicates) logger
                : new LogManagerWithoutDuplicates(logger);
        Value castValue =
            AbstractExpressionValueVisitor.castCValue(
                new NumericValue(pIntegerValue),
                pType,
                machineModel,
                logManager,
                FileLocation.DUMMY);
        if (castValue.isUnknown()) {
          return UnknownValueLiteral.getInstance();
        }

        Number number = castValue.asNumericValue().getNumber();
        final BigInteger valueAsBigInt;
        if (number instanceof BigInteger) {
          valueAsBigInt = (BigInteger) number;
        } else {
          valueAsBigInt = BigInteger.valueOf(number.longValue());
        }
        return ExplicitValueLiteral.valueOf(valueAsBigInt, pType);
      }

      return ExplicitValueLiteral.valueOf(pIntegerValue, pType);
    }

    /**
     * Resolves all subexpressions that can be resolved.
     * Stops at duplicate memory location.
     */
    private class ValueLiteralVisitor extends DefaultCTypeVisitor<Void, NoException> {

      /*Contains references already visited, to avoid descending indefinitely.
       *Shares a reference with all instanced Visitors resolving the given type.*/
      private final Set<Pair<CType, Address>> visited;

      /*
       * Contains the address of the super type of the visited type.
       *
       */
      private final Address address;
      private final ValueLiterals valueLiterals;

      private final CExpression subExpression;

      public ValueLiteralVisitor(Address pAddress, ValueLiterals pValueLiterals, CExpression pSubExp) {
        address = pAddress;
        valueLiterals = pValueLiterals;
        visited = new HashSet<>();
        subExpression = pSubExp;
      }

      private ValueLiteralVisitor(Address pAddress, ValueLiterals pValueLiterals,
          CExpression pSubExp, Set<Pair<CType, Address>> pVisited) {
        address = pAddress;
        valueLiterals = pValueLiterals;
        visited = pVisited;
        subExpression = pSubExp;
      }

      @Override
      public @Nullable Void visitDefault(CType pT) {
        return null;
      }

      @Override
      public @Nullable Void visit(CTypedefType pT) {
        return pT.getRealType().accept(this);
      }

      @Override
      public @Nullable Void visit(CElaboratedType pT) {

        CType realType = pT.getRealType();

        if (realType == null) {
          return null;
        }

        return realType.getCanonicalType().accept(this);
      }

      @Override
      public @Nullable Void visit(CEnumType pT) {
        return null;
      }

      @Override
      public @Nullable Void visit(CBitFieldType pCBitFieldType) {
        return pCBitFieldType.getType().accept(this);
      }

      @Override
      public @Nullable Void visit(CCompositeType compType) {

        // TODO handle enums and unions

        if (compType.getKind() == ComplexTypeKind.STRUCT) {
          handleStruct(compType);
        }

        return null;
      }

      private void handleStruct(CCompositeType pCompType) {
        Address fieldAddress = address;
        if (!fieldAddress.isConcrete()) {
          return;
        }

        Map<CCompositeTypeMemberDeclaration, BigInteger> offsets =
            machineModel.getAllFieldOffsetsInBits(pCompType);

        for (Map.Entry<CCompositeTypeMemberDeclaration, BigInteger> memberOffset :
            offsets.entrySet()) {
          CCompositeTypeMemberDeclaration memberType = memberOffset.getKey();
          handleMemberField(memberType, address.addOffset(memberOffset.getValue()));
        }
      }

      private void handleMemberField(CCompositeTypeMemberDeclaration pType, Address fieldAddress) {
        CType expectedType = pType.getType().getCanonicalType();

        assert isStructOrUnionType(subExpression.getExpressionType().getCanonicalType());

        CExpression subExp;
        boolean isPointerDeref;

        if (subExpression instanceof CPointerExpression) {
          // *a.b <=> a->b
          subExp = ((CPointerExpression) subExpression).getOperand();
          isPointerDeref = true;
        } else {
          subExp = subExpression;
          isPointerDeref = false;
        }

        CFieldReference fieldReference = new CFieldReference(
            subExp.getFileLocation(), expectedType, pType.getName(), subExp,
            isPointerDeref);

        Object fieldValue;

        // Arrays and structs are represented as addresses
        if (expectedType instanceof CArrayType
            || isStructOrUnionType(expectedType)) {
          fieldValue = fieldAddress;
        } else {
          fieldValue = concreteState.getValueFromMemory(fieldReference, fieldAddress);
        }

        if (fieldValue == null) {
          return;
        }

        ValueLiteral valueLiteral;
        Address valueAddress = Address.getUnknownAddress();

        if (expectedType instanceof CSimpleType) {
          valueLiteral = getValueLiteral(((CSimpleType) expectedType), fieldValue);
        } else {
          valueAddress = Address.valueOf(fieldValue);

          if(valueAddress.isUnknown()) {
            return;
          }

          valueLiteral = ExplicitValueLiteral.valueOf(valueAddress, machineModel);
        }

        Pair<CType, Address> visits = Pair.of(expectedType, fieldAddress);

        if (visited.contains(visits)) {
          return;
        }

        if (!valueLiteral.isUnknown()) {
          visited.add(visits);
          valueLiterals.addSubExpressionValueLiteral(
              new SubExpressionValueLiteral(valueLiteral, fieldReference));
        }

        if (valueAddress != null) {
          ValueLiteralVisitor v =
              new ValueLiteralVisitor(valueAddress, valueLiterals, fieldReference, visited);
          expectedType.accept(v);
        }
      }

      @Override
      public @Nullable Void visit(CArrayType arrayType) {

        CType expectedType = arrayType.getType().getCanonicalType();

        int subscript = 0;

        boolean memoryHasValue = true;
        while (memoryHasValue) {
          memoryHasValue = handleArraySubscript(address, subscript, expectedType, arrayType);
          subscript++;
        }

        return null;
      }

      private boolean handleArraySubscript(Address pArrayAddress,
          int pSubscript, CType pExpectedType,
          CArrayType pArrayType) {
        if (!pArrayAddress.isConcrete()) {
          return false;
        }

        BigInteger typeSize = machineModel.getSizeofInBits(pExpectedType);
        BigInteger subscriptOffset = BigInteger.valueOf(pSubscript).multiply(typeSize);

        // Check if we are already out of array bound, if we have an array length.
        // FIXME Imprecise due to imprecise getSizeOf method
        if (!pArrayType.isIncomplete()
            && machineModel.getSizeofInBits(pArrayType).compareTo(subscriptOffset) <= 0) {
          return false;
        }
        if (pArrayType.getLength() == null) {
          return false;
        }

        Address arrayAddressWithOffset = pArrayAddress.addOffset(subscriptOffset);

        BigInteger subscript = BigInteger.valueOf(pSubscript);
        CIntegerLiteralExpression litExp =
            new CIntegerLiteralExpression(FileLocation.DUMMY, CNumericTypes.INT, subscript);
        CArraySubscriptExpression arraySubscript =
            new CArraySubscriptExpression(subExpression.getFileLocation(), pExpectedType, subExpression, litExp);

        Object concreteValue;

        if (isStructOrUnionType(pExpectedType) || pExpectedType instanceof CArrayType) {
          // Arrays and structs are represented as addresses
          concreteValue = arrayAddressWithOffset;
        } else {
          concreteValue = concreteState.getValueFromMemory(arraySubscript, arrayAddressWithOffset);
        }

        if (concreteValue == null) {
          return false;
        }

        ValueLiteral valueLiteral;
        Address valueAddress = Address.getUnknownAddress();

        if (pExpectedType instanceof CSimpleType) {
          valueLiteral = getValueLiteral(((CSimpleType) pExpectedType), concreteValue);
        } else {
          valueAddress = Address.valueOf(concreteValue);

          if(valueAddress.isUnknown()) {
            return false;
          }

          valueLiteral = ExplicitValueLiteral.valueOf(valueAddress, machineModel);
        }

        if (!valueLiteral.isUnknown()) {

          SubExpressionValueLiteral subExpressionValueLiteral =
              new SubExpressionValueLiteral(valueLiteral, arraySubscript);

          valueLiterals.addSubExpressionValueLiteral(subExpressionValueLiteral);
        }

        if (!valueAddress.isUnknown()) {
          Pair<CType, Address> visits = Pair.of(pExpectedType, valueAddress);

          if (visited.contains(visits)) {
            return false;
          }

          visited.add(visits);

          ValueLiteralVisitor v = new ValueLiteralVisitor(valueAddress, valueLiterals, arraySubscript, visited);
          pExpectedType.accept(v);
        }

        // the check if the array continued was performed at an earlier stage in this function
        return true;
      }

      @Override
      public @Nullable Void visit(CPointerType pointerType) {

        CType expectedType = pointerType.getType().getCanonicalType();

        CPointerExpression pointerExp = new CPointerExpression(subExpression.getFileLocation(), expectedType, subExpression);

        Object concreteValue;

        if (isStructOrUnionType(expectedType) || expectedType instanceof CArrayType) {
          // Arrays and structs are represented as addresses

          concreteValue = address;
        } else {
          concreteValue = concreteState.getValueFromMemory(pointerExp, address);
        }

        if (concreteValue == null) {
          return null;
        }

        ValueLiteral valueLiteral;
        Address valueAddress = Address.getUnknownAddress();

        if (expectedType instanceof CSimpleType) {
          valueLiteral = getValueLiteral(((CSimpleType) expectedType), concreteValue);
        } else {
          valueAddress = Address.valueOf(concreteValue);

          if(valueAddress.isUnknown()) {
            return null;
          }

          valueLiteral = ExplicitValueLiteral.valueOf(valueAddress, machineModel);
        }

        if (!valueLiteral.isUnknown()) {

          SubExpressionValueLiteral subExpressionValueLiteral =
              new SubExpressionValueLiteral(valueLiteral, pointerExp);

          valueLiterals.addSubExpressionValueLiteral(subExpressionValueLiteral);
        }

        if (!valueAddress.isUnknown()) {

          Pair<CType, Address> visits = Pair.of(expectedType, valueAddress);

          if (visited.contains(visits)) {
            return null;
          }

          /*Tell all instanced visitors that you visited this memory location*/
          visited.add(visits);

          ValueLiteralVisitor v = new ValueLiteralVisitor(valueAddress, valueLiterals, pointerExp, visited);
          expectedType.accept(v);

        }

        return null;
      }
    }

    /*Resolve structs or union fields that are stored in the variable environment*/
    private class ValueLiteralStructResolver extends DefaultCTypeVisitor<Void, NoException> {

      private final ValueLiterals valueLiterals;
      private final String functionName;
      private final CExpression prevSub;

      public ValueLiteralStructResolver(ValueLiterals pValueLiterals,
          String pFunctionName, CFieldReference pPrevSub) {
        valueLiterals = pValueLiterals;
        functionName = pFunctionName;
        prevSub = pPrevSub;
      }

      public ValueLiteralStructResolver(ValueLiterals pValueLiterals, String pFunctionName, CIdExpression pOwner) {
        valueLiterals = pValueLiterals;
        functionName = pFunctionName;
        prevSub = pOwner;
      }

      @Override
      public @Nullable Void visitDefault(CType pT) {
        return null;
      }

      @Override
      public @Nullable Void visit(CElaboratedType type) {

        CType realType = type.getRealType();

        if (realType == null) {
          return null;
        }

        return realType.getCanonicalType().accept(this);
      }

      @Override
      public @Nullable Void visit(CTypedefType pType) {
        return pType.getRealType().accept(this);
      }

      @Override
      public @Nullable Void visit(CBitFieldType pCBitFieldType) {
        return pCBitFieldType.getType().accept(this);
      }

      @Override
      public @Nullable Void visit(CCompositeType compType) {

        if (compType.getKind() == ComplexTypeKind.ENUM) {
          return null;
        }

        for (CCompositeTypeMemberDeclaration memberType : compType.getMembers()) {
          handleField(memberType.getName(), memberType.getType());
        }

        return null;
      }

      private void handleField(String pFieldName, CType pMemberType) {

        // Can't have pointer dereferences here.
        CFieldReference reference =
            new CFieldReference(prevSub.getFileLocation(), pMemberType, pFieldName, prevSub, false);

        FieldReference fieldReferenceName = getFieldReference(reference, functionName);

        if (concreteState.hasValueForLeftHandSide(fieldReferenceName)) {
          Object referenceValue = concreteState.getVariableValue(fieldReferenceName);
          addStructSubexpression(referenceValue, reference);
        }

        ValueLiteralStructResolver resolver =
            new ValueLiteralStructResolver(valueLiterals,
                functionName, reference);

        pMemberType.accept(resolver);
      }

      private void addStructSubexpression(Object pFieldValue, CFieldReference reference) {

        CType realType = reference.getExpressionType();

        ValueLiteral valueLiteral;
        Address valueAddress = Address.getUnknownAddress();

        if (realType instanceof CSimpleType) {
          valueLiteral = getValueLiteral(((CSimpleType) realType), pFieldValue);
        } else {
          valueAddress = Address.valueOf(pFieldValue);

          if(valueAddress.isUnknown()) {
            return;
          }

          valueLiteral = ExplicitValueLiteral.valueOf(valueAddress, machineModel);
        }


        if (valueLiteral.isUnknown()) {
          return;
        }

        SubExpressionValueLiteral subExpression = new SubExpressionValueLiteral(valueLiteral, reference);
        valueLiterals.addSubExpressionValueLiteral(subExpression);
      }
    }

  }

  private final static class ValueLiterals {

    /*Contains values for possible sub expressions */
    private final List<SubExpressionValueLiteral> subExpressionValueLiterals = new ArrayList<>();

    private final ValueLiteral expressionValueLiteral;

    public ValueLiterals() {
      expressionValueLiteral = UnknownValueLiteral.getInstance();
    }

    public ValueLiterals(ValueLiteral valueLiteral) {
      expressionValueLiteral = valueLiteral;
    }

    public CExpression getExpressionValueLiteralAsCExpression() {
      return expressionValueLiteral.getValueLiteral();
    }

    public void addSubExpressionValueLiteral(SubExpressionValueLiteral code) {
      subExpressionValueLiterals.add(code);
    }

    public boolean hasUnknownValueLiteral() {
      return expressionValueLiteral.isUnknown();
    }

    public Set<SubExpressionValueLiteral> getSubExpressionValueLiteral() {
      return ImmutableSet.copyOf(subExpressionValueLiterals);
    }

    @Override
    public String toString() {

      StringBuilder result = new StringBuilder();

      result.append("ValueLiteral : ");
      result.append(expressionValueLiteral.toString());
      result.append(", SubValueLiterals : ");
      Joiner joiner = Joiner.on(", ");
      result.append(joiner.join(subExpressionValueLiterals));

      return result.toString();
    }
  }

  private interface ValueLiteral {

    CExpression getValueLiteral();

    boolean isUnknown();

    ValueLiteral addCast(CSimpleType pType);
  }

  private static class UnknownValueLiteral implements ValueLiteral {

    private static final UnknownValueLiteral instance = new UnknownValueLiteral();

    private UnknownValueLiteral() {}

    public static UnknownValueLiteral getInstance() {
      return instance;
    }

    @Override
    public CLiteralExpression getValueLiteral() {
      throw new UnsupportedOperationException("Can't get the value code of an unknown value");
    }

    @Override
    public boolean isUnknown() {
      return true;
    }

    @Override
    public ValueLiteral addCast(CSimpleType pType) {
      throw new UnsupportedOperationException("Can't get the value code of an unknown value");
    }

    @Override
    public String toString() {
      return "UNKNOWN";
    }
  }

  private static class ExplicitValueLiteral implements ValueLiteral {

    private final CLiteralExpression explicitValueLiteral;

    protected ExplicitValueLiteral(CLiteralExpression pValueLiteral) {
      explicitValueLiteral = pValueLiteral;
    }

    public static ValueLiteral valueOf(Address address, MachineModel pMachineModel) {

      if (address.isUnknown() || address.isSymbolic()) {
        return UnknownValueLiteral.getInstance();
      }

      BigInteger value = address.getAddressValue();

      CSimpleType type = CNumericTypes.LONG_LONG_INT;

      BigInteger upperInclusiveBound = pMachineModel.getMaximalIntegerValue(type);
      if (upperInclusiveBound.compareTo(value) < 0) {
        type = CNumericTypes.UNSIGNED_LONG_LONG_INT;
      }

      CLiteralExpression lit = new CIntegerLiteralExpression(FileLocation.DUMMY, type, value);
      return new ExplicitValueLiteral(lit);
    }

    @Override
    public ValueLiteral addCast(CSimpleType pType) {

      CExpression castedValue = getValueLiteral();

      CCastExpression castExpression = new CCastExpression(castedValue.getFileLocation(), pType, castedValue);
      return new CastedExplicitValueLiteral(explicitValueLiteral, castExpression);
    }

    public static ValueLiteral valueOf(BigInteger value, CSimpleType pType) {
      CIntegerLiteralExpression literal = new CIntegerLiteralExpression(FileLocation.DUMMY, pType, value);
      return new ExplicitValueLiteral(literal);
    }

    public static ValueLiteral valueOf(BigDecimal value, CSimpleType pType) {

      CFloatLiteralExpression literal = new CFloatLiteralExpression(FileLocation.DUMMY, pType, value);
      return new ExplicitValueLiteral(literal);
    }

    @Override
    public CExpression getValueLiteral() {
      return explicitValueLiteral;
    }

    @Override
    public boolean isUnknown() {
      return false;
    }

    @Override
    public String toString() {
      return explicitValueLiteral.toASTString();
    }
  }

  private static final class CastedExplicitValueLiteral extends ExplicitValueLiteral {

    private final CCastExpression castExpression;

    protected CastedExplicitValueLiteral(CLiteralExpression pValueLiteral, CCastExpression exp) {
      super(pValueLiteral);
      castExpression = exp;
    }

    @Override
    public CExpression getValueLiteral() {
      return castExpression;
    }
  }

  private static final class SubExpressionValueLiteral {

    private final ValueLiteral valueLiteral;
    private final CLeftHandSide subExpression;

    private SubExpressionValueLiteral(ValueLiteral pValueLiteral, CLeftHandSide pSubExpression) {
      valueLiteral = pValueLiteral;
      subExpression = pSubExpression;
    }

    public CExpression getValueLiteralAsCExpression() {
      return valueLiteral.getValueLiteral();
    }

    public CLeftHandSide getSubExpression() {
      return subExpression;
    }
  }

  private static Optional<BigInteger> getFieldOffsetInBits(
      CType ownerType, String fieldName, MachineModel pMachineModel) {

    if (ownerType instanceof CElaboratedType) {

      CType realType = ((CElaboratedType) ownerType).getRealType();

      if (realType == null) {
        return Optional.absent();
      }

      return getFieldOffsetInBits(realType.getCanonicalType(), fieldName, pMachineModel);
    } else if (ownerType instanceof CCompositeType) {
      return Optional.<BigInteger>of(pMachineModel.getFieldOffsetInBits((CCompositeType) ownerType, fieldName));
    } else if (ownerType instanceof CPointerType) {

      /* We do not explicitly transform x->b,
      so when we try to get the field b the ownerType of x
      is a pointer type.*/

      CType type = ((CPointerType) ownerType).getType().getCanonicalType();

      return getFieldOffsetInBits(type, fieldName, pMachineModel);
    }

    throw new AssertionError();
  }

}<|MERGE_RESOLUTION|>--- conflicted
+++ resolved
@@ -1202,11 +1202,7 @@
 
           BigDecimal offsetValue = new BigDecimal(offsetValueNumber.toString());
 
-<<<<<<< HEAD
-              BigDecimal typeSize = BigDecimal.valueOf(machineModel.getSizeofInBits(elementType));
-=======
           BigDecimal typeSize = new BigDecimal(machineModel.getSizeofInBits(elementType));
->>>>>>> bc147d1f
 
           BigDecimal pointerOffsetValue = offsetValue.multiply(typeSize);
 
