/*
 *  CPAchecker is a tool for configurable software verification.
 *  This file is part of CPAchecker.
 *
 *  Copyright (C) 2007-2014  Dirk Beyer
 *  All rights reserved.
 *
 *  Licensed under the Apache License, Version 2.0 (the "License");
 *  you may not use this file except in compliance with the License.
 *  You may obtain a copy of the License at
 *
 *      http://www.apache.org/licenses/LICENSE-2.0
 *
 *  Unless required by applicable law or agreed to in writing, software
 *  distributed under the License is distributed on an "AS IS" BASIS,
 *  WITHOUT WARRANTIES OR CONDITIONS OF ANY KIND, either express or implied.
 *  See the License for the specific language governing permissions and
 *  limitations under the License.
 *
 *
 *  CPAchecker web page:
 *    http://cpachecker.sosy-lab.org
 */
package org.sosy_lab.cpachecker.core.counterexample;

import org.sosy_lab.cpachecker.cfa.ast.c.CExpression;
import org.sosy_lab.cpachecker.cfa.ast.c.CRightHandSide;

/**
 * Implementations of this interface provide the concrete state
 * with the name of the allocated memory, which stores the value for
 * the given address and expression.
 */
public interface MemoryName {

  /**
   * Returns the allocated memory name that stores the value of the given {@link CExpression} exp
   * with the given {@link Address} address.
   *
   * @param exp The value of this expression is requested.
   * @return The name of the memory that holds the value for the given expression at the given
   *     address.
   */
<<<<<<< HEAD
  public String getMemoryName(CRightHandSide exp);
=======
  String getMemoryName(CRightHandSide exp);
>>>>>>> 901e65cb
}<|MERGE_RESOLUTION|>--- conflicted
+++ resolved
@@ -41,9 +41,5 @@
    * @return The name of the memory that holds the value for the given expression at the given
    *     address.
    */
-<<<<<<< HEAD
-  public String getMemoryName(CRightHandSide exp);
-=======
   String getMemoryName(CRightHandSide exp);
->>>>>>> 901e65cb
 }