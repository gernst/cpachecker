--- conflicted
+++ resolved
@@ -114,7 +114,6 @@
       return conjunctPredicateForArithmeticExpression(exp.getExpressionType(), exp, result);
     }
 
-<<<<<<< HEAD
   /**
    * Compute and conjunct the assumption for the given arithmetic
    * expression, given as its type and its expression.
@@ -135,42 +134,11 @@
           new IASTBinaryExpression(rawStatementOfsecondExpr, null, null, exp,
               bounds.getFirst(), IASTBinaryExpression.op_greaterEqual);
       final String rawStatementOfNewResult =
-          "(" + result.getRawSignature() + "&" + secondExp.getRawSignature()
+          "(" + result.getRawSignature() + "&&" + secondExp.getRawSignature()
               + ")";
       result =
           new IASTBinaryExpression(rawStatementOfNewResult, null, null,
-              (IASTExpression) result, secondExp, IASTBinaryExpression.op_binaryAnd);
-=======
-    /**
-     * Compute and conjunct the assumption for the given arithmetic
-     * expression, given as its type and its expression.
-     * The two last, boolean arguments allow to avoid generating
-     * lower and/or upper bounds predicates.
-     */
-    private static IASTNode conjunctPredicateForArithmeticExpression(
-        IType typ, IASTExpression exp, IASTNode result)
-    {
-      Pair<DummyASTNumericalLiteralExpression, DummyASTNumericalLiteralExpression> bounds = boundsForType(typ);
-      if (bounds.getFirst() != null){
-        result = new DummyASTBinaryExpression(
-            IASTBinaryExpression.op_logicalAnd,
-            (IASTExpression)result,
-            new DummyASTBinaryExpression(
-                IASTBinaryExpression.op_greaterEqual,
-                exp,
-                bounds.getFirst()));
-      }
-      if (bounds.getSecond() != null){
-        result = new DummyASTBinaryExpression(
-            IASTBinaryExpression.op_logicalAnd,
-            (IASTExpression)result,
-            new DummyASTBinaryExpression(
-                IASTBinaryExpression.op_lessEqual,
-                exp,
-                bounds.getSecond()));
-      }
-      return result;
->>>>>>> 99d248a3
+              (IASTExpression) result, secondExp, IASTBinaryExpression.op_logicalAnd);
     }
 
     if (bounds.getSecond() != null) {
@@ -181,11 +149,11 @@
           new IASTBinaryExpression(rawStatementOfsecondExpr, null, null, exp,
               bounds.getSecond(), IASTBinaryExpression.op_lessEqual);
       final String rawStatementOfNewResult =
-          "(" + result.getRawSignature() + "&" + secondExp.getRawSignature()
+          "(" + result.getRawSignature() + "&&" + secondExp.getRawSignature()
               + ")";
       result =
           new IASTBinaryExpression(rawStatementOfNewResult, null, null,
-              (IASTExpression) result, secondExp, IASTBinaryExpression.op_binaryAnd);
+              (IASTExpression) result, secondExp, IASTBinaryExpression.op_logicalAnd);
     }
     return result;
   }
