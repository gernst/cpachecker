/*
 *  CPAchecker is a tool for configurable software verification.
 *  This file is part of CPAchecker.
 *
 *  Copyright (C) 2007-2012  Dirk Beyer
 *  All rights reserved.
 *
 *  Licensed under the Apache License, Version 2.0 (the "License");
 *  you may not use this file except in compliance with the License.
 *  You may obtain a copy of the License at
 *
 *      http://www.apache.org/licenses/LICENSE-2.0
 *
 *  Unless required by applicable law or agreed to in writing, software
 *  distributed under the License is distributed on an "AS IS" BASIS,
 *  WITHOUT WARRANTIES OR CONDITIONS OF ANY KIND, either express or implied.
 *  See the License for the specific language governing permissions and
 *  limitations under the License.
 *
 *
 *  CPAchecker web page:
 *    http://cpachecker.sosy-lab.org
 */
package org.sosy_lab.cpachecker.cpa.automaton;

import static com.google.common.base.Objects.equal;
import static com.google.common.base.Preconditions.checkState;
import static org.sosy_lab.common.Pair.zipList;

import java.math.BigDecimal;
import java.math.BigInteger;
import java.util.ArrayList;
import java.util.List;
import java.util.regex.Matcher;
import java.util.regex.Pattern;

import org.sosy_lab.common.Pair;
import org.sosy_lab.cpachecker.cfa.CParser;
import org.sosy_lab.cpachecker.cfa.ast.c.CArraySubscriptExpression;
import org.sosy_lab.cpachecker.cfa.ast.c.CAssignment;
import org.sosy_lab.cpachecker.cfa.ast.c.CAstNode;
import org.sosy_lab.cpachecker.cfa.ast.c.CBinaryExpression;
import org.sosy_lab.cpachecker.cfa.ast.c.CBinaryExpression.BinaryOperator;
import org.sosy_lab.cpachecker.cfa.ast.c.CCastExpression;
import org.sosy_lab.cpachecker.cfa.ast.c.CCharLiteralExpression;
import org.sosy_lab.cpachecker.cfa.ast.c.CComplexCastExpression;
import org.sosy_lab.cpachecker.cfa.ast.c.CExpression;
import org.sosy_lab.cpachecker.cfa.ast.c.CExpressionAssignmentStatement;
import org.sosy_lab.cpachecker.cfa.ast.c.CExpressionStatement;
import org.sosy_lab.cpachecker.cfa.ast.c.CFieldReference;
import org.sosy_lab.cpachecker.cfa.ast.c.CFloatLiteralExpression;
import org.sosy_lab.cpachecker.cfa.ast.c.CFunctionCallAssignmentStatement;
import org.sosy_lab.cpachecker.cfa.ast.c.CFunctionCallExpression;
import org.sosy_lab.cpachecker.cfa.ast.c.CFunctionCallStatement;
import org.sosy_lab.cpachecker.cfa.ast.c.CIdExpression;
import org.sosy_lab.cpachecker.cfa.ast.c.CImaginaryLiteralExpression;
import org.sosy_lab.cpachecker.cfa.ast.c.CIntegerLiteralExpression;
import org.sosy_lab.cpachecker.cfa.ast.c.CLiteralExpression;
import org.sosy_lab.cpachecker.cfa.ast.c.CPointerExpression;
import org.sosy_lab.cpachecker.cfa.ast.c.CRightHandSide;
import org.sosy_lab.cpachecker.cfa.ast.c.CRightHandSideVisitor;
import org.sosy_lab.cpachecker.cfa.ast.c.CStatement;
import org.sosy_lab.cpachecker.cfa.ast.c.CStatementVisitor;
import org.sosy_lab.cpachecker.cfa.ast.c.CStringLiteralExpression;
import org.sosy_lab.cpachecker.cfa.ast.c.CTypeIdExpression;
import org.sosy_lab.cpachecker.cfa.ast.c.CTypeIdExpression.TypeIdOperator;
import org.sosy_lab.cpachecker.cfa.ast.c.CUnaryExpression;
import org.sosy_lab.cpachecker.cfa.ast.c.CUnaryExpression.UnaryOperator;
import org.sosy_lab.cpachecker.cfa.types.c.CType;
import org.sosy_lab.cpachecker.exceptions.ParserException;

import com.google.common.annotations.VisibleForTesting;

/**
 * Provides methods for generating, comparing and printing the ASTs generated from String.
 */
class AutomatonASTComparator {

  // TODO refactor
  static CParser parser = null;

  /**
   * Every occurrence of the joker expression $? in the pattern is substituted by JOKER_EXPR.
   * This is necessary because the C-parser cannot parse the pattern if it contains Dollar-Symbols.
   * The JOKER_EXPR must be a valid C-Identifier. It will be used to recognize the jokers in the generated AST.
   */
  private static final String JOKER_EXPR = "CPAchecker_AutomatonAnalysis_JokerExpression";
  private static final String NUMBERED_JOKER_EXPR = "CPAchecker_AutomatonAnalysis_JokerExpression_Num";
  private static final Pattern NUMBERED_JOKER_PATTERN = Pattern.compile("\\$\\d+");

  static ASTMatcher generatePatternAST(String pPattern) throws InvalidAutomatonException {
    // $?-Jokers, $1-Jokers and function declaration
    String tmp = addFunctionDeclaration(replaceJokersInPattern(pPattern));

    return parse(tmp).accept(ASTMatcherGenerator.INSTANCE);
  }

  static CStatement generateSourceAST(String pSource) throws InvalidAutomatonException {
    String tmp = addFunctionDeclaration(pSource);

    return parse(tmp);
  }

  @VisibleForTesting
  static String replaceJokersInPattern(String pPattern) {
    String tmp = pPattern.replaceAll("\\$\\?", " " + JOKER_EXPR + " ");
    Matcher matcher = NUMBERED_JOKER_PATTERN.matcher(tmp);
    StringBuffer result = new StringBuffer();
    while (matcher.find()) {
      matcher.appendReplacement(result, "");
      String key = tmp.substring(matcher.start()+1, matcher.end());
      try {
        int varKey = Integer.parseInt(key);
        result.append(" " + NUMBERED_JOKER_EXPR + varKey + " ");
      } catch (NumberFormatException e) {
        // did not work, but i cant log it down here. Should not be able to happen anyway (regex captures only ints)
        result.append(matcher.group());
      }
    }
    matcher.appendTail(result);
    return result.toString();
  }

  /**
   * Surrounds the argument with a function declaration.
   * This is necessary so the string can be parsed by the CDT parser.
   * @param pBody
   * @return "void test() { " + body + ";}";
   */
  private static String addFunctionDeclaration(String pBody) {
    if (pBody.trim().endsWith(";")) {
      return "void test() { " + pBody + "}";
    } else {
      return "void test() { " + pBody + ";}";
    }
  }

  /**
   * Parse the content of a file into an AST with the Eclipse CDT parser.
   * If an error occurs, the program is halted.
   *
   * @param code The C code to parse.
   * @return The AST.
   * @throws InvalidAutomatonException
   */
  private static CStatement parse(String code) throws InvalidAutomatonException {
    checkState(parser != null);
    try {
      CAstNode statement = parser.parseSingleStatement(code);
      if (!(statement instanceof CStatement)) {
        throw new InvalidAutomatonException("Not a valid statement: " + statement.toASTString());
      }
      return (CStatement)statement;
    } catch (ParserException e) {
      throw new InvalidAutomatonException("Error during parsing C code \""
          + code + "\": " + e.getMessage());
    }
  }


  /**
   * The interface for a pre-compiled AST pattern.
   */
  static interface ASTMatcher {

    boolean matches(CAstNode pSource, AutomatonExpressionArguments pArgs);
  }

  /**
   * The visitor that generates a pre-compiled ASTMatcher from a pattern AST.
   */
  private static enum ASTMatcherGenerator implements CRightHandSideVisitor<ASTMatcher, RuntimeException>,
                                                     CStatementVisitor<ASTMatcher, RuntimeException> {

    INSTANCE;

    @Override
    public ASTMatcher visit(CIdExpression exp) {
      String name = exp.getName();

      if (name.equals(JOKER_EXPR)) {
        return JokerMatcher.INSTANCE;

      } else if (name.startsWith(NUMBERED_JOKER_EXPR)) {
        String s = name.substring(NUMBERED_JOKER_EXPR.length());
        int i = Integer.parseInt(s);
        return new NumberedJokerMatcher(i);

      } else {
        return new CIdExpressionMatcher(exp);
      }
    }

    @Override
    public ASTMatcher visit(CArraySubscriptExpression exp) {
      return new ArraySubscriptExpressionMatcher(exp, exp.getArrayExpression().accept(this), exp.getSubscriptExpression().accept(this));
    }

    @Override
    public ASTMatcher visit(CBinaryExpression exp) {
      return new BinaryExpressionMatcher(exp, exp.getOperand1().accept(this), exp.getOperand2().accept(this));
    }

    @Override
    public ASTMatcher visit(CCastExpression exp) {
      return new CastExpressionMatcher(exp, exp.getOperand().accept(this));
    }

    @Override
<<<<<<< HEAD
    public ASTMatcher visit(CFieldReference exp) {
=======
    public ASTMatcher visit(CComplexCastExpression exp) throws InvalidAutomatonException {
      return new ComplexCastExpressionMatcher(exp, exp.getOperand().accept(this));
    }

    @Override
    public ASTMatcher visit(CFieldReference exp) throws InvalidAutomatonException {
>>>>>>> 30d65383
      return new FieldReferenceMatcher(exp, exp.getFieldOwner().accept(this));
    }

    @Override
    public ASTMatcher visit(CCharLiteralExpression exp) {
      return new ExpressionWithFieldMatcher<CCharLiteralExpression, Character>(CCharLiteralExpression.class, exp) {

        @Override
        protected Character getFieldValueFrom(CCharLiteralExpression pSource) {
          return pSource.getCharacter();
        }
      };
    }

    @Override
    public ASTMatcher visit(CFloatLiteralExpression exp) {
      return new ExpressionWithFieldMatcher<CFloatLiteralExpression, BigDecimal>(CFloatLiteralExpression.class, exp) {

        @Override
        protected BigDecimal getFieldValueFrom(CFloatLiteralExpression pSource) {
          return pSource.getValue();
        }
      };
    }

    @Override
<<<<<<< HEAD
    public ASTMatcher visit(CIntegerLiteralExpression exp) {
=======
    public ASTMatcher visit(CImaginaryLiteralExpression exp) throws InvalidAutomatonException {
      return new ExpressionWithTwoFieldsMatcher<CImaginaryLiteralExpression, CLiteralExpression, String>(CImaginaryLiteralExpression.class, exp) {

        @Override
        protected CLiteralExpression getFieldValue1From(CImaginaryLiteralExpression pSource) {
          return pSource.getValue();
        }

        @Override
        protected String getFieldValue2From(CImaginaryLiteralExpression pSource) {
          return pSource.getImaginaryString();
        }
      };
    }

    @Override
    public ASTMatcher visit(CIntegerLiteralExpression exp) throws InvalidAutomatonException {
>>>>>>> 30d65383
      return new ExpressionWithFieldMatcher<CIntegerLiteralExpression, BigInteger>(CIntegerLiteralExpression.class, exp) {

        @Override
        protected BigInteger getFieldValueFrom(CIntegerLiteralExpression pSource) {
          return pSource.getValue();
        }
      };
    }

    @Override
    public ASTMatcher visit(CStringLiteralExpression exp) {
      return new ExpressionWithFieldMatcher<CStringLiteralExpression, String>(CStringLiteralExpression.class, exp) {

        @Override
        protected String getFieldValueFrom(CStringLiteralExpression pSource) {
          return pSource.getValue();
        }
      };
    }

    @Override
    public ASTMatcher visit(CTypeIdExpression exp) {
      return new TypeIdExpressionMatcher(exp);
    }

    @Override
    public ASTMatcher visit(CUnaryExpression exp) {
      return new UnaryExpressionMatcher(exp, exp.getOperand().accept(this));
    }

    @Override
<<<<<<< HEAD
    public ASTMatcher visit(CFunctionCallExpression exp) {
      List<ASTMatcher> parameterPatterns = new ArrayList<ASTMatcher>(exp.getParameterExpressions().size());
=======
    public ASTMatcher visit(CPointerExpression exp) throws InvalidAutomatonException {
      return new PointerExpressionMatcher(exp, exp.getOperand().accept(this));
    }

    @Override
    public ASTMatcher visit(CFunctionCallExpression exp) throws InvalidAutomatonException {
      List<ASTMatcher> parameterPatterns = new ArrayList<>(exp.getParameterExpressions().size());
>>>>>>> 30d65383
      for (CExpression parameter : exp.getParameterExpressions()) {
        parameterPatterns.add(parameter.accept(this));
      }

      ASTMatcher functionNamePattern = exp.getFunctionNameExpression().accept(this);

      if ((parameterPatterns.size() == 1)
          && (parameterPatterns.get(0) == JokerMatcher.INSTANCE)) {
        // pattern is something like foo($?), this should match all calls of foo(),
        // regardless of the number of parameters
        return new FunctionCallWildcardExpressionMatcher(exp, functionNamePattern);
      } else {
        return new FunctionCallExpressionMatcher(exp, functionNamePattern, parameterPatterns);
      }
    }

    @Override
    public ASTMatcher visit(CExpressionStatement stmt) {
      return new OneOperandExpressionMatcher<CExpressionStatement, Void>(
          CExpressionStatement.class, stmt, stmt.getExpression().accept(this)) {

        @Override
        protected CExpression getOperandFrom(CExpressionStatement pSource) {
          return pSource.getExpression();
        }
      };
    }

    private ASTMatcher visit(final CAssignment stmt) {
      final ASTMatcher leftHandSide = stmt.getLeftHandSide().accept(this);
      final ASTMatcher rightHandSide = stmt.getRightHandSide().accept(this);

      if (rightHandSide == JokerMatcher.INSTANCE) {
        // we don't care about right-hand side, it may be an expression or an assignment

        return new ASTMatcher() {
          @Override
          public boolean matches(CAstNode pSource, AutomatonExpressionArguments pArgs) {
            if (pSource instanceof CAssignment) {
              CAssignment source = (CAssignment)pSource;

              return leftHandSide.matches(source.getLeftHandSide(), pArgs);
            } else {
              return false;
            }
          }

          @Override
          public String toString() {
            return stmt.toASTString();
          }
        };

      } else {
        return new ASTMatcher() {
          @Override
          public boolean matches(CAstNode pSource, AutomatonExpressionArguments pArgs) {
            if (pSource instanceof CAssignment) {
              CAssignment source = (CAssignment)pSource;

              return leftHandSide.matches(source.getLeftHandSide(), pArgs)
                  && rightHandSide.matches(source.getRightHandSide(), pArgs);
            } else {
              return false;
            }
          }

          @Override
          public String toString() {
            return stmt.toASTString();
          }
        };
      }
    }

    @Override
    public ASTMatcher visit(final CExpressionAssignmentStatement stmt) {
      return visit((CAssignment)stmt);
    }

    @Override
    public ASTMatcher visit(CFunctionCallAssignmentStatement stmt) {
      return visit((CAssignment)stmt);
    }

    @Override
    public ASTMatcher visit(CFunctionCallStatement stmt) {
      return new OneOperandExpressionMatcher<CFunctionCallStatement, Void>(
          CFunctionCallStatement.class, stmt, stmt.getFunctionCallExpression().accept(this)) {

        @Override
        protected CRightHandSide getOperandFrom(CFunctionCallStatement pSource) {
          return pSource.getFunctionCallExpression();
        }
      };
    }
  }

  // several abstract helper implementations of ASTMatcher

  private static abstract class CheckedExpressionMatcher<T extends CAstNode> implements ASTMatcher {

    private final Class<T> cls;
    private final String rawSignature;

    protected CheckedExpressionMatcher(Class<T> pCls, T pPattern) {
      assert pCls.isInstance(pPattern);
      cls = pCls;
      rawSignature = pPattern.toASTString();
    }

    @Override
    public final boolean matches(CAstNode pSource, AutomatonExpressionArguments pArgs) {
      if (cls.isInstance(pSource)) {
        return matches2(cls.cast(pSource), pArgs);

      } else {
        return false;
      }
    }

    protected abstract boolean matches2(T pSource, AutomatonExpressionArguments pArg);

    @Override
    public String toString() {
      return rawSignature;
    }
  }

  private static abstract class ExpressionWithFieldMatcher<T extends CAstNode, F> extends CheckedExpressionMatcher<T> {

    private final F field;

    protected ExpressionWithFieldMatcher(Class<T> pCls, T pPattern) {
      super(pCls, pPattern);
      field = getFieldValueFrom(pPattern);
    }

    @Override
    protected boolean matches2(T pSource, AutomatonExpressionArguments pArg) {
      return equal(field, getFieldValueFrom(pSource));
    }

    protected F getFieldValueFrom(T pSource) {
      return null;
    }
  }

  private static abstract class ExpressionWithTwoFieldsMatcher<T extends CAstNode, F, G> extends CheckedExpressionMatcher<T> {

    private final F field1;
    private final G field2;

    protected ExpressionWithTwoFieldsMatcher(Class<T> pCls, T pPattern) {
      super(pCls, pPattern);
      field1 = getFieldValue1From(pPattern);
      field2 = getFieldValue2From(pPattern);
    }

    @Override
    protected boolean matches2(T pSource, AutomatonExpressionArguments pArg) {
      return equal(field1, getFieldValue1From(pSource)) && equal(field2, getFieldValue2From(pSource));
    }

    protected F getFieldValue1From(T pSource) {
      return null;
    }

    protected G getFieldValue2From(T pSource) {
      return null;
    }
  }

  private static abstract class OneOperandExpressionMatcher<T extends CAstNode, F> extends ExpressionWithFieldMatcher<T, F> {

    private final ASTMatcher operand;

    protected OneOperandExpressionMatcher(Class<T> pCls, T pPattern, ASTMatcher pOperand) {
      super(pCls, pPattern);
      operand = pOperand;
    }

    @Override
    protected boolean matches2(T pSource, AutomatonExpressionArguments pArgs) {
      return super.matches2(pSource, pArgs)
          && operand.matches(getOperandFrom(pSource), pArgs);
    }

    protected abstract CRightHandSide getOperandFrom(T pSource);
  }

  private static abstract class OneOperandExpressionWithTwoFieldsMatcher<T extends CAstNode, F, G> extends ExpressionWithTwoFieldsMatcher<T, F, G> {

    private final ASTMatcher operand;

    protected OneOperandExpressionWithTwoFieldsMatcher(Class<T> pCls, T pPattern, ASTMatcher pOperand) {
      super(pCls, pPattern);
      operand = pOperand;
    }

    @Override
    protected boolean matches2(T pSource, AutomatonExpressionArguments pArgs) {
      return super.matches2(pSource, pArgs)
          && operand.matches(getOperandFrom(pSource), pArgs);
    }

    protected abstract CRightHandSide getOperandFrom(T pSource);
  }

  private static abstract class TwoOperandExpressionMatcher<T extends CAstNode, F> extends ExpressionWithFieldMatcher<T, F> {

    private final ASTMatcher operand1;
    private final ASTMatcher operand2;

    protected TwoOperandExpressionMatcher(Class<T> pCls, T pPattern, ASTMatcher pOperand1, ASTMatcher pOperand2) {
      super(pCls, pPattern);
      operand1 = pOperand1;
      operand2 = pOperand2;
    }

    @Override
    public final boolean matches2(T pSource, AutomatonExpressionArguments pArgs) {
      return super.matches2(pSource, pArgs)
          && operand1.matches(getOperand1From(pSource), pArgs)
          && operand2.matches(getOperand2From(pSource), pArgs);
    }

    protected abstract CRightHandSide getOperand1From(T pSource);
    protected abstract CRightHandSide getOperand2From(T pSource);
  }

  // several concrete implementations of ASTMatcher

  private static enum JokerMatcher implements ASTMatcher {
    INSTANCE;

    @Override
    public boolean matches(CAstNode pSource, AutomatonExpressionArguments pArgs) {
      return true;
    }

    @Override
    public String toString() {
      return "$?";
    }
  }

  private static class NumberedJokerMatcher implements ASTMatcher {

    private final int number;

    public NumberedJokerMatcher(int pNumber) {
      number = pNumber;
    }

    @Override
    public boolean matches(CAstNode pSource, AutomatonExpressionArguments pArgs) {
      // RawSignature returns the raw code before preprocessing.
      // This does not matter in this case because only very small sniplets, generated by method "addFunctionDeclaration" are tested, no preprocessing

      String value = pSource.toASTString();
      pArgs.putTransitionVariable(number, value);
      return true;
    }

    @Override
    public String toString() {
      return "$" + number;
    }
  }

  private static class ArraySubscriptExpressionMatcher extends TwoOperandExpressionMatcher<CArraySubscriptExpression, Void> {

    public ArraySubscriptExpressionMatcher(CArraySubscriptExpression pPattern, ASTMatcher pOperand1, ASTMatcher pOperand2) {
      super(CArraySubscriptExpression.class, pPattern, pOperand1, pOperand2);
    }

    @Override
    protected CExpression getOperand1From(CArraySubscriptExpression pSource) {
      return pSource.getArrayExpression();
    }

    @Override
    protected CExpression getOperand2From(CArraySubscriptExpression pSource) {
      return pSource.getSubscriptExpression();
    }
  }

  private static class BinaryExpressionMatcher extends TwoOperandExpressionMatcher<CBinaryExpression, BinaryOperator> {

    public BinaryExpressionMatcher(CBinaryExpression pPattern, ASTMatcher pOperand1, ASTMatcher pOperand2) {
      super(CBinaryExpression.class, pPattern, pOperand1, pOperand2);
    }

    @Override
    protected CExpression getOperand1From(CBinaryExpression pSource) {
      return pSource.getOperand1();
    }

    @Override
    protected CExpression getOperand2From(CBinaryExpression pSource) {
      return pSource.getOperand2();
    }

    @Override
    protected BinaryOperator getFieldValueFrom(CBinaryExpression pSource) {
      return pSource.getOperator();
    }
  }

  private static class CastExpressionMatcher extends OneOperandExpressionMatcher<CCastExpression, CType> {

    public CastExpressionMatcher(CCastExpression pPattern, ASTMatcher pOperand) {
      super(CCastExpression.class, pPattern, pOperand);
    }

    @Override
    protected CExpression getOperandFrom(CCastExpression pSource) {
      return pSource.getOperand();
    }

    @Override
    protected CType getFieldValueFrom(CCastExpression pSource) {
      return pSource.getExpressionType();
    }
  }

  private static class ComplexCastExpressionMatcher extends OneOperandExpressionWithTwoFieldsMatcher<CComplexCastExpression, Boolean, CType> {

    public ComplexCastExpressionMatcher(CComplexCastExpression pPattern, ASTMatcher pOperand) {
      super(CComplexCastExpression.class, pPattern, pOperand);
    }

    @Override
    protected CExpression getOperandFrom(CComplexCastExpression pSource) {
      return pSource.getOperand();
    }

    @Override
    protected Boolean getFieldValue1From(CComplexCastExpression pSource) {
      return pSource.isRealCast();
    }

    @Override
    protected CType getFieldValue2From(CComplexCastExpression pSource) {
      return pSource.getType();
    }
  }

  private static class FieldReferenceMatcher extends OneOperandExpressionMatcher<CFieldReference, String> {

    public FieldReferenceMatcher(CFieldReference pPattern, ASTMatcher pOperand) {
      super(CFieldReference.class, pPattern, pOperand);
    }

    @Override
    protected CExpression getOperandFrom(CFieldReference pSource) {
      return pSource.getFieldOwner();
    }

    @Override
    protected String getFieldValueFrom(CFieldReference pSource) {
      return pSource.getFieldName();
    }
  }

  private static class CIdExpressionMatcher extends ExpressionWithFieldMatcher<CIdExpression, String> {

    public CIdExpressionMatcher(CIdExpression pPattern) {
      super(CIdExpression.class, pPattern);
    }

    @Override
    protected String getFieldValueFrom(CIdExpression pSource) {
      return pSource.getName();
    }
  }

  private static class UnaryExpressionMatcher extends OneOperandExpressionMatcher<CUnaryExpression, UnaryOperator> {

    public UnaryExpressionMatcher(CUnaryExpression pPattern, ASTMatcher pOperand) {
      super(CUnaryExpression.class, pPattern, pOperand);
    }

    @Override
    protected CExpression getOperandFrom(CUnaryExpression pSource) {
      return pSource.getOperand();
    }

    @Override
    protected UnaryOperator getFieldValueFrom(CUnaryExpression pSource) {
      return pSource.getOperator();
    }
  }

  private static class PointerExpressionMatcher extends OneOperandExpressionMatcher<CPointerExpression, Void> {

    public PointerExpressionMatcher(CPointerExpression pPattern, ASTMatcher pOperand) {
      super(CPointerExpression.class, pPattern, pOperand);
    }

    @Override
    protected CExpression getOperandFrom(CPointerExpression pSource) {
      return pSource.getOperand();
    }
  }

  private static class TypeIdExpressionMatcher extends ExpressionWithFieldMatcher<CTypeIdExpression, CType> {

    private final TypeIdOperator operator;

    public TypeIdExpressionMatcher(CTypeIdExpression pPattern) {
      super(CTypeIdExpression.class, pPattern);
      operator = pPattern.getOperator();
    }

    @Override
    protected boolean matches2(CTypeIdExpression pSource, AutomatonExpressionArguments pArg) {
      return equal(operator, pSource.getOperator())
          && super.matches2(pSource, pArg);
    }

    @Override
    protected CType getFieldValueFrom(CTypeIdExpression pSource) {
      return pSource.getType();
    }
  }

  private static class FunctionCallWildcardExpressionMatcher extends OneOperandExpressionMatcher<CFunctionCallExpression, Void> {

    // this matcher is for patterns like foo($?)
    // it compares only the function name and ignores any parameters

    protected FunctionCallWildcardExpressionMatcher(CFunctionCallExpression pPattern, ASTMatcher pFunctionNameExpression) {
      super(CFunctionCallExpression.class, pPattern, pFunctionNameExpression);
    }

    @Override
    protected CExpression getOperandFrom(CFunctionCallExpression pSource) {
      return pSource.getFunctionNameExpression();
    }
  }

  private static class FunctionCallExpressionMatcher extends FunctionCallWildcardExpressionMatcher {

    private final List<ASTMatcher> parameterPatterns;

    protected FunctionCallExpressionMatcher(CFunctionCallExpression pPattern, ASTMatcher pFunctionNameExpression, List<ASTMatcher> pParameterPatterns) {
      super(pPattern, pFunctionNameExpression);
      parameterPatterns = pParameterPatterns;
    }

    @Override
    protected boolean matches2(CFunctionCallExpression pSource, AutomatonExpressionArguments pArg) {
      if (!super.matches2(pSource, pArg)) {
        return false;
      }

      if (parameterPatterns.size() != pSource.getParameterExpressions().size()) {
        return false;
      }

      for (Pair<ASTMatcher, CExpression> parameters : zipList(parameterPatterns, pSource.getParameterExpressions())) {
        if (!parameters.getFirst().matches(parameters.getSecond(), pArg)) {
          return false;
        }
      }
      return true;
    }

    @Override
    protected CExpression getOperandFrom(CFunctionCallExpression pSource) {
      return pSource.getFunctionNameExpression();
    }
  }
}<|MERGE_RESOLUTION|>--- conflicted
+++ resolved
@@ -2,7 +2,7 @@
  *  CPAchecker is a tool for configurable software verification.
  *  This file is part of CPAchecker.
  *
- *  Copyright (C) 2007-2012  Dirk Beyer
+ *  Copyright (C) 2007-2013  Dirk Beyer
  *  All rights reserved.
  *
  *  Licensed under the Apache License, Version 2.0 (the "License");
@@ -24,7 +24,6 @@
 package org.sosy_lab.cpachecker.cpa.automaton;
 
 import static com.google.common.base.Objects.equal;
-import static com.google.common.base.Preconditions.checkState;
 import static org.sosy_lab.common.Pair.zipList;
 
 import java.math.BigDecimal;
@@ -35,6 +34,7 @@
 import java.util.regex.Pattern;
 
 import org.sosy_lab.common.Pair;
+import org.sosy_lab.common.configuration.InvalidConfigurationException;
 import org.sosy_lab.cpachecker.cfa.CParser;
 import org.sosy_lab.cpachecker.cfa.ast.c.CArraySubscriptExpression;
 import org.sosy_lab.cpachecker.cfa.ast.c.CAssignment;
@@ -64,6 +64,7 @@
 import org.sosy_lab.cpachecker.cfa.ast.c.CStringLiteralExpression;
 import org.sosy_lab.cpachecker.cfa.ast.c.CTypeIdExpression;
 import org.sosy_lab.cpachecker.cfa.ast.c.CTypeIdExpression.TypeIdOperator;
+import org.sosy_lab.cpachecker.cfa.ast.c.CTypeIdInitializerExpression;
 import org.sosy_lab.cpachecker.cfa.ast.c.CUnaryExpression;
 import org.sosy_lab.cpachecker.cfa.ast.c.CUnaryExpression.UnaryOperator;
 import org.sosy_lab.cpachecker.cfa.types.c.CType;
@@ -75,9 +76,6 @@
  * Provides methods for generating, comparing and printing the ASTs generated from String.
  */
 class AutomatonASTComparator {
-
-  // TODO refactor
-  static CParser parser = null;
 
   /**
    * Every occurrence of the joker expression $? in the pattern is substituted by JOKER_EXPR.
@@ -88,17 +86,17 @@
   private static final String NUMBERED_JOKER_EXPR = "CPAchecker_AutomatonAnalysis_JokerExpression_Num";
   private static final Pattern NUMBERED_JOKER_PATTERN = Pattern.compile("\\$\\d+");
 
-  static ASTMatcher generatePatternAST(String pPattern) throws InvalidAutomatonException {
+  static ASTMatcher generatePatternAST(String pPattern, CParser parser) throws InvalidAutomatonException, InvalidConfigurationException {
     // $?-Jokers, $1-Jokers and function declaration
     String tmp = addFunctionDeclaration(replaceJokersInPattern(pPattern));
 
-    return parse(tmp).accept(ASTMatcherGenerator.INSTANCE);
-  }
-
-  static CStatement generateSourceAST(String pSource) throws InvalidAutomatonException {
+    return parse(tmp, parser).accept(ASTMatcherGenerator.INSTANCE);
+  }
+
+  static CStatement generateSourceAST(String pSource, CParser parser) throws InvalidAutomatonException, InvalidConfigurationException {
     String tmp = addFunctionDeclaration(pSource);
 
-    return parse(tmp);
+    return parse(tmp, parser);
   }
 
   @VisibleForTesting
@@ -142,9 +140,9 @@
    * @param code The C code to parse.
    * @return The AST.
    * @throws InvalidAutomatonException
+   * @throws InvalidConfigurationException
    */
-  private static CStatement parse(String code) throws InvalidAutomatonException {
-    checkState(parser != null);
+  private static CStatement parse(String code, CParser parser) throws InvalidAutomatonException, InvalidConfigurationException {
     try {
       CAstNode statement = parser.parseSingleStatement(code);
       if (!(statement instanceof CStatement)) {
@@ -169,13 +167,13 @@
   /**
    * The visitor that generates a pre-compiled ASTMatcher from a pattern AST.
    */
-  private static enum ASTMatcherGenerator implements CRightHandSideVisitor<ASTMatcher, RuntimeException>,
-                                                     CStatementVisitor<ASTMatcher, RuntimeException> {
+  private static enum ASTMatcherGenerator implements CRightHandSideVisitor<ASTMatcher, InvalidAutomatonException>,
+                                                     CStatementVisitor<ASTMatcher, InvalidAutomatonException> {
 
     INSTANCE;
 
     @Override
-    public ASTMatcher visit(CIdExpression exp) {
+    public ASTMatcher visit(CIdExpression exp) throws InvalidAutomatonException {
       String name = exp.getName();
 
       if (name.equals(JOKER_EXPR)) {
@@ -192,36 +190,32 @@
     }
 
     @Override
-    public ASTMatcher visit(CArraySubscriptExpression exp) {
+    public ASTMatcher visit(CArraySubscriptExpression exp) throws InvalidAutomatonException {
       return new ArraySubscriptExpressionMatcher(exp, exp.getArrayExpression().accept(this), exp.getSubscriptExpression().accept(this));
     }
 
     @Override
-    public ASTMatcher visit(CBinaryExpression exp) {
+    public ASTMatcher visit(CBinaryExpression exp) throws InvalidAutomatonException {
       return new BinaryExpressionMatcher(exp, exp.getOperand1().accept(this), exp.getOperand2().accept(this));
     }
 
     @Override
-    public ASTMatcher visit(CCastExpression exp) {
+    public ASTMatcher visit(CCastExpression exp) throws InvalidAutomatonException {
       return new CastExpressionMatcher(exp, exp.getOperand().accept(this));
     }
 
     @Override
-<<<<<<< HEAD
-    public ASTMatcher visit(CFieldReference exp) {
-=======
     public ASTMatcher visit(CComplexCastExpression exp) throws InvalidAutomatonException {
       return new ComplexCastExpressionMatcher(exp, exp.getOperand().accept(this));
     }
 
     @Override
     public ASTMatcher visit(CFieldReference exp) throws InvalidAutomatonException {
->>>>>>> 30d65383
       return new FieldReferenceMatcher(exp, exp.getFieldOwner().accept(this));
     }
 
     @Override
-    public ASTMatcher visit(CCharLiteralExpression exp) {
+    public ASTMatcher visit(CCharLiteralExpression exp) throws InvalidAutomatonException {
       return new ExpressionWithFieldMatcher<CCharLiteralExpression, Character>(CCharLiteralExpression.class, exp) {
 
         @Override
@@ -232,7 +226,7 @@
     }
 
     @Override
-    public ASTMatcher visit(CFloatLiteralExpression exp) {
+    public ASTMatcher visit(CFloatLiteralExpression exp) throws InvalidAutomatonException {
       return new ExpressionWithFieldMatcher<CFloatLiteralExpression, BigDecimal>(CFloatLiteralExpression.class, exp) {
 
         @Override
@@ -243,9 +237,6 @@
     }
 
     @Override
-<<<<<<< HEAD
-    public ASTMatcher visit(CIntegerLiteralExpression exp) {
-=======
     public ASTMatcher visit(CImaginaryLiteralExpression exp) throws InvalidAutomatonException {
       return new ExpressionWithTwoFieldsMatcher<CImaginaryLiteralExpression, CLiteralExpression, String>(CImaginaryLiteralExpression.class, exp) {
 
@@ -263,7 +254,6 @@
 
     @Override
     public ASTMatcher visit(CIntegerLiteralExpression exp) throws InvalidAutomatonException {
->>>>>>> 30d65383
       return new ExpressionWithFieldMatcher<CIntegerLiteralExpression, BigInteger>(CIntegerLiteralExpression.class, exp) {
 
         @Override
@@ -274,7 +264,7 @@
     }
 
     @Override
-    public ASTMatcher visit(CStringLiteralExpression exp) {
+    public ASTMatcher visit(CStringLiteralExpression exp) throws InvalidAutomatonException {
       return new ExpressionWithFieldMatcher<CStringLiteralExpression, String>(CStringLiteralExpression.class, exp) {
 
         @Override
@@ -290,15 +280,16 @@
     }
 
     @Override
-    public ASTMatcher visit(CUnaryExpression exp) {
+    public ASTMatcher visit(CTypeIdInitializerExpression exp) throws InvalidAutomatonException {
+      throw new InvalidAutomatonException("Type-id initializer expressions of the form " + exp.toASTString() + " are currently not supported in automata.");
+    }
+
+    @Override
+    public ASTMatcher visit(CUnaryExpression exp) throws InvalidAutomatonException {
       return new UnaryExpressionMatcher(exp, exp.getOperand().accept(this));
     }
 
     @Override
-<<<<<<< HEAD
-    public ASTMatcher visit(CFunctionCallExpression exp) {
-      List<ASTMatcher> parameterPatterns = new ArrayList<ASTMatcher>(exp.getParameterExpressions().size());
-=======
     public ASTMatcher visit(CPointerExpression exp) throws InvalidAutomatonException {
       return new PointerExpressionMatcher(exp, exp.getOperand().accept(this));
     }
@@ -306,7 +297,6 @@
     @Override
     public ASTMatcher visit(CFunctionCallExpression exp) throws InvalidAutomatonException {
       List<ASTMatcher> parameterPatterns = new ArrayList<>(exp.getParameterExpressions().size());
->>>>>>> 30d65383
       for (CExpression parameter : exp.getParameterExpressions()) {
         parameterPatterns.add(parameter.accept(this));
       }
@@ -324,7 +314,7 @@
     }
 
     @Override
-    public ASTMatcher visit(CExpressionStatement stmt) {
+    public ASTMatcher visit(CExpressionStatement stmt) throws InvalidAutomatonException {
       return new OneOperandExpressionMatcher<CExpressionStatement, Void>(
           CExpressionStatement.class, stmt, stmt.getExpression().accept(this)) {
 
@@ -335,7 +325,7 @@
       };
     }
 
-    private ASTMatcher visit(final CAssignment stmt) {
+    private ASTMatcher visit(final CAssignment stmt) throws InvalidAutomatonException {
       final ASTMatcher leftHandSide = stmt.getLeftHandSide().accept(this);
       final ASTMatcher rightHandSide = stmt.getRightHandSide().accept(this);
 
@@ -383,17 +373,17 @@
     }
 
     @Override
-    public ASTMatcher visit(final CExpressionAssignmentStatement stmt) {
+    public ASTMatcher visit(final CExpressionAssignmentStatement stmt) throws InvalidAutomatonException {
       return visit((CAssignment)stmt);
     }
 
     @Override
-    public ASTMatcher visit(CFunctionCallAssignmentStatement stmt) {
+    public ASTMatcher visit(CFunctionCallAssignmentStatement stmt) throws InvalidAutomatonException {
       return visit((CAssignment)stmt);
     }
 
     @Override
-    public ASTMatcher visit(CFunctionCallStatement stmt) {
+    public ASTMatcher visit(CFunctionCallStatement stmt) throws InvalidAutomatonException {
       return new OneOperandExpressionMatcher<CFunctionCallStatement, Void>(
           CFunctionCallStatement.class, stmt, stmt.getFunctionCallExpression().accept(this)) {
 
