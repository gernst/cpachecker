--- conflicted
+++ resolved
@@ -25,11 +25,9 @@
 
 import static com.google.common.base.Preconditions.checkNotNull;
 
-import java.util.Collections;
-import java.util.Objects;
-import java.util.Set;
-import java.util.logging.Level;
-import java.util.regex.Pattern;
+import com.google.common.base.Optional;
+import com.google.common.base.Preconditions;
+import com.google.common.collect.ImmutableSet;
 
 import org.sosy_lab.common.log.LogManager;
 import org.sosy_lab.cpachecker.cfa.ast.AFunctionCall;
@@ -58,9 +56,11 @@
 import org.sosy_lab.cpachecker.util.SourceLocationMapper.LocationDescriptor;
 import org.sosy_lab.cpachecker.util.automaton.AutomatonGraphmlCommon;
 
-import com.google.common.base.Optional;
-import com.google.common.base.Preconditions;
-import com.google.common.collect.ImmutableSet;
+import java.util.Collections;
+import java.util.Objects;
+import java.util.Set;
+import java.util.logging.Level;
+import java.util.regex.Pattern;
 
 /**
  * Implements a boolean expression that evaluates and returns a <code>MaybeBoolean</code> value when <code>eval()</code> is called.
@@ -120,12 +120,13 @@
     }
 
     @Override
-<<<<<<< HEAD
     public Equality equalityTo(Object pOther) {
       return pOther instanceof MatchProgramEntry
           ? Equality.EQUAL
           : Equality.UNKNOWN; // Also other matches might match a program exit
-=======
+    }
+
+    @Override
     public String toString() {
       return "PROGRAM-ENTRY";
     }
@@ -150,6 +151,11 @@
     public String toString() {
       return "LOOP-START";
     }
+
+    @Override
+    public Equality equalityTo(Object pOther) {
+      return Equality.UNKNOWN;
+    }
   }
 
   class MatchSuccessor implements AutomatonBoolExpr {
@@ -174,6 +180,11 @@
     @Override
     public String toString() {
       return "SUCCESSOR IN " + acceptedNodes;
+    }
+
+    @Override
+    public Equality equalityTo(Object pOther) {
+      return Equality.UNKNOWN;
     }
 
     static AutomatonBoolExpr of(CFANode pAcceptedNode) {
@@ -216,6 +227,11 @@
     }
 
     @Override
+    public Equality equalityTo(Object pOther) {
+      return Equality.UNKNOWN;
+    }
+
+    @Override
     public String toString() {
       return "~" + expr;
     }
@@ -225,7 +241,6 @@
         return pExpr;
       }
       return new EpsilonMatch(pExpr);
->>>>>>> a5beede5
     }
 
   }
