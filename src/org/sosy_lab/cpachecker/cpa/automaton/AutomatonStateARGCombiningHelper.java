--- conflicted
+++ resolved
@@ -23,8 +23,8 @@
  */
 package org.sosy_lab.cpachecker.cpa.automaton;
 
-import java.util.Map;
-import java.util.Map.Entry;
+import com.google.common.base.Preconditions;
+import com.google.common.collect.Maps;
 
 import org.sosy_lab.cpachecker.cfa.model.CFAEdge;
 import org.sosy_lab.cpachecker.core.defaults.SingletonPrecision;
@@ -34,8 +34,8 @@
 import org.sosy_lab.cpachecker.exceptions.CPAException;
 import org.sosy_lab.cpachecker.exceptions.CPATransferException;
 
-import com.google.common.base.Preconditions;
-import com.google.common.collect.Maps;
+import java.util.Map;
+import java.util.Map.Entry;
 
 
 public class AutomatonStateARGCombiningHelper {
@@ -86,11 +86,7 @@
           qualifiedAutomatonStateNameToInternalState.get(qualifiedName),
           nameToCPA.get(toReplace.getOwningAutomatonName()),
           toReplace.getAssumptions(),
-<<<<<<< HEAD
           toReplace.getShadowCode(),
-=======
-          toReplace.getCandidateInvariants(),
->>>>>>> a5beede5
           toReplace.getMatches(),
           toReplace.getFailedMatches(),
           violatedProperties);
