/*
 *  CPAchecker is a tool for configurable software verification.
 *  This file is part of CPAchecker.
 *
 *  Copyright (C) 2007-2014  Dirk Beyer
 *  All rights reserved.
 *
 *  Licensed under the Apache License, Version 2.0 (the "License");
 *  you may not use this file except in compliance with the License.
 *  You may obtain a copy of the License at
 *
 *      http://www.apache.org/licenses/LICENSE-2.0
 *
 *  Unless required by applicable law or agreed to in writing, software
 *  distributed under the License is distributed on an "AS IS" BASIS,
 *  WITHOUT WARRANTIES OR CONDITIONS OF ANY KIND, either express or implied.
 *  See the License for the specific language governing permissions and
 *  limitations under the License.
 *
 *
 *  CPAchecker web page:
 *    http://cpachecker.sosy-lab.org
 */
package org.sosy_lab.cpachecker.cpa.automaton;

import static com.google.common.base.Preconditions.checkNotNull;

<<<<<<< HEAD
import java.util.List;
import java.util.Map;
import java.util.logging.Level;

import org.sosy_lab.cpachecker.cfa.ast.AExpression;
=======
import com.google.common.base.Joiner;
import com.google.common.base.Preconditions;
import com.google.common.collect.ImmutableList;
import com.google.common.collect.ImmutableList.Builder;
import com.google.common.collect.ImmutableSet;

import org.sosy_lab.cpachecker.cfa.ast.AAstNode;
>>>>>>> aaaa126a
import org.sosy_lab.cpachecker.cfa.ast.AStatement;
import org.sosy_lab.cpachecker.cfa.model.CFAEdge;
import org.sosy_lab.cpachecker.core.interfaces.TrinaryEqualable.Equality;
import org.sosy_lab.cpachecker.cpa.automaton.AutomatonAction.CPAModification;
import org.sosy_lab.cpachecker.cpa.automaton.AutomatonExpression.ResultValue;
import org.sosy_lab.cpachecker.exceptions.CPATransferException;
<<<<<<< HEAD
import org.sosy_lab.cpachecker.util.expressions.ExpressionTree;
import org.sosy_lab.cpachecker.util.expressions.ExpressionTrees;
=======
import org.sosy_lab.cpachecker.util.Pair;
>>>>>>> aaaa126a

import java.util.List;
import java.util.Map;
import java.util.Set;
import java.util.logging.Level;

import javax.annotation.Nullable;

/**
 * A transition in the automaton implements one of the pattern matching methods.
 * This determines if the transition matches on a certain {@link CFAEdge}.
 */
public class AutomatonTransition {

  // The order of triggers, assertions and (more importantly) actions is preserved by the parser.

  private final AutomatonBoolExpr trigger;
  private final AutomatonBoolExpr assertion;

  private final boolean assumptionTruth;
  private final ImmutableList<AStatement> assumption;
<<<<<<< HEAD
  private final ExpressionTree<AExpression> candidateInvariants;
=======
  private final ImmutableList<AAstNode> shadowCode;
>>>>>>> aaaa126a
  private final ImmutableList<AutomatonAction> actions;

  private final ImmutableSet<? extends SafetyProperty> violatedWhenEnteringTarget;
  private final ImmutableSet<? extends SafetyProperty> violatedWhenAssertionFailed;

  /**
   * When the parser instances this class it can not assign a followstate because
   * that state might not be created (forward-reference).
   * Only the name is known in the beginning and the followstate relation must be
   * resolved by calling setFollowState() when all States are known.
   */
  private final String followStateName;
  private AutomatonInternalState followState = null;

  public AutomatonTransition(AutomatonBoolExpr pTrigger,
      List<AutomatonAction> pActions, String pFollowStateName) {

    this(pTrigger,
        ImmutableList.<AutomatonBoolExpr>of(),
        ImmutableList.<AStatement>of(), true,
        ImmutableList.<AAstNode>of(),
        pActions,
        pFollowStateName, null,
        ImmutableSet.<SafetyProperty>of(),
        ImmutableSet.<SafetyProperty>of());
  }

  public AutomatonTransition(AutomatonBoolExpr pTrigger, List<AutomatonBoolExpr> pAssertions,
      List<AutomatonAction> pActions, AutomatonInternalState pFollowState) {

    this(pTrigger, pAssertions, ImmutableList.<AStatement>of(), true,
        ImmutableList.<AAstNode>of(),
        pActions, pFollowState.getName(), pFollowState,
        ImmutableSet.<SafetyProperty>of(),
        ImmutableSet.<SafetyProperty>of());
  }

  public AutomatonTransition(AutomatonBoolExpr pTrigger,
      List<AStatement> pAssumption,
      boolean pAssumeTruth,
      @Nullable List<AAstNode> pShadowCode,
      List<AutomatonAction> pActions,
<<<<<<< HEAD
      String pFollowStateName) {
    this(
        pTrigger,
        pAssertions,
        ImmutableList.<CStatement>of(),
        ExpressionTrees.<AExpression>getTrue(),
        pActions,
        pFollowStateName,
        null,
        null);
=======
      AutomatonInternalState pFollowState,
      Set<SafetyProperty> pViolatedWhenEnteringTarget) {

    this(pTrigger, ImmutableList.<AutomatonBoolExpr>of(),
        pAssumption, pAssumeTruth, pShadowCode, pActions,
        pFollowState.getName(), pFollowState,
        Preconditions.checkNotNull(pViolatedWhenEnteringTarget),
        ImmutableSet.<SafetyProperty>of());
>>>>>>> aaaa126a
  }

  public AutomatonTransition(AutomatonBoolExpr pTrigger,
      List<AutomatonBoolExpr> pAssertions,
      List<AStatement> pAssumption,
      boolean pAssumeTruth,
      @Nullable List<AAstNode> pShadowCode,
      List<AutomatonAction> pActions,
      AutomatonInternalState pFollowState) {

<<<<<<< HEAD
    this(
        pTrigger,
        pAssertions,
        ImmutableList.<CStatement>of(),
        ExpressionTrees.<AExpression>getTrue(),
        pActions,
        pFollowState.getName(),
        pFollowState,
        null);
  }

  public AutomatonTransition(
      AutomatonBoolExpr pTrigger,
      List<AutomatonBoolExpr> pAssertions,
      List<CStatement> pAssumption,
      List<AutomatonAction> pActions,
      String pFollowStateName) {
    this(
        pTrigger,
        pAssertions,
        pAssumption,
        ExpressionTrees.<AExpression>getTrue(),
        pActions,
        pFollowStateName,
        null,
        null);
  }

  public AutomatonTransition(
      AutomatonBoolExpr pTrigger,
      List<AutomatonBoolExpr> pAssertions,
      List<CStatement> pAssumption,
      ExpressionTree<AExpression> pCandidateInvariants,
      List<AutomatonAction> pActions,
      String pFollowStateName) {
    this(
        pTrigger,
        pAssertions,
        pAssumption,
        pCandidateInvariants,
        pActions,
        pFollowStateName,
        null,
        null);
  }

  public AutomatonTransition(
      AutomatonBoolExpr pTrigger,
      List<AutomatonBoolExpr> pAssertions,
      List<CStatement> pAssumption,
      List<AutomatonAction> pActions,
      AutomatonInternalState pFollowState,
      StringExpression pViolatedPropertyDescription) {

    this(
        pTrigger,
        pAssertions,
        pAssumption,
        ExpressionTrees.<AExpression>getTrue(),
        pActions,
        pFollowState.getName(),
        pFollowState,
        pViolatedPropertyDescription);
  }

  public AutomatonTransition(
      AutomatonBoolExpr pTrigger,
      List<AutomatonBoolExpr> pAssertions,
      List<CStatement> pAssumption,
      ExpressionTree<AExpression> pCandidateInvariants,
      List<AutomatonAction> pActions,
      AutomatonInternalState pFollowState,
      StringExpression pViolatedPropertyDescription) {

    this(
        pTrigger,
        pAssertions,
        pAssumption,
        pCandidateInvariants,
        pActions,
        pFollowState.getName(),
        pFollowState,
        pViolatedPropertyDescription);
  }

  private AutomatonTransition(
      AutomatonBoolExpr pTrigger,
      List<AutomatonBoolExpr> pAssertions,
      List<CStatement> pAssumption,
      ExpressionTree<AExpression> pCandidateInvariants,
      List<AutomatonAction> pActions,
      String pFollowStateName,
      AutomatonInternalState pFollowState,
      StringExpression pViolatedPropertyDescription) {
=======
    this(pTrigger, pAssertions,
        pAssumption, pAssumeTruth,
        pShadowCode,
        pActions,
        pFollowState.getName(), pFollowState,
        ImmutableSet.<SafetyProperty>of(),
        ImmutableSet.<SafetyProperty>of());
  }

  AutomatonTransition(AutomatonBoolExpr pTrigger,
      List<AutomatonBoolExpr> pAssertions,
      @Nullable List<AStatement> pAssumption,
      boolean pAssumeTruth,
      @Nullable List<AAstNode> pShadowCode,
      List<AutomatonAction> pActions,
      String pFollowStateName) {

    this(pTrigger, pAssertions, pAssumption,
        pAssumeTruth,
        pShadowCode,
        pActions, pFollowStateName, null,
        ImmutableSet.<SafetyProperty>of(),
        ImmutableSet.<SafetyProperty>of());
  }

  public AutomatonTransition(AutomatonBoolExpr pTrigger,
      List<AutomatonBoolExpr> pAssertions,
      List<AStatement> pAssumption,
      boolean pAssumeTruth,
      List<AAstNode> pShadowCode,
      List<AutomatonAction> pActions,
      AutomatonInternalState pFollowState,
      Set<SafetyProperty> pViolatedWhenEnteringTarget) {

    this(pTrigger, pAssertions,
        pAssumption, pAssumeTruth,
        pShadowCode,
        pActions,
        pFollowState.getName(), pFollowState,
        Preconditions.checkNotNull(pViolatedWhenEnteringTarget),
        ImmutableSet.<SafetyProperty>of());
  }

  public AutomatonTransition(AutomatonBoolExpr pTrigger,
      List<AutomatonBoolExpr> pAssertions,
      @Nullable List<AStatement> pAssumption,
      boolean pAssumeTruth,
      @Nullable List<AAstNode> pShadowCode,
      List<AutomatonAction> pActions,
      String pFollowStateName,
      @Nullable AutomatonInternalState pFollowState,
      Set<? extends SafetyProperty> pViolatedWhenEnteringTarget,
      Set<? extends SafetyProperty> pViolatedWhenAssertionFailed) {
>>>>>>> aaaa126a

    this.trigger = checkNotNull(pTrigger);

    this.shadowCode = (pShadowCode == null)
        ? ImmutableList.<AAstNode>of()
            : ImmutableList.copyOf(pShadowCode);

    if (pAssumption == null) {
      this.assumption = ImmutableList.of();
      this.assumptionTruth = true;
    } else {
      this.assumption = ImmutableList.<AStatement>copyOf(pAssumption);
      this.assumptionTruth = pAssumeTruth;
    }

    this.candidateInvariants = checkNotNull(pCandidateInvariants);

    this.actions = ImmutableList.copyOf(pActions);
    this.followStateName = checkNotNull(pFollowStateName);
    this.followState = pFollowState;
    this.violatedWhenEnteringTarget = ImmutableSet.copyOf(pViolatedWhenEnteringTarget);

    if (pAssertions.isEmpty()) {

      this.assertion = AutomatonBoolExpr.TRUE;
      this.violatedWhenAssertionFailed = ImmutableSet.of();

    } else {

      this.violatedWhenAssertionFailed = ImmutableSet.copyOf(pViolatedWhenAssertionFailed);

      AutomatonBoolExpr lAssertion = null;
      for (AutomatonBoolExpr nextAssertion : pAssertions) {
        if (lAssertion == null) {
          // first iteration
          lAssertion = nextAssertion;
        } else {
          // other iterations
          lAssertion = new AutomatonBoolExpr.And(lAssertion, nextAssertion);
        }
      }
      this.assertion = lAssertion;
    }
  }

  public ImmutableList<AutomatonAction> getActions() {
    return actions;
  }

  public AutomatonBoolExpr getAssertion() {
    return assertion;
  }

  public Equality isEquivalentTo(PlainAutomatonTransition pT) {

    switch(pT.assertion.equalityTo(this.assertion)) {
    case UNEQUAL:
      return Equality.UNEQUAL;
    case UNKNOWN:
      return Equality.UNKNOWN;
    default:
    }

    switch(pT.trigger.equalityTo(this.trigger)) {
    case UNEQUAL:
      return Equality.UNEQUAL;
    case UNKNOWN:
      return Equality.UNKNOWN;
    default:
    }

    if (!this.violatedWhenEnteringTarget.equals(pT.violatedWhenEnteringTarget)) {
      return Equality.UNEQUAL;
    }

    if (!this.violatedWhenAssertionFailed.equals(pT.violatedWhenAssertionFailed)) {
      return Equality.UNEQUAL;
    }

    if (!this.assumption.equals(pT.assumption)) {
      return Equality.UNEQUAL;
    }

    if (!this.shadowCode.equals(pT.shadowCode)) {
      return Equality.UNEQUAL;
    }

    if (!this.actions.equals(pT.actions)) {
      return Equality.UNEQUAL;
    }

    return Equality.EQUAL;
  }

  /**
   * Resolves the follow-state relation for this transition.
   */
  void setFollowState(Map<String, AutomatonInternalState> pAllStates) throws InvalidAutomatonException {
    if (followState == null) {
      followState = pAllStates.get(followStateName);

      if (followState == null) {
        throw new InvalidAutomatonException("No Follow-State with name " + followStateName + " found.");
      }
    }
  }

  /** Determines if this Transition matches on the current State of the CPA.
   * This might return a <code>MaybeBoolean.MAYBE</code> value if the method cannot determine if the transition matches.
   * In this case more information (e.g. more AbstractStates of other CPAs) are needed.
   */
  public ResultValue<Boolean> match(AutomatonExpressionArguments pArgs) throws CPATransferException {
    return trigger.eval(pArgs);
  }

  /**
   * Checks if all assertions of this transition are fulfilled
   * in the current configuration of the automaton this method is called.
   */
  public ResultValue<Boolean> assertionsHold(AutomatonExpressionArguments pArgs) throws CPATransferException {
    return assertion.eval(pArgs);
  }

  /**
   * Executes all actions of this transition in the order which is defined in the automaton definition file.
   */
  public void executeActions(AutomatonExpressionArguments pArgs) throws CPATransferException {
    for (AutomatonAction action : actions) {
      ResultValue<?> res = action.eval(pArgs);
      if (res.canNotEvaluate()) {
        pArgs.getLogger().log(Level.SEVERE, res.getFailureMessage() + " in " + res.getFailureOrigin());
      }
    }
    if (pArgs.getLogMessage() != null && pArgs.getLogMessage().length() > 0) {
      pArgs.getLogger().log(Level.INFO, pArgs.getLogMessage());
      pArgs.clearLogMessage();
    }
  }

  /** Returns if the actions of this transiton can be executed on these AutomatonExpressionArguments.
   * If false is returned more Information is needed (probably more AbstractStates from other CPAs).
   */
  public boolean canExecuteActionsOn(AutomatonExpressionArguments pArgs) throws CPATransferException {
    for (AutomatonAction action : actions) {
      if (! action.canExecuteOn(pArgs)) {
        return false;
      }
    }
    return true;
  }

  /**
   * returns null if setFollowState() was not called or no followState with appropriate name was found.
   */
  public AutomatonInternalState getFollowState() {
    return followState;
  }

  public AutomatonBoolExpr getTrigger() {
    return trigger;
  }

  public ImmutableSet<? extends SafetyProperty> getViolatedWhenAssertionFailed() {
    return violatedWhenAssertionFailed;
  }

  public ImmutableSet<? extends SafetyProperty> getViolatedWhenEnteringTarget() {
    return violatedWhenEnteringTarget;
  }

  @Override
  public String toString() {
    StringBuilder sb = new StringBuilder();
    sb.append('"');
    sb.append(trigger);
    sb.append(" -> ");
    if (!assertion.equals(AutomatonBoolExpr.TRUE)) {
      sb.append("ASSERT ");
      sb.append(assertion);
    }
    if (!actions.isEmpty()) {
      Joiner.on(' ').appendTo(sb, actions);
      sb.append(" ");
    }
    sb.append(followState);
    sb.append(";\"");
    return sb.toString();
  }

  /**
   * Returns true if this Transition fulfills the requirements of an ObserverTransition (does not use MODIFY or STOP).
   */
  boolean meetsObserverRequirements() {
    // assert followstate != BOTTOM
    if (this.followState.equals(AutomatonInternalState.BOTTOM)) {
      return false;
    }
    // actions are not MODIFY actions
    for (AutomatonAction action : this.actions) {
      if ((action instanceof CPAModification)) {
        return false;
      }
    }
    return true;
  }

  public ImmutableList<AStatement> getAssumptions() {
    return assumption;
  }

<<<<<<< HEAD
  public ExpressionTree<AExpression> getCandidateInvariants() {
    return candidateInvariants;
  }
=======
  public ImmutableList<Pair<AStatement, Boolean>> getAssumptionWithTruth() {
    Builder<Pair<AStatement, Boolean>> result = ImmutableList.<Pair<AStatement, Boolean>>builder();
    for (AStatement stmt: this.assumption) {
      result.add(Pair.of(stmt, assumptionTruth));
    }
    return result.build();
  }


  /**
   * In some cases, we do not want AutomatonTransition because it encodes
   *    the follower state.
   *    And we do not want to get into trouble with 'equals' (therefore we do not use inheritance)
   */
  public static final class PlainAutomatonTransition {

    final AutomatonBoolExpr trigger;
    final AutomatonBoolExpr assertion;
    final ImmutableList<AStatement> assumption;
    final boolean assumptionTruth;
    final ImmutableList<AAstNode> shadowCode;
    final ImmutableList<AutomatonAction> actions;
    final ImmutableSet<? extends SafetyProperty> violatedWhenEnteringTarget;
    final ImmutableSet<? extends SafetyProperty> violatedWhenAssertionFailed;

    public PlainAutomatonTransition(AutomatonBoolExpr pTrigger, AutomatonBoolExpr pAssertion,
        ImmutableList<AStatement> pAssumption, ImmutableList<AAstNode> pShadowCode,
        ImmutableList<AutomatonAction> pActions,
        ImmutableSet<? extends SafetyProperty> pViolatedWhenEnteringTarget,
        ImmutableSet<? extends SafetyProperty> pViolatedWhenAssertionFailed) {

      assumption = Preconditions.checkNotNull(pAssumption);
      assumptionTruth = true;

      shadowCode = Preconditions.checkNotNull(pShadowCode);

      trigger = Preconditions.checkNotNull(pTrigger);
      assertion = Preconditions.checkNotNull(pAssertion);

      actions = Preconditions.checkNotNull(pActions);
      violatedWhenEnteringTarget = Preconditions.checkNotNull(pViolatedWhenEnteringTarget);
      violatedWhenAssertionFailed = Preconditions.checkNotNull(pViolatedWhenAssertionFailed);
    }

    public static PlainAutomatonTransition deriveFrom(AutomatonTransition pT) {
      return new PlainAutomatonTransition(
          pT.trigger,
          pT.assertion,
          pT.assumption,
          pT.shadowCode,
          pT.actions,
          pT.violatedWhenEnteringTarget,
          pT.violatedWhenAssertionFailed);
    }

    @Override
    public int hashCode() {
      final int prime = 31;
      int result = 1;
      result = prime * result + actions.hashCode();
      result = prime * result + assertion.hashCode();
      result = prime * result + assumption.hashCode();
      result = prime * result + shadowCode.hashCode();
      result = prime * result + trigger.hashCode();
      result = prime * result + violatedWhenEnteringTarget.hashCode();
      result = prime * result + violatedWhenAssertionFailed.hashCode();
      return result;
    }

    @Override
    public boolean equals(Object obj) {
      if (this == obj) {
        return true;
      }
      if (obj == null) {
        return false;
      }
      if (getClass() != obj.getClass()) {
        return false;
      }
      PlainAutomatonTransition other = (PlainAutomatonTransition) obj;

      if (!actions.equals(other.actions)) {
        return false;
      }

      if (!assertion.equals(other.assertion)) {
        return false;
      }

      if (!assumption.equals(other.assumption)) {
        return false;
      }

      if (!shadowCode.equals(other.shadowCode)) {
        return false;
      }

      if (!trigger.equals(other.trigger)) {
        return false;
      }

      if (!violatedWhenEnteringTarget.equals(other.violatedWhenEnteringTarget)) {
        return false;
      }

      if (!violatedWhenAssertionFailed.equals(other.violatedWhenAssertionFailed)) {
        return false;
      }


      return true;
    }

  }

  public ImmutableList<AAstNode> getShadowCode() {
    return shadowCode;
  }

>>>>>>> aaaa126a
}<|MERGE_RESOLUTION|>--- conflicted
+++ resolved
@@ -25,13 +25,6 @@
 
 import static com.google.common.base.Preconditions.checkNotNull;
 
-<<<<<<< HEAD
-import java.util.List;
-import java.util.Map;
-import java.util.logging.Level;
-
-import org.sosy_lab.cpachecker.cfa.ast.AExpression;
-=======
 import com.google.common.base.Joiner;
 import com.google.common.base.Preconditions;
 import com.google.common.collect.ImmutableList;
@@ -39,19 +32,13 @@
 import com.google.common.collect.ImmutableSet;
 
 import org.sosy_lab.cpachecker.cfa.ast.AAstNode;
->>>>>>> aaaa126a
 import org.sosy_lab.cpachecker.cfa.ast.AStatement;
 import org.sosy_lab.cpachecker.cfa.model.CFAEdge;
 import org.sosy_lab.cpachecker.core.interfaces.TrinaryEqualable.Equality;
 import org.sosy_lab.cpachecker.cpa.automaton.AutomatonAction.CPAModification;
 import org.sosy_lab.cpachecker.cpa.automaton.AutomatonExpression.ResultValue;
 import org.sosy_lab.cpachecker.exceptions.CPATransferException;
-<<<<<<< HEAD
-import org.sosy_lab.cpachecker.util.expressions.ExpressionTree;
-import org.sosy_lab.cpachecker.util.expressions.ExpressionTrees;
-=======
 import org.sosy_lab.cpachecker.util.Pair;
->>>>>>> aaaa126a
 
 import java.util.List;
 import java.util.Map;
@@ -73,11 +60,7 @@
 
   private final boolean assumptionTruth;
   private final ImmutableList<AStatement> assumption;
-<<<<<<< HEAD
-  private final ExpressionTree<AExpression> candidateInvariants;
-=======
   private final ImmutableList<AAstNode> shadowCode;
->>>>>>> aaaa126a
   private final ImmutableList<AutomatonAction> actions;
 
   private final ImmutableSet<? extends SafetyProperty> violatedWhenEnteringTarget;
@@ -120,18 +103,6 @@
       boolean pAssumeTruth,
       @Nullable List<AAstNode> pShadowCode,
       List<AutomatonAction> pActions,
-<<<<<<< HEAD
-      String pFollowStateName) {
-    this(
-        pTrigger,
-        pAssertions,
-        ImmutableList.<CStatement>of(),
-        ExpressionTrees.<AExpression>getTrue(),
-        pActions,
-        pFollowStateName,
-        null,
-        null);
-=======
       AutomatonInternalState pFollowState,
       Set<SafetyProperty> pViolatedWhenEnteringTarget) {
 
@@ -140,7 +111,6 @@
         pFollowState.getName(), pFollowState,
         Preconditions.checkNotNull(pViolatedWhenEnteringTarget),
         ImmutableSet.<SafetyProperty>of());
->>>>>>> aaaa126a
   }
 
   public AutomatonTransition(AutomatonBoolExpr pTrigger,
@@ -151,102 +121,6 @@
       List<AutomatonAction> pActions,
       AutomatonInternalState pFollowState) {
 
-<<<<<<< HEAD
-    this(
-        pTrigger,
-        pAssertions,
-        ImmutableList.<CStatement>of(),
-        ExpressionTrees.<AExpression>getTrue(),
-        pActions,
-        pFollowState.getName(),
-        pFollowState,
-        null);
-  }
-
-  public AutomatonTransition(
-      AutomatonBoolExpr pTrigger,
-      List<AutomatonBoolExpr> pAssertions,
-      List<CStatement> pAssumption,
-      List<AutomatonAction> pActions,
-      String pFollowStateName) {
-    this(
-        pTrigger,
-        pAssertions,
-        pAssumption,
-        ExpressionTrees.<AExpression>getTrue(),
-        pActions,
-        pFollowStateName,
-        null,
-        null);
-  }
-
-  public AutomatonTransition(
-      AutomatonBoolExpr pTrigger,
-      List<AutomatonBoolExpr> pAssertions,
-      List<CStatement> pAssumption,
-      ExpressionTree<AExpression> pCandidateInvariants,
-      List<AutomatonAction> pActions,
-      String pFollowStateName) {
-    this(
-        pTrigger,
-        pAssertions,
-        pAssumption,
-        pCandidateInvariants,
-        pActions,
-        pFollowStateName,
-        null,
-        null);
-  }
-
-  public AutomatonTransition(
-      AutomatonBoolExpr pTrigger,
-      List<AutomatonBoolExpr> pAssertions,
-      List<CStatement> pAssumption,
-      List<AutomatonAction> pActions,
-      AutomatonInternalState pFollowState,
-      StringExpression pViolatedPropertyDescription) {
-
-    this(
-        pTrigger,
-        pAssertions,
-        pAssumption,
-        ExpressionTrees.<AExpression>getTrue(),
-        pActions,
-        pFollowState.getName(),
-        pFollowState,
-        pViolatedPropertyDescription);
-  }
-
-  public AutomatonTransition(
-      AutomatonBoolExpr pTrigger,
-      List<AutomatonBoolExpr> pAssertions,
-      List<CStatement> pAssumption,
-      ExpressionTree<AExpression> pCandidateInvariants,
-      List<AutomatonAction> pActions,
-      AutomatonInternalState pFollowState,
-      StringExpression pViolatedPropertyDescription) {
-
-    this(
-        pTrigger,
-        pAssertions,
-        pAssumption,
-        pCandidateInvariants,
-        pActions,
-        pFollowState.getName(),
-        pFollowState,
-        pViolatedPropertyDescription);
-  }
-
-  private AutomatonTransition(
-      AutomatonBoolExpr pTrigger,
-      List<AutomatonBoolExpr> pAssertions,
-      List<CStatement> pAssumption,
-      ExpressionTree<AExpression> pCandidateInvariants,
-      List<AutomatonAction> pActions,
-      String pFollowStateName,
-      AutomatonInternalState pFollowState,
-      StringExpression pViolatedPropertyDescription) {
-=======
     this(pTrigger, pAssertions,
         pAssumption, pAssumeTruth,
         pShadowCode,
@@ -300,7 +174,6 @@
       @Nullable AutomatonInternalState pFollowState,
       Set<? extends SafetyProperty> pViolatedWhenEnteringTarget,
       Set<? extends SafetyProperty> pViolatedWhenAssertionFailed) {
->>>>>>> aaaa126a
 
     this.trigger = checkNotNull(pTrigger);
 
@@ -315,8 +188,6 @@
       this.assumption = ImmutableList.<AStatement>copyOf(pAssumption);
       this.assumptionTruth = pAssumeTruth;
     }
-
-    this.candidateInvariants = checkNotNull(pCandidateInvariants);
 
     this.actions = ImmutableList.copyOf(pActions);
     this.followStateName = checkNotNull(pFollowStateName);
@@ -511,11 +382,6 @@
     return assumption;
   }
 
-<<<<<<< HEAD
-  public ExpressionTree<AExpression> getCandidateInvariants() {
-    return candidateInvariants;
-  }
-=======
   public ImmutableList<Pair<AStatement, Boolean>> getAssumptionWithTruth() {
     Builder<Pair<AStatement, Boolean>> result = ImmutableList.<Pair<AStatement, Boolean>>builder();
     for (AStatement stmt: this.assumption) {
@@ -636,5 +502,4 @@
     return shadowCode;
   }
 
->>>>>>> aaaa126a
 }