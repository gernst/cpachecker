--- conflicted
+++ resolved
@@ -23,17 +23,11 @@
  */
 package org.sosy_lab.cpachecker.cpa.composite;
 
-import com.google.common.base.Predicate;
-import com.google.common.collect.ImmutableList;
+import java.util.List;
 
 import org.sosy_lab.cpachecker.core.interfaces.Precision;
 import org.sosy_lab.cpachecker.core.interfaces.WrapperPrecision;
 
-<<<<<<< HEAD
-import java.util.List;
-
-class CompositePrecision implements WrapperPrecision {
-=======
 import com.google.common.base.Function;
 import com.google.common.base.Preconditions;
 import com.google.common.base.Predicate;
@@ -42,12 +36,13 @@
 public class CompositePrecision implements WrapperPrecision {
 
   private final List<Precision> precisions;
->>>>>>> aaaa126a
 
-  private final ImmutableList<Precision> precisions;
+  public CompositePrecision(List<Precision> precisions) {
+    this.precisions = ImmutableList.copyOf(precisions);
+  }
 
-  CompositePrecision(List<Precision> precisions) {
-    this.precisions = ImmutableList.copyOf(precisions);
+  public List<Precision> getPrecisions() {
+    return precisions;
   }
 
   @Override
@@ -66,7 +61,7 @@
     return precisions.hashCode();
   }
 
-  Precision get(int idx) {
+  public Precision get(int idx) {
     return precisions.get(idx);
   }
 
@@ -125,9 +120,6 @@
   }
 
   @Override
-<<<<<<< HEAD
-  public ImmutableList<Precision> getWrappedPrecisions() {
-=======
   public Precision replacePrecision(Function<Precision, Precision> pFunction) {
 
     Precision result = pFunction.apply(this);
@@ -168,7 +160,6 @@
 
   @Override
   public Iterable<Precision> getWrappedPrecisions() {
->>>>>>> aaaa126a
     return precisions;
   }
 
