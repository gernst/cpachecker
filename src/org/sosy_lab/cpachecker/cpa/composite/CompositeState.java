--- conflicted
+++ resolved
@@ -291,18 +291,7 @@
     List<AbstractState> newWrappedStates = new ArrayList<>(wrappedStates.size());
 
     for (AbstractState state : wrappedStates) {
-<<<<<<< HEAD
       int targetSize = newWrappedStates.size() + 1;
-      // will state be replaced?
-      for (AbstractState replacement : pReplacementStates) {
-        if (!newWrappedStates.contains(replacement) && replacement.getClass().isInstance(state)) {
-          newWrappedStates.add(replacement);
-          break;
-        }
-      }
-=======
-      int targetSize = newWrappedStates.size()+1;
->>>>>>> d3e21bf7
       // if state was not replaced, add it:
       if (targetSize > newWrappedStates.size()) {
         // recursion might end here if state is not splitable:
