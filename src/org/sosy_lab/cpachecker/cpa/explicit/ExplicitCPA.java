--- conflicted
+++ resolved
@@ -23,21 +23,27 @@
  */
 package org.sosy_lab.cpachecker.cpa.explicit;
 
+import java.io.File;
+import java.io.IOException;
+import java.nio.charset.Charset;
 import java.util.Collection;
+import java.util.List;
+import java.util.Map;
+import java.util.logging.Level;
+import java.util.regex.Matcher;
+import java.util.regex.Pattern;
 
 import org.sosy_lab.common.LogManager;
 import org.sosy_lab.common.configuration.Configuration;
+import org.sosy_lab.common.configuration.FileOption;
 import org.sosy_lab.common.configuration.InvalidConfigurationException;
 import org.sosy_lab.common.configuration.Option;
 import org.sosy_lab.common.configuration.Options;
 import org.sosy_lab.cpachecker.cfa.CFA;
 import org.sosy_lab.cpachecker.cfa.model.CFAEdge;
 import org.sosy_lab.cpachecker.cfa.model.CFANode;
-<<<<<<< HEAD
-=======
 import org.sosy_lab.cpachecker.cfa.types.MachineModel;
 import org.sosy_lab.cpachecker.core.ShutdownNotifier;
->>>>>>> 30d65383
 import org.sosy_lab.cpachecker.core.defaults.AutomaticCPAFactory;
 import org.sosy_lab.cpachecker.core.defaults.MergeJoinOperator;
 import org.sosy_lab.cpachecker.core.defaults.MergeSepOperator;
@@ -57,8 +63,6 @@
 import org.sosy_lab.cpachecker.core.interfaces.StatisticsProvider;
 import org.sosy_lab.cpachecker.core.interfaces.StopOperator;
 import org.sosy_lab.cpachecker.core.interfaces.TransferRelation;
-<<<<<<< HEAD
-=======
 import org.sosy_lab.cpachecker.core.interfaces.pcc.ProofChecker;
 import org.sosy_lab.cpachecker.cpa.explicit.refiner.ExplicitStaticRefiner;
 import org.sosy_lab.cpachecker.exceptions.CPAException;
@@ -68,14 +72,9 @@
 import com.google.common.collect.Maps;
 import com.google.common.collect.Multimap;
 import com.google.common.io.Files;
->>>>>>> 30d65383
 
 @Options(prefix="cpa.explicit")
 public class ExplicitCPA implements ConfigurableProgramAnalysisWithABM, StatisticsProvider, ProofChecker {
-
-  public static CPAFactory factory() {
-    return AutomaticCPAFactory.forType(ExplicitCPA.class);
-  }
 
   @Option(name="merge", toUppercase=true, values={"SEP", "JOIN"},
       description="which merge operator to use for ExplicitCPA")
@@ -89,33 +88,39 @@
       description="blacklist regex for variables that won't be tracked by ExplicitCPA")
   private String variableBlacklist = "";
 
-  private ExplicitPrecision precision;
+  @Option(name="refiner.performInitialStaticRefinement",
+      description="use heuristic to extract a precision from the CFA statically on first refinement")
+  private boolean performInitialStaticRefinement = false;
+
+  @Option(description="get an initial precison from file")
+  @FileOption(FileOption.Type.OPTIONAL_INPUT_FILE)
+  private File initialPrecisionFile = null;
+
+  public static CPAFactory factory() {
+    return AutomaticCPAFactory.forType(ExplicitCPA.class);
+  }
 
   private AbstractDomain abstractDomain;
   private MergeOperator mergeOperator;
   private StopOperator stopOperator;
   private TransferRelation transferRelation;
+  private ExplicitPrecision precision;
   private PrecisionAdjustment precisionAdjustment;
+  private final ExplicitStaticRefiner staticRefiner;
   private final ExplicitReducer reducer;
   private final ExplicitCPAStatistics statistics;
 
   private final Configuration config;
   private final LogManager logger;
-<<<<<<< HEAD
-=======
   private final ShutdownNotifier shutdownNotifier;
   private final MachineModel machineModel;
->>>>>>> 30d65383
 
   private ExplicitCPA(Configuration config, LogManager logger,
       ShutdownNotifier pShutdownNotifier, CFA cfa) throws InvalidConfigurationException {
     this.config = config;
     this.logger = logger;
-<<<<<<< HEAD
-=======
     this.shutdownNotifier = pShutdownNotifier;
     this.machineModel = cfa.getMachineModel();
->>>>>>> 30d65383
 
     config.inject(this);
 
@@ -124,13 +129,11 @@
     precision           = initializePrecision(config, cfa);
     mergeOperator       = initializeMergeOperator();
     stopOperator        = initializeStopOperator();
+    staticRefiner       = initializeStaticRefiner(cfa);
     precisionAdjustment = StaticPrecisionAdjustment.getInstance();
     reducer             = new ExplicitReducer();
-    statistics          = new ExplicitCPAStatistics();
-
-    static_stats = statistics;
-  }
-  public static ExplicitCPAStatistics static_stats = null;
+    statistics          = new ExplicitCPAStatistics(this);
+  }
 
   private MergeOperator initializeMergeOperator() {
     if (mergeType.equals("SEP")) {
@@ -160,10 +163,6 @@
     return null;
   }
 
-<<<<<<< HEAD
-  private ExplicitPrecision initializePrecision(Configuration config, CFA cfa) throws InvalidConfigurationException {
-    return new ExplicitPrecision(variableBlacklist, config, cfa.getVarClassification());
-=======
   private ExplicitStaticRefiner initializeStaticRefiner(CFA cfa) throws InvalidConfigurationException {
     if (performInitialStaticRefinement) {
       return new ExplicitStaticRefiner(config, logger, precision);
@@ -244,7 +243,6 @@
       idToNodeMap.put(n.getNodeNumber(), n);
     }
     return idToNodeMap;
->>>>>>> 30d65383
   }
 
   @Override
@@ -281,6 +279,10 @@
     return precision;
   }
 
+  public ExplicitStaticRefiner getStaticRefiner() {
+    return staticRefiner;
+  }
+
   @Override
   public PrecisionAdjustment getPrecisionAdjustment() {
     return precisionAdjustment;
@@ -294,8 +296,6 @@
     return logger;
   }
 
-<<<<<<< HEAD
-=======
   public ShutdownNotifier getShutdownNotifier() {
     return shutdownNotifier;
   }
@@ -304,7 +304,6 @@
     return machineModel;
   }
 
->>>>>>> 30d65383
   @Override
   public Reducer getReducer() {
     return reducer;
