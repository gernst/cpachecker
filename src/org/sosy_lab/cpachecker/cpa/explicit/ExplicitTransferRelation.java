/*
 *  CPAchecker is a tool for configurable software verification.
 *  This file is part of CPAchecker.
 *
 *  Copyright (C) 2007-2012  Dirk Beyer
 *  All rights reserved.
 *
 *  Licensed under the Apache License, Version 2.0 (the "License");
 *  you may not use this file except in compliance with the License.
 *  You may obtain a copy of the License at
 *
 *      http://www.apache.org/licenses/LICENSE-2.0
 *
 *  Unless required by applicable law or agreed to in writing, software
 *  distributed under the License is distributed on an "AS IS" BASIS,
 *  WITHOUT WARRANTIES OR CONDITIONS OF ANY KIND, either express or implied.
 *  See the License for the specific language governing permissions and
 *  limitations under the License.
 *
 *
 *  CPAchecker web page:
 *    http://cpachecker.sosy-lab.org
 */
package org.sosy_lab.cpachecker.cpa.explicit;

import java.util.Collection;
import java.util.Collections;
import java.util.HashSet;
import java.util.List;
import java.util.Set;

import org.sosy_lab.common.configuration.Configuration;
import org.sosy_lab.common.configuration.InvalidConfigurationException;
import org.sosy_lab.common.configuration.Option;
import org.sosy_lab.common.configuration.Options;
import org.sosy_lab.cpachecker.cfa.ast.AArraySubscriptExpression;
import org.sosy_lab.cpachecker.cfa.ast.AAssignment;
import org.sosy_lab.cpachecker.cfa.ast.ABinaryExpression;
import org.sosy_lab.cpachecker.cfa.ast.ABinaryExpression.ABinaryOperator;
import org.sosy_lab.cpachecker.cfa.ast.ACharLiteralExpression;
import org.sosy_lab.cpachecker.cfa.ast.AExpressionStatement;
import org.sosy_lab.cpachecker.cfa.ast.AFunctionCall;
import org.sosy_lab.cpachecker.cfa.ast.AFunctionCallAssignmentStatement;
import org.sosy_lab.cpachecker.cfa.ast.AFunctionCallStatement;
import org.sosy_lab.cpachecker.cfa.ast.AIdExpression;
import org.sosy_lab.cpachecker.cfa.ast.AInitializerExpression;
import org.sosy_lab.cpachecker.cfa.ast.ALiteralExpression;
import org.sosy_lab.cpachecker.cfa.ast.AStringLiteralExpression;
import org.sosy_lab.cpachecker.cfa.ast.AUnaryExpression;
import org.sosy_lab.cpachecker.cfa.ast.AVariableDeclaration;
import org.sosy_lab.cpachecker.cfa.ast.CInitializer;
import org.sosy_lab.cpachecker.cfa.ast.IAExpression;
import org.sosy_lab.cpachecker.cfa.ast.IARightHandSide;
import org.sosy_lab.cpachecker.cfa.ast.IAStatement;
import org.sosy_lab.cpachecker.cfa.ast.c.CArraySubscriptExpression;
import org.sosy_lab.cpachecker.cfa.ast.c.CBinaryExpression;
import org.sosy_lab.cpachecker.cfa.ast.c.CBinaryExpression.BinaryOperator;
import org.sosy_lab.cpachecker.cfa.ast.c.CCastExpression;
import org.sosy_lab.cpachecker.cfa.ast.c.CCharLiteralExpression;
import org.sosy_lab.cpachecker.cfa.ast.c.CExpression;
import org.sosy_lab.cpachecker.cfa.ast.c.CFieldReference;
import org.sosy_lab.cpachecker.cfa.ast.c.CFloatLiteralExpression;
import org.sosy_lab.cpachecker.cfa.ast.c.CFunctionCallExpression;
import org.sosy_lab.cpachecker.cfa.ast.c.CIdExpression;
import org.sosy_lab.cpachecker.cfa.ast.c.CIntegerLiteralExpression;
import org.sosy_lab.cpachecker.cfa.ast.c.CRightHandSide;
import org.sosy_lab.cpachecker.cfa.ast.c.CRightHandSideVisitor;
import org.sosy_lab.cpachecker.cfa.ast.c.CStringLiteralExpression;
import org.sosy_lab.cpachecker.cfa.ast.c.CUnaryExpression;
import org.sosy_lab.cpachecker.cfa.ast.c.CUnaryExpression.UnaryOperator;
import org.sosy_lab.cpachecker.cfa.ast.c.DefaultCExpressionVisitor;
import org.sosy_lab.cpachecker.cfa.ast.java.JArrayCreationExpression;
import org.sosy_lab.cpachecker.cfa.ast.java.JArrayInitializer;
import org.sosy_lab.cpachecker.cfa.ast.java.JBinaryExpression;
import org.sosy_lab.cpachecker.cfa.ast.java.JBooleanLiteralExpression;
import org.sosy_lab.cpachecker.cfa.ast.java.JClassInstanzeCreation;
import org.sosy_lab.cpachecker.cfa.ast.java.JExpression;
import org.sosy_lab.cpachecker.cfa.ast.java.JExpressionVisitor;
import org.sosy_lab.cpachecker.cfa.ast.java.JFloatLiteralExpression;
import org.sosy_lab.cpachecker.cfa.ast.java.JIdExpression;
import org.sosy_lab.cpachecker.cfa.ast.java.JIntegerLiteralExpression;
import org.sosy_lab.cpachecker.cfa.ast.java.JMethodInvocationExpression;
import org.sosy_lab.cpachecker.cfa.ast.java.JRightHandSide;
import org.sosy_lab.cpachecker.cfa.ast.java.JRightHandSideVisitor;
import org.sosy_lab.cpachecker.cfa.ast.java.JRunTimeTypeEqualsType;
import org.sosy_lab.cpachecker.cfa.ast.java.JThisRunTimeType;
import org.sosy_lab.cpachecker.cfa.model.ADeclarationEdge;
import org.sosy_lab.cpachecker.cfa.model.AReturnStatementEdge;
import org.sosy_lab.cpachecker.cfa.model.AStatementEdge;
import org.sosy_lab.cpachecker.cfa.model.AssumeEdge;
import org.sosy_lab.cpachecker.cfa.model.CFAEdge;
import org.sosy_lab.cpachecker.cfa.model.FunctionCallEdge;
import org.sosy_lab.cpachecker.cfa.model.FunctionEntryNode;
import org.sosy_lab.cpachecker.cfa.model.FunctionReturnEdge;
import org.sosy_lab.cpachecker.cfa.model.FunctionSummaryEdge;
import org.sosy_lab.cpachecker.cfa.model.MultiEdge;
<<<<<<< HEAD
=======
import org.sosy_lab.cpachecker.cfa.model.c.CAssumeEdge;
import org.sosy_lab.cpachecker.cfa.model.c.CDeclarationEdge;
import org.sosy_lab.cpachecker.cfa.model.c.CFunctionCallEdge;
import org.sosy_lab.cpachecker.cfa.model.c.CFunctionEntryNode;
import org.sosy_lab.cpachecker.cfa.model.c.CFunctionReturnEdge;
import org.sosy_lab.cpachecker.cfa.model.c.CFunctionSummaryEdge;
import org.sosy_lab.cpachecker.cfa.model.c.CReturnStatementEdge;
import org.sosy_lab.cpachecker.cfa.model.c.CStatementEdge;
>>>>>>> 59c81275
import org.sosy_lab.cpachecker.cfa.types.c.CEnumType.CEnumerator;
import org.sosy_lab.cpachecker.cfa.types.c.CNumericTypes;
import org.sosy_lab.cpachecker.core.interfaces.AbstractState;
import org.sosy_lab.cpachecker.core.interfaces.Precision;
import org.sosy_lab.cpachecker.core.interfaces.TransferRelation;
import org.sosy_lab.cpachecker.cpa.pointer.Memory;
import org.sosy_lab.cpachecker.cpa.pointer.Pointer;
import org.sosy_lab.cpachecker.cpa.pointer.PointerState;
import org.sosy_lab.cpachecker.exceptions.CPATransferException;
import org.sosy_lab.cpachecker.exceptions.UnrecognizedCCodeException;
import org.sosy_lab.cpachecker.exceptions.UnrecognizedCFAEdgeException;

@Options(prefix="cpa.explicit")
public class ExplicitTransferRelation implements TransferRelation
{

  @Option(description = "if there is an assumption like (x!=0), "
      + "this option sets unknown (uninitialized) variables to 1L, "
      + "when the true-branch is handled.")
  private boolean initAssumptionVars = false;

  private final Set<String> globalVariables = new HashSet<String>();

  private String missingInformationLeftVariable = null;
  private String missingInformationLeftPointer  = null;

  private IARightHandSide missingInformationRightExpression = null;

  private ExplicitPrecision currentPrecision = null;

  public ExplicitTransferRelation(Configuration config) throws InvalidConfigurationException {
    config.inject(this);
  }

  @Override
  public Collection<ExplicitState> getAbstractSuccessors(AbstractState element, Precision pPrecision, CFAEdge cfaEdge)
    throws CPATransferException {

    ExplicitState explicitState     = (ExplicitState)element;
    ExplicitPrecision explicitPrecision = (ExplicitPrecision)pPrecision;

    currentPrecision = explicitPrecision;
    currentPrecision.setLocation(cfaEdge.getSuccessor());

    ExplicitState successor;

    switch (cfaEdge.getEdgeType()) {
    // this is an assumption, e.g. if (a == b)
    case AssumeEdge:
      AssumeEdge assumeEdge = (AssumeEdge) cfaEdge;
      successor = handleAssumption(explicitState.clone(), assumeEdge.getExpression(), cfaEdge, assumeEdge.getTruthAssumption(), explicitPrecision);
      break;

    case FunctionCallEdge:
      FunctionCallEdge functionCallEdge = (FunctionCallEdge) cfaEdge;
      successor = handleFunctionCall(explicitState, functionCallEdge);
      break;

    // this is a return edge from function, this is different from return statement
    // of the function. See case for statement edge for details
    case FunctionReturnEdge:
      FunctionReturnEdge functionReturnEdge = (FunctionReturnEdge) cfaEdge;
      successor = handleFunctionReturn(explicitState, functionReturnEdge);

      successor.dropFrame(functionReturnEdge.getPredecessor().getFunctionName());
      break;

    default:
      successor = explicitState.clone();
      handleSimpleEdge(successor, explicitPrecision, cfaEdge);
    }

    if (successor == null) {
      return Collections.emptySet();
    } else {
      return Collections.singleton(successor);
    }
  }

  private void handleSimpleEdge(ExplicitState element, ExplicitPrecision precision, CFAEdge cfaEdge)
        throws CPATransferException {

    // let the precision know the current location
    currentPrecision.setLocation(cfaEdge.getSuccessor());

    // check the type of the edge
    switch (cfaEdge.getEdgeType()) {
    // if edge is a statement edge, e.g. a = b + c
    case StatementEdge:
      AStatementEdge statementEdge = (AStatementEdge) cfaEdge;
      handleStatement(element, statementEdge.getStatement(), cfaEdge, precision);
      break;

    case ReturnStatementEdge:
      AReturnStatementEdge returnEdge = (AReturnStatementEdge)cfaEdge;
      // this statement is a function return, e.g. return (a);
      // note that this is different from return edge
      // this is a statement edge which leads the function to the
      // last node of its CFA, where return edge is from that last node
      // to the return site of the caller function
      handleExitFromFunction(element, returnEdge.getExpression(), returnEdge);
      break;

    // edge is a declaration edge, e.g. int a;
    case DeclarationEdge:
      ADeclarationEdge declarationEdge = (ADeclarationEdge) cfaEdge;
      handleDeclaration(element, declarationEdge, precision);
      break;

    case BlankEdge:
      break;

    case MultiEdge:
      for (CFAEdge edge : (MultiEdge)cfaEdge) {
        handleSimpleEdge(element, precision, edge);
      }
      break;

    default:
      throw new UnrecognizedCFAEdgeException(cfaEdge);
    }
  }

  private ExplicitState handleFunctionCall(ExplicitState element, FunctionCallEdge callEdge)
    throws UnrecognizedCCodeException {
<<<<<<< HEAD
    ExplicitState newElement = new ExplicitState(element);

    // copy global variables into the new state, to make them available in body of called function
    for (String globalVar : globalVariables) {
      if (element.contains(globalVar)) {
        newElement.assignConstant(globalVar, element.getValueFor(globalVar));
      }
    }
=======
    ExplicitState newElement = element.clone();
>>>>>>> 59c81275

    FunctionEntryNode functionEntryNode = callEdge.getSuccessor();
    String calledFunctionName = functionEntryNode.getFunctionName();
    String callerFunctionName = callEdge.getPredecessor().getFunctionName();

    List<String> paramNames = functionEntryNode.getFunctionParameterNames();
    List<? extends IAExpression> arguments = callEdge.getArguments();

    if (!callEdge.getSuccessor().getFunctionDefinition().getType().takesVarArgs()) {
      assert(paramNames.size() == arguments.size());
    }

    // visitor for getting the values of the actual parameters in caller function context
    ExpressionValueVisitor visitor = new ExpressionValueVisitor(callEdge, element, callerFunctionName);

    // get value of actual parameter in caller function context
    for (int i = 0; i < paramNames.size(); i++) {
<<<<<<< HEAD
      Long value;
      IAExpression exp = arguments.get(i);

      if(exp instanceof JExpression){
        value = ((JExpression) arguments.get(i)).accept(visitor);
      } else {
        value = ((CExpression) arguments.get(i)).accept(visitor);
      }

=======
      Long value = arguments.get(i).accept(visitor);
>>>>>>> 59c81275

      String formalParamName = getScopedVariableName(paramNames.get(i), calledFunctionName);

      if (value == null) {
        newElement.forget(formalParamName);
      } else {
        newElement.assignConstant(formalParamName, value);
      }
    }

    return newElement;
  }

  private void handleExitFromFunction(ExplicitState newElement, IAExpression expression, AReturnStatementEdge returnEdge)
    throws UnrecognizedCCodeException {
    if (expression == null) {
      expression = CNumericTypes.ZERO; // this is the default in C
    }

    String functionName = returnEdge.getPredecessor().getFunctionName();

    handleAssignmentToVariable("___cpa_temp_result_var_", expression, new ExpressionValueVisitor(returnEdge, newElement, functionName));
  }

  /**
   * Handles return from one function to another function.
   * @param element previous abstract state
   * @param functionReturnEdge return edge from a function to its call site
   * @return new abstract state
   */
  private ExplicitState handleFunctionReturn(ExplicitState element, FunctionReturnEdge functionReturnEdge)
    throws UnrecognizedCCodeException {
<<<<<<< HEAD
    FunctionSummaryEdge summaryEdge    = functionReturnEdge.getSummaryEdge();
    AFunctionCall exprOnSummary  = summaryEdge.getExpression();

    ExplicitState newElement      = element.getPreviousState().clone();
    String callerFunctionName       = functionReturnEdge.getSuccessor().getFunctionName();
    String calledFunctionName       = functionReturnEdge.getPredecessor().getFunctionName();

    // copy global variables back to the new state, to make them available in body of calling function
    for (String variableName : globalVariables) {
      if (element.contains(variableName)) {
        newElement.assignConstant(variableName, element.getValueFor(variableName));
      } else {
        newElement.forget(variableName);
      }
    }

    // expression is an assignment operation, e.g. a = g(b);

    if(exprOnSummary instanceof AFunctionCallAssignmentStatement) {
      AFunctionCallAssignmentStatement assignExp = ((AFunctionCallAssignmentStatement)exprOnSummary);
      IAExpression op1 = assignExp.getLeftHandSide();

      // we expect left hand side of the expression to be a variable

      if((op1 instanceof AIdExpression) || (op1 instanceof CFieldReference)) {
=======
    CFunctionSummaryEdge summaryEdge  = functionReturnEdge.getSummaryEdge();
    CFunctionCall exprOnSummary       = summaryEdge.getExpression();

    ExplicitState newElement  = element.clone();
    String callerFunctionName = functionReturnEdge.getSuccessor().getFunctionName();
    String calledFunctionName = functionReturnEdge.getPredecessor().getFunctionName();

    // expression is an assignment operation, e.g. a = g(b);
    if (exprOnSummary instanceof CFunctionCallAssignmentStatement) {
      CFunctionCallAssignmentStatement assignExp = ((CFunctionCallAssignmentStatement)exprOnSummary);
      CExpression op1 = assignExp.getLeftHandSide();

      // we expect left hand side of the expression to be a variable
      if ((op1 instanceof CIdExpression) || (op1 instanceof CFieldReference)) {
>>>>>>> 59c81275
        String returnVarName = getScopedVariableName("___cpa_temp_result_var_", calledFunctionName);

        String assignedVarName = getScopedVariableName(op1.toASTString(), callerFunctionName);

        if (currentPrecision.isTracking(assignedVarName) && element.contains(returnVarName)) {
          newElement.assignConstant(assignedVarName, element.getValueFor(returnVarName));
        } else {
          newElement.forget(assignedVarName);
        }
      }

      // a* = b(); TODO: for now, nothing is done here, but cloning the current element
<<<<<<< HEAD
      else if(op1 instanceof AUnaryExpression && ((AUnaryExpression)op1).getOperator() == UnaryOperator.STAR) {
=======
      else if (op1 instanceof CUnaryExpression && ((CUnaryExpression)op1).getOperator() == UnaryOperator.STAR) {
>>>>>>> 59c81275
        return newElement;
      }

      // a[x] = b(); TODO: for now, nothing is done here, but cloning the current element
      else if (op1 instanceof CArraySubscriptExpression) {
        return newElement;
      }

      else {
        throw new UnrecognizedCCodeException("on function return", summaryEdge, op1);
      }
    }

    return newElement;
  }

  private ExplicitState handleAssumption(ExplicitState element, IAExpression expression, CFAEdge cfaEdge, boolean truthValue, ExplicitPrecision precision)
    throws UnrecognizedCCodeException {
    // convert an expression like [a + 753 != 951] to [a != 951 - 753]
    expression = optimizeAssumeForEvaluation(expression);

    String functionName = cfaEdge.getPredecessor().getFunctionName();

    // get the value of the expression (either true[1L], false[0L], or unknown[null])
    Long value = getExpressionValue(element, expression, functionName, cfaEdge);

    // value is null, try to derive further information
    if (value == null) {
      AssigningValueVisitor avv = new AssigningValueVisitor(cfaEdge, element, functionName, truthValue);

      if(expression instanceof JExpression && ! (expression instanceof CExpression)){
        ((JExpression) expression).accept(avv);
      } else {
        ((CExpression)expression).accept(avv);
      }


      return element;
    } else if ((truthValue && value == 1L) || (!truthValue && value == 0L)) {
      return element;
    } else {
      return null;
    }
  }

  private void handleDeclaration(ExplicitState newElement, ADeclarationEdge declarationEdge, ExplicitPrecision precision)
    throws UnrecognizedCCodeException {

    if (!(declarationEdge.getDeclaration() instanceof AVariableDeclaration)) {
      // nothing interesting to see here, please move along
      return;
    }

    AVariableDeclaration decl = (AVariableDeclaration)declarationEdge.getDeclaration();

    // get the variable name in the declarator
    String varName = decl.getName();
    String functionName = declarationEdge.getPredecessor().getFunctionName();

    Long initialValue = null;

    // handle global variables
    if (decl.isGlobal()) {
      // if this is a global variable, add to the list of global variables
      globalVariables.add(varName);

      // global variables without initializer are set to 0 in C
      initialValue = 0L;
    }

    // get initial value
    CInitializer init = decl.getInitializer();
<<<<<<< HEAD

    if(init instanceof AInitializerExpression) {
      IAExpression exp = ((AInitializerExpression)init).getExpression();
=======
    if (init instanceof CInitializerExpression) {
      CExpression exp = ((CInitializerExpression)init).getExpression();
>>>>>>> 59c81275

      initialValue = getExpressionValue(newElement, exp, functionName, declarationEdge);
    }

    // assign initial value if necessary
    String scopedVarName = getScopedVariableName(varName, functionName);

    if (initialValue != null && precision.isTracking(scopedVarName)) {
      newElement.assignConstant(scopedVarName, initialValue);
    } else {
      newElement.forget(scopedVarName);
    }
  }

  private void handleStatement(ExplicitState newElement, IAStatement expression, CFAEdge cfaEdge, ExplicitPrecision precision)
    throws UnrecognizedCCodeException {
    // expression is a binary operation, e.g. a = b;
    if (expression instanceof AAssignment) {
      handleAssignment(newElement, (AAssignment)expression, cfaEdge, precision);

    // external function call - do nothing
    } else if (expression instanceof AFunctionCallStatement) {

    // there is such a case
    } else if (expression instanceof AExpressionStatement) {

    } else {
      throw new UnrecognizedCCodeException(cfaEdge, expression);
    }
  }

  private void handleAssignment(ExplicitState newElement, AAssignment assignExpression, CFAEdge cfaEdge, ExplicitPrecision precision)
    throws UnrecognizedCCodeException {
    IAExpression op1    = assignExpression.getLeftHandSide();
    IARightHandSide op2 = assignExpression.getRightHandSide();

<<<<<<< HEAD

    if(op1 instanceof AIdExpression) {
=======
    if (op1 instanceof CIdExpression) {
>>>>>>> 59c81275
      // a = ...
      if (!precision.isOnBlacklist(getScopedVariableName(((AIdExpression)op1).getName(), cfaEdge.getPredecessor().getFunctionName()))) {
        String functionName = cfaEdge.getPredecessor().getFunctionName();

        handleAssignmentToVariable(op1.toASTString(), op2, new ExpressionValueVisitor(cfaEdge, newElement, functionName));
      }
    }

<<<<<<< HEAD

    else if(op1 instanceof AUnaryExpression && ((AUnaryExpression)op1).getOperator() == UnaryOperator.STAR) {
=======
    else if (op1 instanceof CUnaryExpression && ((CUnaryExpression)op1).getOperator() == UnaryOperator.STAR) {
>>>>>>> 59c81275
      // *a = ...

      op1 = ((AUnaryExpression)op1).getOperand();

      // Cil produces code like
      // *((int*)__cil_tmp5) = 1;
      // so remove cast
      if (op1 instanceof CCastExpression) {
        op1 = ((CCastExpression)op1).getOperand();
      }

<<<<<<< HEAD

      if(op1 instanceof AIdExpression) {
        missingInformationLeftPointer = ((AIdExpression)op1).getName();
=======
      if (op1 instanceof CIdExpression) {
        missingInformationLeftPointer = ((CIdExpression)op1).getName();
>>>>>>> 59c81275
        missingInformationRightExpression = op2;
      }

      return;

    }

    else if (op1 instanceof CFieldReference) {
      // a->b = ...
      if (precision.isOnBlacklist(getScopedVariableName(op1.toASTString(),cfaEdge.getPredecessor().getFunctionName()))) {
        return;
      } else {
        String functionName = cfaEdge.getPredecessor().getFunctionName();

        handleAssignmentToVariable(op1.toASTString(), op2, new ExpressionValueVisitor(cfaEdge, newElement, functionName));
      }
    }

    // TODO assignment to array cell
<<<<<<< HEAD
    else if (op1 instanceof CArraySubscriptExpression || op1 instanceof AArraySubscriptExpression) {
=======
    else if (op1 instanceof CArraySubscriptExpression) {
>>>>>>> 59c81275

    } else {
      throw new UnrecognizedCCodeException("left operand of assignment has to be a variable", cfaEdge, op1);
    }
  }

  private void handleAssignmentToVariable(String lParam, IARightHandSide exp, ExpressionValueVisitor visitor)
    throws UnrecognizedCCodeException {


    Long value;

    if(exp instanceof JRightHandSide && !(exp instanceof CRightHandSide )){
       value = ((JRightHandSide) exp).accept(visitor);
    }else {
       value = ((CRightHandSide) exp).accept(visitor);
    }



    if (visitor.missingPointer) {
      missingInformationRightExpression = exp;
      assert value == null;
    }

    ExplicitState newElement = visitor.state;
    String assignedVar = getScopedVariableName(lParam, visitor.functionName);

    if (value == null) {
      newElement.forget(assignedVar);
    }

    else {
      if (currentPrecision.isTracking(assignedVar) || assignedVar.endsWith("___cpa_temp_result_var_")) {
        newElement.assignConstant(assignedVar, value);
      }
      else {
        newElement.forget(assignedVar);
      }
    }
  }

  /**
   * Visitor that get's the value from an expression.
   * The result may be null, i.e., the value is unknown.
   */
  private class ExpressionValueVisitor extends DefaultCExpressionVisitor<Long, UnrecognizedCCodeException>
                                       implements CRightHandSideVisitor<Long, UnrecognizedCCodeException>
                                       , JRightHandSideVisitor<Long, UnrecognizedCCodeException>
                                       , JExpressionVisitor<Long, UnrecognizedCCodeException>  {
    protected final CFAEdge edge;
    protected final ExplicitState state;
    protected final String functionName;

    private boolean missingPointer = false;

    public ExpressionValueVisitor(CFAEdge pEdge, ExplicitState pElement, String pFunctionName) {
      edge = pEdge;
      state = pElement;
      functionName = pFunctionName;
    }

    // TODO fields, arrays

    @Override
    protected Long visitDefault(CExpression pExp) {
      return null;
    }

    @Override
    public Long visit(CBinaryExpression pE) throws UnrecognizedCCodeException {
      BinaryOperator binaryOperator = pE.getOperator();
      CExpression lVarInBinaryExp = pE.getOperand1();
      CExpression rVarInBinaryExp = pE.getOperand2();

      switch (binaryOperator) {
      case PLUS:
      case MINUS:
      case DIVIDE:
      case MULTIPLY:
      case SHIFT_LEFT:
      case BINARY_AND:
      case BINARY_OR:
      case BINARY_XOR: {
        Long lVal = lVarInBinaryExp.accept(this);
        if (lVal == null) {
          return null;
        }

        Long rVal = rVarInBinaryExp.accept(this);
        if (rVal == null) {
          return null;
        }

        switch (binaryOperator) {
        case PLUS:
          return lVal + rVal;

        case MINUS:
          return lVal - rVal;

        case DIVIDE:
          // TODO maybe we should signal a division by zero error?
          if (rVal == 0) {
            return null;
          }

          return lVal / rVal;

        case MULTIPLY:
          return lVal * rVal;

        case SHIFT_LEFT:
          return lVal << rVal;

        case BINARY_AND:
          return lVal & rVal;

        case BINARY_OR:
          return lVal | rVal;

        case BINARY_XOR:
          return lVal ^ rVal;

        default:
          throw new AssertionError();
        }
      }

      case EQUALS:
      case NOT_EQUALS:
      case GREATER_THAN:
      case GREATER_EQUAL:
      case LESS_THAN:
      case LESS_EQUAL: {

        Long lVal = lVarInBinaryExp.accept(this);
        if (lVal == null) {
          return null;
        }

        Long rVal = rVarInBinaryExp.accept(this);
        if (rVal == null) {
          return null;
        }

        long l = lVal;
        long r = rVal;

        boolean result;
        switch (binaryOperator) {
        case EQUALS:
          result = (l == r);
          break;
        case NOT_EQUALS:
          result = (l != r);
          break;
        case GREATER_THAN:
          result = (l > r);
          break;
        case GREATER_EQUAL:
          result = (l >= r);
          break;
        case LESS_THAN:
          result = (l < r);
          break;
        case LESS_EQUAL:
          result = (l <= r);
          break;

        default:
          throw new AssertionError();
        }

        // return 1 if expression holds, 0 otherwise
        return (result ? 1L : 0L);
      }

      case MODULO:
      case SHIFT_RIGHT:
      default:
        // TODO check which cases can be handled (I think all)
        return null;
      }
    }

    @Override
    public Long visit(CCastExpression pE) throws UnrecognizedCCodeException {
      return pE.getOperand().accept(this);
    }

    @Override
    public Long visit(CFunctionCallExpression pIastFunctionCallExpression) throws UnrecognizedCCodeException {
      return null;
    }

    @Override
    public Long visit(CCharLiteralExpression pE) throws UnrecognizedCCodeException {
      return (long)pE.getCharacter();
    }

    @Override
    public Long visit(CFloatLiteralExpression pE) throws UnrecognizedCCodeException {
      return null;
    }

    @Override
    public Long visit(CIntegerLiteralExpression pE) throws UnrecognizedCCodeException {
      return pE.asLong();
    }

    @Override
    public Long visit(CStringLiteralExpression pE) throws UnrecognizedCCodeException {
      return null;
    }

    @Override
    public Long visit(CIdExpression idExp) throws UnrecognizedCCodeException {
      if (idExp.getDeclaration() instanceof CEnumerator) {
        CEnumerator enumerator = (CEnumerator)idExp.getDeclaration();
        if (enumerator.hasValue()) {
          return enumerator.getValue();
        } else {
          return null;
        }
      }

      String varName = getScopedVariableName(idExp.getName(), functionName);

      if (state.contains(varName)) {
        return state.getValueFor(varName);
      } else {
        return null;
      }
    }

    @Override
    public Long visit(CUnaryExpression unaryExpression) throws UnrecognizedCCodeException {
      UnaryOperator unaryOperator = unaryExpression.getOperator();
      CExpression unaryOperand = unaryExpression.getOperand();

      Long value = null;

      switch (unaryOperator) {
      case MINUS:
        value = unaryOperand.accept(this);
        return (value != null) ? -value : null;

      case NOT:
        value = unaryOperand.accept(this);

        if (value == null) {
          return null;
        } else {
          return (value == 0L) ? 1L : 0L;
        }

      case AMPER:
        return null; // valid expression, but it's a pointer value

      case STAR:
        missingPointer = true;
        return null;

      case SIZEOF:
      case TILDE:
      default:
        // TODO handle unimplemented operators
        return null;
      }
    }

    @Override
    public Long visit(CFieldReference fieldReferenceExpression) throws UnrecognizedCCodeException {
      String varName = getScopedVariableName(fieldReferenceExpression.toASTString(), functionName);

      if (state.contains(varName)) {
<<<<<<< HEAD
        return state.getValueFor(varName);
      } else {
        return null;
      }
    }

    @Override
    public Long visit(ACharLiteralExpression pE) throws UnrecognizedCCodeException {
      return (long)pE.getCharacter();
    }

    @Override
    public Long visit(AStringLiteralExpression pPaStringLiteralExpression) throws UnrecognizedCCodeException {
      return null;
    }

    @Override
    public Long visit(JBinaryExpression pE) throws UnrecognizedCCodeException {

      org.sosy_lab.cpachecker.cfa.ast.java.JBinaryExpression.BinaryOperator binaryOperator = pE.getOperator();
      IAExpression lVarInBinaryExp = pE.getOperand1();
      IAExpression rVarInBinaryExp = pE.getOperand2();

      switch(binaryOperator) {
      case PLUS:
      case MINUS:
      case DIVIDE:
      case MULTIPLY:
      case SHIFT_LEFT:
      case BINARY_AND:
      case BINARY_OR:
      case BINARY_XOR: {
        Long lVal =    ((JExpression)lVarInBinaryExp).accept(this);
        if(lVal == null) {
          return null;
        }

        Long rVal = ((JExpression)rVarInBinaryExp).accept(this);
        if(rVal == null) {
          return null;
        }

        switch(binaryOperator) {
        case PLUS:
          return lVal + rVal;

        case MINUS:
          return lVal - rVal;

        case DIVIDE:
          // TODO maybe we should signal a division by zero error?
          if(rVal == 0) {
            return null;
          }

          return lVal / rVal;

        case MULTIPLY:
          return lVal * rVal;

        case SHIFT_LEFT:
          return lVal << rVal;

        case BINARY_AND:
          return lVal & rVal;

        case BINARY_OR:
          return lVal | rVal;

        case BINARY_XOR:
          return lVal ^ rVal;

        default:
          throw new AssertionError();
        }
      }

      case EQUALS:
      case NOT_EQUALS:
      case GREATER_THAN:
      case GREATER_EQUAL:
      case LESS_THAN:
      case LESS_EQUAL: {

        Long lVal = ((JExpression)lVarInBinaryExp).accept(this);
        if(lVal == null)
          return null;

        Long rVal = ((JExpression)rVarInBinaryExp).accept(this);
        if(rVal == null)
          return null;

        long l = lVal;
        long r = rVal;

        boolean result;
        switch(binaryOperator) {
        case EQUALS:
          result = (l == r);
          break;
        case NOT_EQUALS:
          result = (l != r);
          break;
        case GREATER_THAN:
          result = (l > r);
          break;
        case GREATER_EQUAL:
          result = (l >= r);
          break;
        case LESS_THAN:
          result = (l < r);
          break;
        case LESS_EQUAL:
          result = (l <= r);
          break;

        default:
          throw new AssertionError();
        }

        // return 1 if expression holds, 0 otherwise
        return (result ? 1L : 0L);
      }
      case MODULO:
      case SHIFT_RIGHT_SIGNED:
      case SHIFT_RIGHT_UNSIGNED:
      default:
        // TODO check which cases can be handled (I think all)
        return null;
      }
    }

    @Override
    public Long visit(JIdExpression idExp) throws UnrecognizedCCodeException {
      if(idExp.getDeclaration() instanceof CEnumerator) {
        CEnumerator enumerator = (CEnumerator)idExp.getDeclaration();
        if(enumerator.hasValue()) {
          return enumerator.getValue();
        } else {
          return null;
        }
      }

      String varName = getScopedVariableName(idExp.getName(), functionName);

      if(state.contains(varName)) {
=======
>>>>>>> 59c81275
        return state.getValueFor(varName);
      } else {
        return null;
      }
    }

    @Override
    public Long visit(AUnaryExpression unaryExpression) throws UnrecognizedCCodeException {

      UnaryOperator unaryOperator = unaryExpression.getOperator();
      IAExpression unaryOperand = unaryExpression.getOperand();

      Long value = null;

      switch(unaryOperator) {
      case MINUS:
        value = ((JExpression)unaryOperand).accept(this);
        return (value != null) ? -value : null;

      case NOT:
        value = ((JExpression)(unaryOperand)).accept(this);

        if(value == null)
          return null;

        // if the value is 0, return 1, if it is anything other than 0, return 0
        else
          return (value == 0L) ? 1L : 0L;

      case AMPER:
        return null; // valid expression, but it's a pointer value

      case STAR:
        missingPointer = true;
        return null;

      case SIZEOF:
      case TILDE:
      default:
        // TODO handle unimplemented operators
        return null;
      }
    }

    @Override
    public Long visit(JIntegerLiteralExpression pE) throws UnrecognizedCCodeException {
      return pE.asLong();
    }

    @Override
    public Long visit(JBooleanLiteralExpression pE) throws UnrecognizedCCodeException {
      return ((pE.getValue()) ? 1l : 0l);
    }

    @Override
    public Long visit(JFloatLiteralExpression pJBooleanLiteralExpression) throws UnrecognizedCCodeException {
      return null;
    }

    @Override
    public Long visit(JMethodInvocationExpression pAFunctionCallExpression) throws UnrecognizedCCodeException {
      return null;
    }

    @Override
    public Long visit(JArrayCreationExpression aCE) throws UnrecognizedCCodeException {
      return null;
    }

    @Override
    public Long visit(JArrayInitializer pJArrayInitializer) throws UnrecognizedCCodeException {
      return null;
    }

    @Override
    public Long visit(AArraySubscriptExpression pAArraySubscriptExpression) throws UnrecognizedCCodeException {
      return ((JExpression) pAArraySubscriptExpression.getSubscriptExpression()).accept(this);
    }

    @Override
    public Long visit(JClassInstanzeCreation pJClassInstanzeCreation) throws UnrecognizedCCodeException {
      return null;
    }

    @Override
    public Long visit(JThisRunTimeType pJThisRunTimeType) throws UnrecognizedCCodeException {
      return null;
    }

    @Override
    public Long visit(JRunTimeTypeEqualsType pJRunTimeTypeEqualsType) throws UnrecognizedCCodeException {
      return null;
    }
  }


  /**
   * Visitor that derives further information from an assume edge
   */
  private class AssigningValueVisitor extends ExpressionValueVisitor {
    protected boolean truthValue = false;

    public AssigningValueVisitor(CFAEdge pEdge, ExplicitState pElement, String pFunctionName, boolean truthValue) {
      super(pEdge, pElement, pFunctionName);

      this.truthValue = truthValue;
    }

    private IAExpression unwrap(IAExpression expression) {
      // is this correct for e.g. [!a != !(void*)(int)(!b)] !?!?!
<<<<<<< HEAD

      if(expression instanceof AUnaryExpression) {
        AUnaryExpression exp = (AUnaryExpression)expression;
=======
      if (expression instanceof CUnaryExpression) {
        CUnaryExpression exp = (CUnaryExpression)expression;
>>>>>>> 59c81275
        if (exp.getOperator() == UnaryOperator.NOT) {
          expression = exp.getOperand();
          truthValue = !truthValue;

          expression = unwrap(expression);
        }
      }

      if (expression instanceof CCastExpression) {
        CCastExpression exp = (CCastExpression)expression;
        expression = exp.getOperand();

        expression = unwrap(expression);
      }

      return expression;
    }

    @Override
    public Long visit(CBinaryExpression pE) throws UnrecognizedCCodeException {
      BinaryOperator binaryOperator   = pE.getOperator();

      CExpression lVarInBinaryExp  = pE.getOperand1();

      lVarInBinaryExp = (CExpression) unwrap(lVarInBinaryExp);

      CExpression rVarInBinaryExp  = pE.getOperand2();

      Long leftValue                  = lVarInBinaryExp.accept(this);
      Long rightValue                 = rVarInBinaryExp.accept(this);

      if ((binaryOperator == BinaryOperator.EQUALS && truthValue) || (binaryOperator == BinaryOperator.NOT_EQUALS && !truthValue)) {
        if (leftValue == null &&  rightValue != null && isAssignable(lVarInBinaryExp)) {
<<<<<<< HEAD
          String leftVariableName = getScopedVariableName(lVarInBinaryExp.toASTString(), functionName);
          if (currentPrecision.isTracking(leftVariableName)) {
            state.assignConstant(leftVariableName, rightValue);
          }
        }

        else if (rightValue == null && leftValue != null && isAssignable(rVarInBinaryExp)) {
          String rightVariableName = getScopedVariableName(rVarInBinaryExp.toASTString(), functionName);
          if (currentPrecision.isTracking(rightVariableName)) {
            state.assignConstant(rightVariableName, leftValue);
          }
        }
      }

      if (initAssumptionVars) {
        // x is unknown, a binaryOperation (x!=0), true-branch: set x=1L
        // x is unknown, a binaryOperation (x==0), false-branch: set x=1L
        if ((binaryOperator == BinaryOperator.NOT_EQUALS && truthValue)
            || (binaryOperator == BinaryOperator.EQUALS && !truthValue)) {
          if (leftValue == null && rightValue == 0L && isAssignable(lVarInBinaryExp)) {
            String leftVariableName = getScopedVariableName(lVarInBinaryExp.toASTString(), functionName);
            if (currentPrecision.isTracking(leftVariableName)) {
              state.assignConstant(leftVariableName, 1L);
            }
          }

          else if (rightValue == null && leftValue == 0L && isAssignable(rVarInBinaryExp)) {
            String rightVariableName = getScopedVariableName(rVarInBinaryExp.toASTString(), functionName);
            if (currentPrecision.isTracking(rightVariableName)) {
              state.assignConstant(rightVariableName, 1L);
            }
          }
        }
      }
      return super.visit(pE);
    }


    @Override
    public Long visit(JBinaryExpression pE) throws UnrecognizedCCodeException {
      JBinaryExpression.BinaryOperator binaryOperator   = pE.getOperator();

      IAExpression lVarInBinaryExp  = pE.getOperand1();

      lVarInBinaryExp = unwrap(lVarInBinaryExp);

      IAExpression rVarInBinaryExp  = pE.getOperand2();

      Long leftValue                  = ((JExpression) lVarInBinaryExp).accept(this);
      Long rightValue                 = ((JExpression) rVarInBinaryExp).accept(this);

      if((binaryOperator == JBinaryExpression.BinaryOperator.EQUALS && truthValue) || (binaryOperator == JBinaryExpression.BinaryOperator.NOT_EQUALS && !truthValue)) {
        if(leftValue == null &&  rightValue != null && isAssignable(lVarInBinaryExp)) {
=======
>>>>>>> 59c81275
          String leftVariableName = getScopedVariableName(lVarInBinaryExp.toASTString(), functionName);
          if (currentPrecision.isTracking(leftVariableName)) {
            state.assignConstant(leftVariableName, rightValue);
          }
        }

        else if (rightValue == null && leftValue != null && isAssignable(rVarInBinaryExp)) {
          String rightVariableName = getScopedVariableName(rVarInBinaryExp.toASTString(), functionName);
          if (currentPrecision.isTracking(rightVariableName)) {
            state.assignConstant(rightVariableName, leftValue);
          }
        }
      }

      if (initAssumptionVars) {
        // x is unknown, a binaryOperation (x!=0), true-branch: set x=1L
        // x is unknown, a binaryOperation (x==0), false-branch: set x=1L
<<<<<<< HEAD
        if ((binaryOperator == JBinaryExpression.BinaryOperator.NOT_EQUALS && truthValue)
            || (binaryOperator == JBinaryExpression.BinaryOperator.EQUALS && !truthValue)) {
=======
        if ((binaryOperator == BinaryOperator.NOT_EQUALS && truthValue)
            || (binaryOperator == BinaryOperator.EQUALS && !truthValue)) {
>>>>>>> 59c81275
          if (leftValue == null && rightValue == 0L && isAssignable(lVarInBinaryExp)) {
            String leftVariableName = getScopedVariableName(lVarInBinaryExp.toASTString(), functionName);
            if (currentPrecision.isTracking(leftVariableName)) {
              state.assignConstant(leftVariableName, 1L);
            }
          }

          else if (rightValue == null && leftValue == 0L && isAssignable(rVarInBinaryExp)) {
            String rightVariableName = getScopedVariableName(rVarInBinaryExp.toASTString(), functionName);
            if (currentPrecision.isTracking(rightVariableName)) {
              state.assignConstant(rightVariableName, 1L);
            }
          }
        }
      }
      return super.visit(pE);
    }


    private boolean isAssignable(IAExpression expression) {
      return expression instanceof AIdExpression || expression instanceof CFieldReference;
    }
  }

  private class PointerExpressionValueVisitor extends ExpressionValueVisitor {
    private final PointerState pointerState;

    public PointerExpressionValueVisitor(CFAEdge pEdge, ExplicitState pElement, String pFunctionName, PointerState pPointerState) {
      super(pEdge, pElement, pFunctionName);
      pointerState = pPointerState;
    }

    @Override
    public Long visit(CUnaryExpression unaryExpression) throws UnrecognizedCCodeException {
      if (unaryExpression.getOperator() != UnaryOperator.STAR) {
        return super.visit(unaryExpression);
      }

      // Cil produces code like
      // __cil_tmp8 = *((int *)__cil_tmp7);
      // so remove cast
      CExpression unaryOperand = unaryExpression.getOperand();
      if (unaryOperand instanceof CCastExpression) {
        unaryOperand = ((CCastExpression)unaryOperand).getOperand();
      }

      if (unaryOperand instanceof CIdExpression) {
        String rightVar = derefPointerToVariable(pointerState, ((CIdExpression)unaryOperand).getName());
        if (rightVar != null) {
          rightVar = getScopedVariableName(rightVar, functionName);

          if (state.contains(rightVar)) {
            return state.getValueFor(rightVar);
          }
        }
      } else {
        throw new UnrecognizedCCodeException("Pointer dereference of something that is not a variable", edge, unaryExpression);
      }

      return null;
    }

    @Override
    public Long visit(AUnaryExpression unaryExpression) throws UnrecognizedCCodeException {
      if(unaryExpression.getOperator() != UnaryOperator.STAR) {
        return super.visit(unaryExpression);
      }

      // Cil produces code like
      // __cil_tmp8 = *((int *)__cil_tmp7);
      // so remove cast
      IAExpression unaryOperand = unaryExpression.getOperand();
      if (unaryOperand instanceof CCastExpression) {
        unaryOperand = ((CCastExpression)unaryOperand).getOperand();
      }

      if(unaryOperand instanceof AIdExpression) {
        String rightVar = derefPointerToVariable(pointerState, ((AIdExpression)unaryOperand).getName());
        if (rightVar != null) {
          rightVar = getScopedVariableName(rightVar, functionName);

          if (state.contains(rightVar)) {
            return state.getValueFor(rightVar);
          }
        }
      } else {
        throw new UnrecognizedCCodeException("Pointer dereference of something that is not a variable", edge, unaryExpression);
      }

      return null;
    }

  }

  private Long getExpressionValue(ExplicitState element, IAExpression expression, String functionName, CFAEdge edge)
    throws UnrecognizedCCodeException {
    if(expression instanceof JRightHandSide && !(expression instanceof CRightHandSide)){
        return ((JRightHandSide) expression).accept(new ExpressionValueVisitor(edge, element, functionName));
    } else {
      return ((CRightHandSide) expression).accept(new ExpressionValueVisitor(edge, element, functionName));
    }
  }

  public String getScopedVariableName(String variableName, String functionName) {
    if (globalVariables.contains(variableName)) {
      return variableName;
    }

    return functionName + "::" + variableName;
  }

  @Override
  public Collection<? extends AbstractState> strengthen(AbstractState element, List<AbstractState> elements, CFAEdge cfaEdge, Precision precision)
    throws UnrecognizedCCodeException {
    assert element instanceof ExplicitState;
    ExplicitState explicitState = (ExplicitState)element;

    for (AbstractState ae : elements) {
      if (ae instanceof PointerState) {
        return strengthen(explicitState, (PointerState)ae, cfaEdge, precision);
      }
    }

    return null;
  }

  private Collection<? extends AbstractState> strengthen(ExplicitState explicitState, PointerState pointerElement, CFAEdge cfaEdge, Precision precision)
    throws UnrecognizedCCodeException {
    try {
      if (missingInformationRightExpression != null) {
        String functionName = cfaEdge.getPredecessor().getFunctionName();
        ExplicitState newElement = explicitState.clone();
        ExpressionValueVisitor v = new PointerExpressionValueVisitor(cfaEdge, newElement, functionName, pointerElement);

        if (missingInformationLeftVariable != null) {
          handleAssignmentToVariable(missingInformationLeftVariable, missingInformationRightExpression, v);

          return Collections.singleton(newElement);
        }
        else if (missingInformationLeftPointer != null) {
          String leftVar = derefPointerToVariable(pointerElement, missingInformationLeftPointer);
          if (leftVar != null) {
            leftVar = getScopedVariableName(leftVar, functionName);
            handleAssignmentToVariable(leftVar, missingInformationRightExpression, v);

            return Collections.singleton(newElement);
          }
        }
      }
      return null;
    }

    finally {
      missingInformationLeftVariable = null;
      missingInformationLeftPointer = null;
      missingInformationRightExpression = null;
    }
  }

  private String derefPointerToVariable(PointerState pointerElement, String pointer) {
    Pointer p = pointerElement.lookupPointer(pointer);
    if (p != null && p.getNumberOfTargets() == 1) {
      Memory.PointerTarget target = p.getFirstTarget();
      if (target instanceof Memory.Variable) {
        return ((Memory.Variable)target).getVarName();
      } else if (target instanceof Memory.StackArrayCell) {
        return ((Memory.StackArrayCell)target).getVarName();
      }
    }

    return null;
  }

  /**
   * This method converts an expression like [a + 753 != 951] to [a != 951 - 753], to be able to derive addition information easier with the current expression evaluation visitor.
   *
   * @param expression the expression to generalize
   * @return the generalized expression
   */
<<<<<<< HEAD
=======
  private CExpression optimizeAssumeForEvaluation(CExpression expression) {
    if (expression instanceof CBinaryExpression) {
      CBinaryExpression binaryExpression = (CBinaryExpression)expression;
>>>>>>> 59c81275

  private IAExpression optimizeAssumeForEvaluation(IAExpression expression) {
    if(expression instanceof ABinaryExpression) {
      ABinaryExpression binaryExpression = (ABinaryExpression)expression;

      ABinaryOperator operator = binaryExpression.getOperator();
      IAExpression leftOperand = binaryExpression.getOperand1();
      IAExpression riteOperand = binaryExpression.getOperand2();


<<<<<<< HEAD
      if(operator == BinaryOperator.EQUALS || operator == BinaryOperator.NOT_EQUALS) {
        if(leftOperand instanceof ABinaryExpression && riteOperand instanceof ALiteralExpression) {
=======
      if (operator == BinaryOperator.EQUALS || operator == BinaryOperator.NOT_EQUALS) {
        if (leftOperand instanceof CBinaryExpression && riteOperand instanceof CLiteralExpression) {
>>>>>>> 59c81275
          CBinaryExpression expr = (CBinaryExpression)leftOperand;

          BinaryOperator operation = expr.getOperator();
          IAExpression leftAddend = expr.getOperand1();
          IAExpression riteAddend = expr.getOperand2();

          // [(a + 753) != 951] => [a != 951 + 753]
<<<<<<< HEAD

          if(riteAddend instanceof ALiteralExpression && (operation == BinaryOperator.PLUS || operation == BinaryOperator.MINUS)) {
=======
          if (riteAddend instanceof CLiteralExpression && (operation == BinaryOperator.PLUS || operation == BinaryOperator.MINUS)) {
>>>>>>> 59c81275
            BinaryOperator newOperation = (operation == BinaryOperator.PLUS) ? BinaryOperator.MINUS : BinaryOperator.PLUS;

            ABinaryExpression sum = new ABinaryExpression(expr.getFileLocation(),
                                                                expr.getExpressionType(),
                                                                riteOperand,
                                                                riteAddend,
                                                                newOperation);

            ABinaryExpression assume = new ABinaryExpression(expression.getFileLocation(),
                                                                   expression.getExpressionType(),
                                                                   leftAddend,
                                                                   sum,
                                                                   operator);
            return assume;
          }
        }
      }
    }

    return expression;
  }
}<|MERGE_RESOLUTION|>--- conflicted
+++ resolved
@@ -94,17 +94,6 @@
 import org.sosy_lab.cpachecker.cfa.model.FunctionReturnEdge;
 import org.sosy_lab.cpachecker.cfa.model.FunctionSummaryEdge;
 import org.sosy_lab.cpachecker.cfa.model.MultiEdge;
-<<<<<<< HEAD
-=======
-import org.sosy_lab.cpachecker.cfa.model.c.CAssumeEdge;
-import org.sosy_lab.cpachecker.cfa.model.c.CDeclarationEdge;
-import org.sosy_lab.cpachecker.cfa.model.c.CFunctionCallEdge;
-import org.sosy_lab.cpachecker.cfa.model.c.CFunctionEntryNode;
-import org.sosy_lab.cpachecker.cfa.model.c.CFunctionReturnEdge;
-import org.sosy_lab.cpachecker.cfa.model.c.CFunctionSummaryEdge;
-import org.sosy_lab.cpachecker.cfa.model.c.CReturnStatementEdge;
-import org.sosy_lab.cpachecker.cfa.model.c.CStatementEdge;
->>>>>>> 59c81275
 import org.sosy_lab.cpachecker.cfa.types.c.CEnumType.CEnumerator;
 import org.sosy_lab.cpachecker.cfa.types.c.CNumericTypes;
 import org.sosy_lab.cpachecker.core.interfaces.AbstractState;
@@ -230,18 +219,7 @@
 
   private ExplicitState handleFunctionCall(ExplicitState element, FunctionCallEdge callEdge)
     throws UnrecognizedCCodeException {
-<<<<<<< HEAD
-    ExplicitState newElement = new ExplicitState(element);
-
-    // copy global variables into the new state, to make them available in body of called function
-    for (String globalVar : globalVariables) {
-      if (element.contains(globalVar)) {
-        newElement.assignConstant(globalVar, element.getValueFor(globalVar));
-      }
-    }
-=======
     ExplicitState newElement = element.clone();
->>>>>>> 59c81275
 
     FunctionEntryNode functionEntryNode = callEdge.getSuccessor();
     String calledFunctionName = functionEntryNode.getFunctionName();
@@ -259,7 +237,6 @@
 
     // get value of actual parameter in caller function context
     for (int i = 0; i < paramNames.size(); i++) {
-<<<<<<< HEAD
       Long value;
       IAExpression exp = arguments.get(i);
 
@@ -269,9 +246,6 @@
         value = ((CExpression) arguments.get(i)).accept(visitor);
       }
 
-=======
-      Long value = arguments.get(i).accept(visitor);
->>>>>>> 59c81275
 
       String formalParamName = getScopedVariableName(paramNames.get(i), calledFunctionName);
 
@@ -304,22 +278,13 @@
    */
   private ExplicitState handleFunctionReturn(ExplicitState element, FunctionReturnEdge functionReturnEdge)
     throws UnrecognizedCCodeException {
-<<<<<<< HEAD
+
     FunctionSummaryEdge summaryEdge    = functionReturnEdge.getSummaryEdge();
     AFunctionCall exprOnSummary  = summaryEdge.getExpression();
 
-    ExplicitState newElement      = element.getPreviousState().clone();
-    String callerFunctionName       = functionReturnEdge.getSuccessor().getFunctionName();
-    String calledFunctionName       = functionReturnEdge.getPredecessor().getFunctionName();
-
-    // copy global variables back to the new state, to make them available in body of calling function
-    for (String variableName : globalVariables) {
-      if (element.contains(variableName)) {
-        newElement.assignConstant(variableName, element.getValueFor(variableName));
-      } else {
-        newElement.forget(variableName);
-      }
-    }
+    ExplicitState newElement  = element.clone();
+    String callerFunctionName = functionReturnEdge.getSuccessor().getFunctionName();
+    String calledFunctionName = functionReturnEdge.getPredecessor().getFunctionName();
 
     // expression is an assignment operation, e.g. a = g(b);
 
@@ -330,22 +295,6 @@
       // we expect left hand side of the expression to be a variable
 
       if((op1 instanceof AIdExpression) || (op1 instanceof CFieldReference)) {
-=======
-    CFunctionSummaryEdge summaryEdge  = functionReturnEdge.getSummaryEdge();
-    CFunctionCall exprOnSummary       = summaryEdge.getExpression();
-
-    ExplicitState newElement  = element.clone();
-    String callerFunctionName = functionReturnEdge.getSuccessor().getFunctionName();
-    String calledFunctionName = functionReturnEdge.getPredecessor().getFunctionName();
-
-    // expression is an assignment operation, e.g. a = g(b);
-    if (exprOnSummary instanceof CFunctionCallAssignmentStatement) {
-      CFunctionCallAssignmentStatement assignExp = ((CFunctionCallAssignmentStatement)exprOnSummary);
-      CExpression op1 = assignExp.getLeftHandSide();
-
-      // we expect left hand side of the expression to be a variable
-      if ((op1 instanceof CIdExpression) || (op1 instanceof CFieldReference)) {
->>>>>>> 59c81275
         String returnVarName = getScopedVariableName("___cpa_temp_result_var_", calledFunctionName);
 
         String assignedVarName = getScopedVariableName(op1.toASTString(), callerFunctionName);
@@ -358,11 +307,7 @@
       }
 
       // a* = b(); TODO: for now, nothing is done here, but cloning the current element
-<<<<<<< HEAD
       else if(op1 instanceof AUnaryExpression && ((AUnaryExpression)op1).getOperator() == UnaryOperator.STAR) {
-=======
-      else if (op1 instanceof CUnaryExpression && ((CUnaryExpression)op1).getOperator() == UnaryOperator.STAR) {
->>>>>>> 59c81275
         return newElement;
       }
 
@@ -435,14 +380,9 @@
 
     // get initial value
     CInitializer init = decl.getInitializer();
-<<<<<<< HEAD
 
     if(init instanceof AInitializerExpression) {
       IAExpression exp = ((AInitializerExpression)init).getExpression();
-=======
-    if (init instanceof CInitializerExpression) {
-      CExpression exp = ((CInitializerExpression)init).getExpression();
->>>>>>> 59c81275
 
       initialValue = getExpressionValue(newElement, exp, functionName, declarationEdge);
     }
@@ -479,12 +419,8 @@
     IAExpression op1    = assignExpression.getLeftHandSide();
     IARightHandSide op2 = assignExpression.getRightHandSide();
 
-<<<<<<< HEAD
 
     if(op1 instanceof AIdExpression) {
-=======
-    if (op1 instanceof CIdExpression) {
->>>>>>> 59c81275
       // a = ...
       if (!precision.isOnBlacklist(getScopedVariableName(((AIdExpression)op1).getName(), cfaEdge.getPredecessor().getFunctionName()))) {
         String functionName = cfaEdge.getPredecessor().getFunctionName();
@@ -493,12 +429,8 @@
       }
     }
 
-<<<<<<< HEAD
 
     else if(op1 instanceof AUnaryExpression && ((AUnaryExpression)op1).getOperator() == UnaryOperator.STAR) {
-=======
-    else if (op1 instanceof CUnaryExpression && ((CUnaryExpression)op1).getOperator() == UnaryOperator.STAR) {
->>>>>>> 59c81275
       // *a = ...
 
       op1 = ((AUnaryExpression)op1).getOperand();
@@ -510,14 +442,9 @@
         op1 = ((CCastExpression)op1).getOperand();
       }
 
-<<<<<<< HEAD
 
       if(op1 instanceof AIdExpression) {
         missingInformationLeftPointer = ((AIdExpression)op1).getName();
-=======
-      if (op1 instanceof CIdExpression) {
-        missingInformationLeftPointer = ((CIdExpression)op1).getName();
->>>>>>> 59c81275
         missingInformationRightExpression = op2;
       }
 
@@ -537,11 +464,7 @@
     }
 
     // TODO assignment to array cell
-<<<<<<< HEAD
     else if (op1 instanceof CArraySubscriptExpression || op1 instanceof AArraySubscriptExpression) {
-=======
-    else if (op1 instanceof CArraySubscriptExpression) {
->>>>>>> 59c81275
 
     } else {
       throw new UnrecognizedCCodeException("left operand of assignment has to be a variable", cfaEdge, op1);
@@ -562,7 +485,7 @@
 
 
 
-    if (visitor.missingPointer) {
+    if(visitor.missingPointer) {
       missingInformationRightExpression = exp;
       assert value == null;
     }
@@ -819,7 +742,6 @@
       String varName = getScopedVariableName(fieldReferenceExpression.toASTString(), functionName);
 
       if (state.contains(varName)) {
-<<<<<<< HEAD
         return state.getValueFor(varName);
       } else {
         return null;
@@ -966,8 +888,6 @@
       String varName = getScopedVariableName(idExp.getName(), functionName);
 
       if(state.contains(varName)) {
-=======
->>>>>>> 59c81275
         return state.getValueFor(varName);
       } else {
         return null;
@@ -1078,14 +998,9 @@
 
     private IAExpression unwrap(IAExpression expression) {
       // is this correct for e.g. [!a != !(void*)(int)(!b)] !?!?!
-<<<<<<< HEAD
 
       if(expression instanceof AUnaryExpression) {
         AUnaryExpression exp = (AUnaryExpression)expression;
-=======
-      if (expression instanceof CUnaryExpression) {
-        CUnaryExpression exp = (CUnaryExpression)expression;
->>>>>>> 59c81275
         if (exp.getOperator() == UnaryOperator.NOT) {
           expression = exp.getOperand();
           truthValue = !truthValue;
@@ -1119,7 +1034,6 @@
 
       if ((binaryOperator == BinaryOperator.EQUALS && truthValue) || (binaryOperator == BinaryOperator.NOT_EQUALS && !truthValue)) {
         if (leftValue == null &&  rightValue != null && isAssignable(lVarInBinaryExp)) {
-<<<<<<< HEAD
           String leftVariableName = getScopedVariableName(lVarInBinaryExp.toASTString(), functionName);
           if (currentPrecision.isTracking(leftVariableName)) {
             state.assignConstant(leftVariableName, rightValue);
@@ -1173,8 +1087,6 @@
 
       if((binaryOperator == JBinaryExpression.BinaryOperator.EQUALS && truthValue) || (binaryOperator == JBinaryExpression.BinaryOperator.NOT_EQUALS && !truthValue)) {
         if(leftValue == null &&  rightValue != null && isAssignable(lVarInBinaryExp)) {
-=======
->>>>>>> 59c81275
           String leftVariableName = getScopedVariableName(lVarInBinaryExp.toASTString(), functionName);
           if (currentPrecision.isTracking(leftVariableName)) {
             state.assignConstant(leftVariableName, rightValue);
@@ -1192,13 +1104,8 @@
       if (initAssumptionVars) {
         // x is unknown, a binaryOperation (x!=0), true-branch: set x=1L
         // x is unknown, a binaryOperation (x==0), false-branch: set x=1L
-<<<<<<< HEAD
         if ((binaryOperator == JBinaryExpression.BinaryOperator.NOT_EQUALS && truthValue)
             || (binaryOperator == JBinaryExpression.BinaryOperator.EQUALS && !truthValue)) {
-=======
-        if ((binaryOperator == BinaryOperator.NOT_EQUALS && truthValue)
-            || (binaryOperator == BinaryOperator.EQUALS && !truthValue)) {
->>>>>>> 59c81275
           if (leftValue == null && rightValue == 0L && isAssignable(lVarInBinaryExp)) {
             String leftVariableName = getScopedVariableName(lVarInBinaryExp.toASTString(), functionName);
             if (currentPrecision.isTracking(leftVariableName)) {
@@ -1378,12 +1285,6 @@
    * @param expression the expression to generalize
    * @return the generalized expression
    */
-<<<<<<< HEAD
-=======
-  private CExpression optimizeAssumeForEvaluation(CExpression expression) {
-    if (expression instanceof CBinaryExpression) {
-      CBinaryExpression binaryExpression = (CBinaryExpression)expression;
->>>>>>> 59c81275
 
   private IAExpression optimizeAssumeForEvaluation(IAExpression expression) {
     if(expression instanceof ABinaryExpression) {
@@ -1394,13 +1295,8 @@
       IAExpression riteOperand = binaryExpression.getOperand2();
 
 
-<<<<<<< HEAD
       if(operator == BinaryOperator.EQUALS || operator == BinaryOperator.NOT_EQUALS) {
         if(leftOperand instanceof ABinaryExpression && riteOperand instanceof ALiteralExpression) {
-=======
-      if (operator == BinaryOperator.EQUALS || operator == BinaryOperator.NOT_EQUALS) {
-        if (leftOperand instanceof CBinaryExpression && riteOperand instanceof CLiteralExpression) {
->>>>>>> 59c81275
           CBinaryExpression expr = (CBinaryExpression)leftOperand;
 
           BinaryOperator operation = expr.getOperator();
@@ -1408,12 +1304,8 @@
           IAExpression riteAddend = expr.getOperand2();
 
           // [(a + 753) != 951] => [a != 951 + 753]
-<<<<<<< HEAD
 
           if(riteAddend instanceof ALiteralExpression && (operation == BinaryOperator.PLUS || operation == BinaryOperator.MINUS)) {
-=======
-          if (riteAddend instanceof CLiteralExpression && (operation == BinaryOperator.PLUS || operation == BinaryOperator.MINUS)) {
->>>>>>> 59c81275
             BinaryOperator newOperation = (operation == BinaryOperator.PLUS) ? BinaryOperator.MINUS : BinaryOperator.PLUS;
 
             ABinaryExpression sum = new ABinaryExpression(expr.getFileLocation(),
