--- conflicted
+++ resolved
@@ -92,10 +92,7 @@
 import org.sosy_lab.cpachecker.cfa.types.MachineModel;
 import org.sosy_lab.cpachecker.cfa.types.Type;
 import org.sosy_lab.cpachecker.cfa.types.c.CNumericTypes;
-<<<<<<< HEAD
 import org.sosy_lab.cpachecker.cfa.types.c.CPointerType;
-=======
->>>>>>> 18ebe6a7
 import org.sosy_lab.cpachecker.cfa.types.c.CType;
 import org.sosy_lab.cpachecker.cfa.types.java.JArrayType;
 import org.sosy_lab.cpachecker.cfa.types.java.JClassOrInterfaceType;
@@ -224,11 +221,7 @@
     }
 
     // visitor for getting the values of the actual parameters in caller function context
-<<<<<<< HEAD
-    ExplicitExpressionValueVisitor visitor = getVisitor();
-=======
     final ExplicitExpressionValueVisitor visitor = getVisitor();
->>>>>>> 18ebe6a7
 
     // get value of actual parameter in caller function context
     for (int i = 0; i < parameters.size(); i++) {
@@ -238,11 +231,7 @@
       if (exp instanceof JExpression) {
         value = ((JExpression) exp).accept(visitor);
       } else if (exp instanceof CExpression) {
-<<<<<<< HEAD
-        value = ((CExpression) exp).accept(visitor);
-=======
         value = visitor.evaluate((CExpression) exp, (CType) parameters.get(i).getType());
->>>>>>> 18ebe6a7
       } else {
         throw new AssertionError("unknown expression: " + exp);
       }
@@ -276,18 +265,13 @@
       expression = CNumericTypes.ZERO; // this is the default in C
     }
 
-<<<<<<< HEAD
+
     MemoryLocation functionReturnVar = MemoryLocation.valueOf(functionName, FUNCTION_RETURN_VAR, 0);
 
-    return handleAssignmentToVariable(functionReturnVar, expression,
+    return handleAssignmentToVariable(functionReturnVar,
+        returnEdge.getSuccessor().getEntryNode().getFunctionDefinition().getType().getReturnType(), // TODO easier way to get type?
+        expression,
         getVisitor());
-=======
-    String assignedVar = getScopedVariableName(FUNCTION_RETURN_VAR, functionName);
-
-    return handleAssignmentToVariable(assignedVar,
-        returnEdge.getSuccessor().getEntryNode().getFunctionDefinition().getType().getReturnType(), // TODO easier way to get type?
-        expression, getVisitor());
->>>>>>> 18ebe6a7
   }
 
   /**
@@ -322,7 +306,7 @@
         boolean valueExists = state.contains(returnVarName);
 
         if (assignedVarName == null) {
-          if (v.missingPointer && valueExists) {
+          if (v.hasMissingPointer() && valueExists) {
             Long value = state.getValueFor(returnVarName);
             addMissingInformation((CLeftHandSide) op1, value);
           }
@@ -370,11 +354,7 @@
     ExplicitExpressionValueVisitor evv = getVisitor();
 
     // get the value of the expression (either true[1L], false[0L], or unknown[null])
-<<<<<<< HEAD
-    Long value = getExpressionValue(expression, evv);
-=======
-    Long value = getExpressionValue(expression, CNumericTypes.INT); // TODO which type? TODO special java-type?
->>>>>>> 18ebe6a7
+    Long value = getExpressionValue(expression, CNumericTypes.INT, evv);
 
     // value is null, try to derive further information
     if (value == null) {
@@ -452,24 +432,18 @@
 
     MemoryLocation memoryLocation;
 
-<<<<<<< HEAD
     // assign initial value if necessary
     if(decl.isGlobal()) {
       memoryLocation = MemoryLocation.valueOf(varName,0);
     }else {
       memoryLocation = MemoryLocation.valueOf(functionName, varName, 0);
-=======
-    if (init instanceof AInitializerExpression) {
-      IAExpression exp = ((AInitializerExpression)init).getExpression();
-      initialValue = getExpressionValue(exp, decl.getType());
->>>>>>> 18ebe6a7
     }
 
     if (init instanceof AInitializerExpression) {
 
       ExplicitExpressionValueVisitor evv = getVisitor();
       IAExpression exp = ((AInitializerExpression) init).getExpression();
-      initialValue = getExpressionValue(exp, evv);
+      initialValue = getExpressionValue(exp, decl.getType(), evv);
 
       if (isMissingCExpressionInformation(evv, exp)) {
         addMissingInformation(memoryLocation, exp);
@@ -500,7 +474,7 @@
   private boolean isMissingCExpressionInformation(ExplicitExpressionValueVisitor pEvv,
       IARightHandSide pExp) {
 
-    return pExp instanceof CExpression && (pEvv.missingPointer);
+    return pExp instanceof CExpression && (pEvv.hasMissingPointer());
   }
 
   @Override
@@ -552,9 +526,7 @@
           missingScopedFieldName = true;
           notScopedField = (JIdExpression) op1;
         }
-        return handleAssignmentToVariable(op1, op1.getExpressionType(), op2, getVisitor());
-
-<<<<<<< HEAD
+
         String varName = ((AIdExpression) op1).getName();
 
         MemoryLocation memloc;
@@ -565,9 +537,7 @@
           memloc = MemoryLocation.valueOf(functionName, varName, 0);
         }
 
-        return handleAssignmentToVariable(memloc, op2, getVisitor());
-=======
->>>>>>> 18ebe6a7
+        return handleAssignmentToVariable(memloc, op1.getExpressionType(), op2, getVisitor());
     } else if (op1 instanceof APointerExpression) {
       // *a = ...
 
@@ -593,22 +563,18 @@
     }
 
     else if (op1 instanceof CFieldReference) {
-      // a->b = ...
-<<<<<<< HEAD
+
       ExplicitExpressionValueVisitor v = getVisitor();
 
       MemoryLocation memLoc = v.evaluateMemoryLocation((CFieldReference) op1);
 
-      if (v.missingPointer && isRelevant(op1, op2)) {
+      if (v.hasMissingPointer() && isRelevant(op1, op2)) {
         missingInformationList.add(new MissingInformation(op1, op2));
       }
 
       if (memLoc != null) {
-        return handleAssignmentToVariable(memLoc, op2, v);
-      }
-=======
-      return handleAssignmentToVariable(op1, op1.getExpressionType(), op2, getVisitor());
->>>>>>> 18ebe6a7
+        return handleAssignmentToVariable(memLoc, op1.getExpressionType(), op2, v);
+      }
     }
 
     else if (op1 instanceof CArraySubscriptExpression || op1 instanceof AArraySubscriptExpression) {
@@ -619,12 +585,12 @@
 
         MemoryLocation memLoc = v.evaluateMemoryLocation((CLeftHandSide) op1);
 
-        if (v.missingPointer && isRelevant(op1, op2)) {
+        if (v.hasMissingPointer() && isRelevant(op1, op2)) {
           missingInformationList.add(new MissingInformation(op1, op2));
         }
 
         if (memLoc != null) {
-          return handleAssignmentToVariable(memLoc, op2, v);
+          return handleAssignmentToVariable(memLoc, op1.getExpressionType(), op2, v);
         }
       }
     } else {
@@ -634,37 +600,25 @@
     return state; // the default return-value is the old state
   }
 
-<<<<<<< HEAD
+
   private boolean isRelevant(IAExpression pOp1, IARightHandSide pOp2) {
     return pOp1 instanceof CExpression && pOp2 instanceof CExpression;
   }
 
-  private ExplicitState handleAssignmentToVariable(
-      String assignedVar, IARightHandSide exp, ExplicitExpressionValueVisitor visitor)
-      throws UnrecognizedCCodeException {
-
-    MemoryLocation memLoc = MemoryLocation.valueOf(assignedVar);
-
-    return handleAssignmentToVariable(memLoc, exp, visitor);
-=======
-  private ExplicitState handleAssignmentToVariable(
-      IAExpression lParam, final Type lType, IARightHandSide exp, ExplicitExpressionValueVisitor visitor)
-      throws UnrecognizedCCodeException {
-    String assignedVar = getScopedVariableName(lParam, functionName);
-    return handleAssignmentToVariable(assignedVar, lType, exp, visitor);
->>>>>>> 18ebe6a7
-  }
-
-  /** This method analyses the expression with the visitor and assigns the value to lParam.
-   * The method returns a new state, that contains (a copy of) the old state and the new assignment. */
-<<<<<<< HEAD
-   private ExplicitState handleAssignmentToVariable(MemoryLocation assignedVar, IARightHandSide exp, ExplicitExpressionValueVisitor visitor)
-    throws UnrecognizedCCodeException {
-=======
   private ExplicitState handleAssignmentToVariable(
       String assignedVar, final Type lType, IARightHandSide exp, ExplicitExpressionValueVisitor visitor)
       throws UnrecognizedCCodeException {
->>>>>>> 18ebe6a7
+
+    MemoryLocation memLoc = MemoryLocation.valueOf(assignedVar);
+
+    return handleAssignmentToVariable(memLoc, lType, exp, visitor);
+  }
+
+  /** This method analyses the expression with the visitor and assigns the value to lParam.
+   * The method returns a new state, that contains (a copy of) the old state and the new assignment. */
+  private ExplicitState handleAssignmentToVariable(
+      MemoryLocation assignedVar, final Type lType, IARightHandSide exp, ExplicitExpressionValueVisitor visitor)
+      throws UnrecognizedCCodeException {
 
     Long value;
     if (exp instanceof JRightHandSide) {
@@ -784,21 +738,12 @@
 
       if ((binaryOperator == BinaryOperator.EQUALS && truthValue) || (binaryOperator == BinaryOperator.NOT_EQUALS && !truthValue)) {
         if (leftValue == null &&  rightValue != null && isAssignable(lVarInBinaryExp)) {
-<<<<<<< HEAD
           MemoryLocation leftVariableLocation = getMemoryLocation(lVarInBinaryExp);
           assignableState.assignConstant(leftVariableLocation, rightValue);
         }
 
         else if (rightValue == null && leftValue != null && isAssignable(rVarInBinaryExp)) {
           MemoryLocation rightVariableName = getMemoryLocation(rVarInBinaryExp);
-=======
-          String leftVariableName = getScopedVariableName(lVarInBinaryExp, functionName);
-          assignableState.assignConstant(leftVariableName, rightValue);
-        }
-
-        else if (rightValue == null && leftValue != null && isAssignable(rVarInBinaryExp)) {
-          String rightVariableName = getScopedVariableName(rVarInBinaryExp, functionName);
->>>>>>> 18ebe6a7
           assignableState.assignConstant(rightVariableName, leftValue);
         }
       }
@@ -809,20 +754,12 @@
         if ((binaryOperator == BinaryOperator.NOT_EQUALS && truthValue)
             || (binaryOperator == BinaryOperator.EQUALS && !truthValue)) {
           if (leftValue == null && rightValue == 0L && isAssignable(lVarInBinaryExp)) {
-<<<<<<< HEAD
             MemoryLocation leftVariableName = getMemoryLocation(lVarInBinaryExp);
-=======
-            String leftVariableName = getScopedVariableName(lVarInBinaryExp, functionName);
->>>>>>> 18ebe6a7
             assignableState.assignConstant(leftVariableName, 1L);
           }
 
           else if (rightValue == null && leftValue == 0L && isAssignable(rVarInBinaryExp)) {
-<<<<<<< HEAD
             MemoryLocation rightVariableName = getMemoryLocation(rVarInBinaryExp);
-=======
-            String rightVariableName = getScopedVariableName(rVarInBinaryExp, functionName);
->>>>>>> 18ebe6a7
             assignableState.assignConstant(rightVariableName, 1L);
           }
         }
@@ -1097,38 +1034,21 @@
     }
   }
 
-  private Long getExpressionValue(IAExpression expression, ExplicitExpressionValueVisitor evv)
+  private Long getExpressionValue(IAExpression expression, final Type type, ExplicitExpressionValueVisitor evv)
       throws UnrecognizedCCodeException {
 
-<<<<<<< HEAD
     if (expression instanceof JRightHandSide) {
 
       final Long value = ((JRightHandSide) expression).accept(evv);
 
-=======
-  private Long getExpressionValue(final IAExpression expression, final Type type)
-      throws UnrecognizedCCodeException {
-
-    final ExplicitExpressionValueVisitor evv = getVisitor();
-
-    if (expression instanceof JRightHandSide) {
-      final Long value = ((JRightHandSide) expression).accept(evv);
->>>>>>> 18ebe6a7
       if (evv.hasMissingFieldAccessInformation() || evv.hasMissingEnumComparisonInformation()) {
         missingInformationRightJExpression = (JRightHandSide) expression;
         return null;
       } else {
         return value;
       }
-
     } else if (expression instanceof CRightHandSide) {
-<<<<<<< HEAD
-      final Long value = ((CRightHandSide) expression).accept(evv);
-=======
       return evv.evaluate((CRightHandSide) expression, (CType) type);
->>>>>>> 18ebe6a7
-
-      return value;
     } else {
       throw new AssertionError("unhandled righthandside-expression: " + expression);
     }
@@ -1653,8 +1573,6 @@
     return expression;
   }
 
-<<<<<<< HEAD
-
   private static class MissingInformation {
 
     /**
@@ -1827,8 +1745,6 @@
     }
   }
 
-=======
->>>>>>> 18ebe6a7
   /** returns an initialized, empty visitor */
   private ExplicitExpressionValueVisitor getVisitor() {
     return new ExplicitExpressionValueVisitor(state, functionName, machineModel, logger, edge);
