--- conflicted
+++ resolved
@@ -27,6 +27,8 @@
 
 import java.math.BigInteger;
 
+import javax.annotation.Nullable;
+
 import com.google.common.base.Objects;
 
 /**
@@ -37,16 +39,39 @@
  *
  * All instances of this class are immutable.
  */
-class SimpleInterval {
-
+public class SimpleInterval {
+
+  /**
+   * The lower bound of the interval. <code>null</code> represents
+   * negative infinity.
+   */
   private final BigInteger lowerBound; // null means negative infinity
+
+  /**
+   * The upper bound of the interval. <code>null</code> represents
+   * positive infinity.
+   */
   private final BigInteger upperBound; // null means positive infinity
 
-  private SimpleInterval(BigInteger pLowerBound, BigInteger pUpperBound) {
+  /**
+   * Creates a new interval from the given lower bound to the given
+   * upper bound. <code>null</code> values are allowed and represent
+   * negative infinity for the lower bound or positive infinity for
+   * the upper bound.
+   *
+   * If both bounds are not <code>null</code>, the lower bound must be
+   * a value less than or equal to the upper bound.
+   *
+   * @param pLowerBound the lower bound of the interval. <code>null</code> represents
+   * negative infinity.
+   * @param pUpperBound the upper bound of the interval. <code>null</code> represents
+   * positive infinity.
+   */
+  private SimpleInterval(@Nullable BigInteger pLowerBound, @Nullable BigInteger pUpperBound) {
     checkArgument((pLowerBound == null)
-               || (pUpperBound == null)
-               || (pLowerBound.compareTo(pUpperBound) <= 0)
-               , "lower endpoint greater than upper end point");
+        || (pUpperBound == null)
+        || (pLowerBound.compareTo(pUpperBound) <= 0)
+        , "lower endpoint greater than upper end point");
 
     lowerBound = pLowerBound;
     upperBound = pUpperBound;
@@ -69,8 +94,6 @@
   }
 
   /**
-<<<<<<< HEAD
-=======
    * Checks if the interval includes every value.
    * @return <code>true</code> if the interval has neither a lower nor an upper bound, <code>false</code> otherwise.
    */
@@ -132,7 +155,6 @@
   }
 
   /**
->>>>>>> 30d65383
    * Return whether this interval has a concrete lower bound
    * (otherwise it's positive infinity).
    */
@@ -148,17 +170,25 @@
     return upperBound != null;
   }
 
+  /**
+   * Checks if this interval contains at least one positive value.
+   * @return <code>true</code> if this interval contains at least one
+   * positive value, <code>false</code> otherwise.
+   */
   public boolean containsPositive() {
     return (upperBound == null || upperBound.signum() == 1);
   }
 
+  /**
+   * Checks if this interval contains the value zero.
+   * @return <code>true</code> if this interval contains the value zero,
+   * <code>false</code> otherwise.
+   */
   public boolean containsZero() {
     return (upperBound == null || upperBound.signum() >= 0)
         && (lowerBound == null || lowerBound.signum() <= 0);
   }
 
-<<<<<<< HEAD
-=======
   /**
    * Checks if this interval contains the value zero.
    * @return <code>true</code> if this interval contains the value zero,
@@ -174,12 +204,19 @@
    * @return <code>true</code> if this interval contains at least one
    * negative value, <code>false</code> otherwise.
    */
->>>>>>> 30d65383
   public boolean containsNegative() {
-    return (lowerBound == null || upperBound.signum() == -1);
-  }
-
-  public BigInteger size() {
+    return (lowerBound == null || lowerBound.signum() == -1);
+  }
+
+  /**
+   * Computes the size of this interval. If any of the two bounds are
+   * infinity, <code>null</code> is returned, otherwise the result
+   * is the upper bound minus the lower bound plus one.
+   *
+   * @return <code>null</code> if any of the two bounds are
+   * infinity, otherwise the upper bound minus the lower bound plus one.
+   */
+  public @Nullable BigInteger size() {
     if (hasLowerBound() && hasUpperBound()) {
       return upperBound.subtract(lowerBound).add(BigInteger.ONE);
     } else {
@@ -187,10 +224,26 @@
     }
   }
 
+  /**
+   * Checks if this interval contains exactly one single value. If this
+   * function returns <code>true</code>, {@link #getLowerBound()} may
+   * safely be called to retrieve the value.
+   *
+   * @return <code>true</code> if this interval contains exactly one
+   * single value, <code>false</code> otherwise.
+   */
   public boolean isSingleton() {
     return hasLowerBound() && lowerBound.equals(upperBound);
   }
 
+  /**
+   * Returns the mathematical negation of this interval. The lower bound
+   * of the resulting interval is the negated upper bound of this interval
+   * and vice versa. This, of course, includes infinity becoming negative
+   * infinity and negative infinity becoming infinity.
+   *
+   * @return the mathematical negation of this interval.
+   */
   public SimpleInterval negate() {
     BigInteger newUpperBound = (lowerBound == null ? null : lowerBound.negate());
     BigInteger newLowerBound = (upperBound == null ? null : upperBound.negate());
@@ -202,6 +255,13 @@
     }
   }
 
+  /**
+   * Returns an interval from this interval's lower bound to positive
+   * infinity.
+   *
+   * @return an interval from this interval's lower bound to positive
+   * infinity.
+   */
   public SimpleInterval extendToPositiveInfinity() {
     if (lowerBound == null) {
       return infinite();
@@ -212,6 +272,13 @@
     }
   }
 
+  /**
+   * Returns an interval from this interval's lower bound to negative
+   * infinity.
+   *
+   * @return an interval from this interval's lower bound to negative
+   * infinity.
+   */
   public SimpleInterval extendToNegativeInfinity() {
     if (upperBound == null) {
       return infinite();
@@ -230,7 +297,7 @@
       return false;
     }
 
-    SimpleInterval other = (SimpleInterval)pObj;
+    SimpleInterval other = (SimpleInterval) pObj;
     return Objects.equal(this.lowerBound, other.lowerBound)
         && Objects.equal(this.upperBound, other.upperBound);
   }
@@ -258,6 +325,12 @@
     return result;
   }
 
+  /**
+   * Checks if this interval contains the given interval.
+   * @param other the interval that this interval is checked for containing.
+   * @return <code>true</code> if this interval contains the given
+   * interval, <code>false</code> otherwise.
+   */
   public boolean contains(SimpleInterval other) {
     if (this == other) {
       return true;
@@ -275,13 +348,36 @@
         && (this.upperBound == null || this.upperBound.compareTo(other.upperBound) >= 0);
   }
 
+  /**
+   * Checks if this interval touches the given interval, which means the
+   * intervals either intersect each other or there is one upper bound
+   * in one of the two intervals that is exactly the lower bound of the
+   * other interval minus one.
+   *
+   * @param pOther the interval to check for touching this interval.
+   * @return <code>true</code> if this interval touches the given
+   * interval, <code>false</code> otherwise.
+   */
+  public boolean touches(SimpleInterval pOther) {
+    if (pOther == null) { return false; }
+    if (intersectsWith(pOther)) { return true; }
+    return this.lowerBound != null && pOther.upperBound != null
+        && pOther.upperBound.add(BigInteger.ONE).equals(this.lowerBound)
+        || pOther.lowerBound != null && this.upperBound != null
+        && this.upperBound.add(BigInteger.ONE).equals(pOther.lowerBound);
+  }
+
+  /**
+   * Checks if the given interval intersects with this interval.
+   * @param other the interval to check for intersecting this interval.
+   * @return <code>true</code> if this interval intersects with the
+   * given interval, <code>false</code> otherwise.
+   */
   public boolean intersectsWith(SimpleInterval other) {
-    if (this == other) {
-      return true;
-    }
+    if (this == other) { return true; }
 
     if (this.lowerBound == null) {
-      if (this.upperBound == null || other.lowerBound == null)  {
+      if (this.upperBound == null || other.lowerBound == null) {
         return true;
       } else {
         // this is (-INF, a]; other is [b, ?)
@@ -312,21 +408,14 @@
         return this.upperBound.compareTo(other.lowerBound) >= 0;
       } else {
         // this is [a, b]; other is [c, d]
-        // result is true if a <= d or b >= c
-        return this.lowerBound.compareTo(other.upperBound) <= 0
-            || this.upperBound.compareTo(other.lowerBound) >= 0;
+        // result is true if a <= d and b >= c
+        boolean aLessThanOrEqB = this.lowerBound.compareTo(other.upperBound) <= 0;
+        boolean bGreaterThanOrEqC = this.upperBound.compareTo(other.lowerBound) >= 0;
+        return aLessThanOrEqB && bGreaterThanOrEqC;
       }
     }
   }
 
-<<<<<<< HEAD
-  static Predicate<SimpleInterval> HAS_BOUNDS = new Predicate<SimpleInterval>() {
-    @Override
-    public boolean apply(SimpleInterval pArg0) {
-      return pArg0.hasLowerBound() || pArg0.hasUpperBound();
-    }
-  };
-=======
   /**
    * Gets the closest negative value to zero of this interval.
    * May only be called if {@link #containsNegative()} returns true.
@@ -352,7 +441,6 @@
     if (hasLowerBound() && getLowerBound().signum() > 0) { return getLowerBound(); }
     return BigInteger.ONE;
   }
->>>>>>> 30d65383
 
   private static SimpleInterval INFINITE = new SimpleInterval(null, null);
 
