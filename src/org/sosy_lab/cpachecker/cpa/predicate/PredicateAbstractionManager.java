/*
 *  CPAchecker is a tool for configurable software verification.
 *  This file is part of CPAchecker.
 *
 *  Copyright (C) 2007-2014  Dirk Beyer
 *  All rights reserved.
 *
 *  Licensed under the Apache License, Version 2.0 (the "License");
 *  you may not use this file except in compliance with the License.
 *  You may obtain a copy of the License at
 *
 *      http://www.apache.org/licenses/LICENSE-2.0
 *
 *  Unless required by applicable law or agreed to in writing, software
 *  distributed under the License is distributed on an "AS IS" BASIS,
 *  WITHOUT WARRANTIES OR CONDITIONS OF ANY KIND, either express or implied.
 *  See the License for the specific language governing permissions and
 *  limitations under the License.
 *
 *
 *  CPAchecker web page:
 *    http://cpachecker.sosy-lab.org
 */
package org.sosy_lab.cpachecker.cpa.predicate;

import static com.google.common.base.Preconditions.checkArgument;
import static com.google.common.base.Predicates.*;
import static com.google.common.collect.FluentIterable.from;

import java.io.IOException;
import java.io.Writer;
import java.nio.charset.StandardCharsets;
import java.util.ArrayDeque;
import java.util.ArrayList;
import java.util.Collection;
import java.util.Deque;
import java.util.HashMap;
import java.util.HashSet;
import java.util.Iterator;
import java.util.List;
import java.util.Map;
import java.util.Set;
import java.util.logging.Level;

import org.sosy_lab.common.Pair;
import org.sosy_lab.common.configuration.Configuration;
import org.sosy_lab.common.configuration.FileOption;
import org.sosy_lab.common.configuration.InvalidConfigurationException;
import org.sosy_lab.common.configuration.Option;
import org.sosy_lab.common.configuration.Options;
import org.sosy_lab.common.io.Path;
import org.sosy_lab.common.log.LogManager;
import org.sosy_lab.common.time.NestedTimer;
import org.sosy_lab.common.time.TimeSpan;
import org.sosy_lab.common.time.Timer;
import org.sosy_lab.cpachecker.cfa.model.CFANode;
import org.sosy_lab.cpachecker.cpa.predicate.persistence.PredicateAbstractionsStorage;
import org.sosy_lab.cpachecker.cpa.predicate.persistence.PredicateAbstractionsStorage.AbstractionNode;
import org.sosy_lab.cpachecker.cpa.predicate.persistence.PredicatePersistenceUtils.PredicateParsingFailedException;
import org.sosy_lab.cpachecker.util.predicates.AbstractionFormula;
import org.sosy_lab.cpachecker.util.predicates.AbstractionManager;
import org.sosy_lab.cpachecker.util.predicates.AbstractionManager.RegionCreator;
import org.sosy_lab.cpachecker.util.predicates.AbstractionPredicate;
import org.sosy_lab.cpachecker.util.predicates.Solver;
import org.sosy_lab.cpachecker.util.predicates.interfaces.BooleanFormula;
import org.sosy_lab.cpachecker.util.predicates.interfaces.PathFormulaManager;
import org.sosy_lab.cpachecker.util.predicates.interfaces.ProverEnvironment;
import org.sosy_lab.cpachecker.util.predicates.interfaces.ProverEnvironment.AllSatResult;
import org.sosy_lab.cpachecker.util.predicates.interfaces.Region;
import org.sosy_lab.cpachecker.util.predicates.interfaces.view.BooleanFormulaManagerView;
import org.sosy_lab.cpachecker.util.predicates.interfaces.view.FormulaManagerView;
import org.sosy_lab.cpachecker.util.predicates.pathformula.PathFormula;
import org.sosy_lab.cpachecker.util.predicates.pathformula.SSAMap;
import org.sosy_lab.cpachecker.util.statistics.StatTimer;

import com.google.common.base.Joiner;
import com.google.common.base.Preconditions;
import com.google.common.collect.ImmutableList;
import com.google.common.collect.ImmutableSet;
import com.google.common.collect.Sets;

@Options(prefix = "cpa.predicate")
public class PredicateAbstractionManager {

  static class Stats {

    public int numCallsAbstraction = 0; // total calls
    public int numAbstractionReuses = 0; // total reuses

    public int numSymbolicAbstractions = 0; // precision completely empty, no computation
    public int numSatCheckAbstractions = 0; // precision was {false}, only sat check
    public int numCallsAbstractionCached = 0; // result was cached, no computation

    public int numTotalPredicates = 0;
    public int maxPredicates = 0;
    public int numIrrelevantPredicates = 0;
    public int numTrivialPredicates = 0;
    public int numCartesianAbsPredicates = 0;
    public int numCartesianAbsPredicatesCached = 0;
    public int numBooleanAbsPredicates = 0;
    public final Timer abstractionReuseTime = new Timer();
    public final StatTimer abstractionReuseImplicationTime = new StatTimer("Time for checking reusability of abstractions");
    public final Timer trivialPredicatesTime = new Timer();
    public final Timer cartesianAbstractionTime = new Timer();
    public final Timer booleanAbstractionTime = new Timer();
    public final NestedTimer abstractionEnumTime = new NestedTimer(); // outer: solver time, inner: bdd time
    public final Timer abstractionSolveTime = new Timer(); // only the time for solving, not for model enumeration

    public long allSatCount = 0;
    public int maxAllSatCount = 0;
  }

  final Stats stats = new Stats();

  private final LogManager logger;
  private final FormulaManagerView fmgr;
  private final AbstractionManager amgr;
  private final RegionCreator rmgr;
  private final PathFormulaManager pfmgr;
  private final Solver solver;

  private static final Set<Integer> noAbstractionReuse = ImmutableSet.of();

  private static enum AbstractionType {
    CARTESIAN,
    BOOLEAN,
    COMBINED,
    ;
  }

  @Option(secure=true, name = "abstraction.cartesian",
      description = "whether to use Boolean (false) or Cartesian (true) abstraction")
  @Deprecated
  private boolean cartesianAbstraction = false;

  @Option(secure=true, name = "abstraction.computation",
      description = "whether to use Boolean or Cartesian abstraction or both")
  private AbstractionType abstractionType = AbstractionType.BOOLEAN;

  @Option(secure=true, name = "abstraction.dumpHardQueries",
      description = "dump the abstraction formulas if they took to long")
  private boolean dumpHardAbstractions = false;

  @Option(secure=true, name = "abstraction.reuseAbstractionsFrom",
      description="An initial set of comptued abstractions that might be reusable")
  @FileOption(FileOption.Type.OPTIONAL_INPUT_FILE)
  private Path reuseAbstractionsFrom;

  @Option(secure=true, description = "Max. number of edge of the abstraction tree to prescan for reuse")
  private int maxAbstractionReusePrescan = 1;

  @Option(secure=true, name = "abs.useCache", description = "use caching of abstractions")
  private boolean useCache = true;

  @Option(secure=true, name="refinement.splitItpAtoms",
      description="split each arithmetic equality into two inequalities when extracting predicates from interpolants")
  private boolean splitItpAtoms = false;

  @Option(secure=true, name = "abstraction.identifyTrivialPredicates",
      description="Identify those predicates where the result is trivially known before abstraction computation and omit them.")
  private boolean identifyTrivialPredicates = false;

  @Option(secure=true, name = "abstraction.simplify",
      description="Simplify the abstraction formula that is stored to represent the state space. Helpful when debugging (formulas get smaller).")
  private boolean simplifyAbstractionFormula = false;

  private boolean warnedOfCartesianAbstraction = false;

  private boolean abstractionReuseDisabledBecauseOfAmbiguity = false;

  private final Map<Pair<BooleanFormula, ImmutableSet<AbstractionPredicate>>, AbstractionFormula> abstractionCache;

  // Cache for satisfiability queries: if formula is contained, it is unsat
  private final Set<BooleanFormula> unsatisfiabilityCache;

  //cache for cartesian abstraction queries. For each predicate, the values
  // are -1: predicate is false, 0: predicate is don't care,
  // 1: predicate is true
  private final Map<Pair<BooleanFormula, AbstractionPredicate>, Byte> cartesianAbstractionCache;

  private final BooleanFormulaManagerView bfmgr;

  private final PredicateAbstractionsStorage abstractionStorage;

  public PredicateAbstractionManager(
      AbstractionManager pAmgr,
      FormulaManagerView pFmgr,
      PathFormulaManager pPfmgr,
      Solver pSolver,
      Configuration config,
      LogManager pLogger) throws InvalidConfigurationException, PredicateParsingFailedException {

    config.inject(this, PredicateAbstractionManager.class);

    logger = pLogger;
    fmgr = pFmgr;
    bfmgr = fmgr.getBooleanFormulaManager();
    amgr = pAmgr;
    rmgr = amgr.getRegionCreator();
    pfmgr = pPfmgr;
    solver = pSolver;

    if (cartesianAbstraction) {
      abstractionType = AbstractionType.CARTESIAN;
    }
    if (abstractionType == AbstractionType.COMBINED) {
      warnedOfCartesianAbstraction = true; // warning is not necessary
    }

    if (useCache) {
      abstractionCache = new HashMap<>();
      unsatisfiabilityCache = new HashSet<>();
    } else {
      abstractionCache = null;
      unsatisfiabilityCache = null;
    }

    if (useCache && (abstractionType != AbstractionType.BOOLEAN)) {
      cartesianAbstractionCache = new HashMap<>();
    } else {
      cartesianAbstractionCache = null;
    }

    abstractionStorage = new PredicateAbstractionsStorage(reuseAbstractionsFrom, logger, fmgr);
    SSAMap extractionSsa = SSAMap.emptySSAMap().withDefault(1);
    for (AbstractionNode an : abstractionStorage.getAbstractions().values()) {
      BooleanFormula instanceFm = fmgr.instantiate(an.getFormula(), extractionSsa);
      extractPredicates(instanceFm);
    }
  }

  /**
   * Compute an abstraction of the conjunction of an AbstractionFormula and
   * a PathFormula. The AbstractionFormula will be used in its instantiated form,
   * so the indices there should match those from the PathFormula.
   * @param abstractionFormula An AbstractionFormula that is used as input.
   * @param pathFormula A PathFormula that is used as input.
   * @param predicates The set of predicates used for abstraction.
   * @return An AbstractionFormula instance representing an abstraction of
   *          "abstractionFormula & pathFormula" with pathFormula as the block formula.
   * @throws InterruptedException
   */
  public AbstractionFormula buildAbstraction(CFANode location,
      AbstractionFormula abstractionFormula, PathFormula pathFormula,
      Collection<AbstractionPredicate> pPredicates) throws InterruptedException {

    stats.numCallsAbstraction++;

    logger.log(Level.FINEST, "Computing abstraction", stats.numCallsAbstraction, "with", pPredicates.size(), "predicates");
    logger.log(Level.ALL, "Old abstraction:", abstractionFormula.asFormula());
    logger.log(Level.ALL, "Path formula:", pathFormula);
    logger.log(Level.ALL, "Predicates:", pPredicates);

    BooleanFormula absFormula = abstractionFormula.asInstantiatedFormula();
    BooleanFormula symbFormula = buildFormula(pathFormula.getFormula());
    BooleanFormula f = bfmgr.and(absFormula, symbFormula);
    final SSAMap ssa = pathFormula.getSsa();

    ImmutableSet<AbstractionPredicate> predicates = getRelevantPredicates(pPredicates, f, ssa);

    // Try to reuse stored abstractions
    if (reuseAbstractionsFrom != null
        && !abstractionReuseDisabledBecauseOfAmbiguity) {
      stats.abstractionReuseTime.start();
      ProverEnvironment reuseEnv = solver.newProverEnvironment();
      try {
        reuseEnv.push(f);

        Deque<Pair<Integer, Integer>> tryReuseBasedOnPredecessors = new ArrayDeque<>();
        Set<Integer> idsOfStoredAbstractionReused = abstractionFormula.getIdsOfStoredAbstractionReused();
        for (Integer id: idsOfStoredAbstractionReused) {
          tryReuseBasedOnPredecessors.add(Pair.of(id, 0));
        }

        if (tryReuseBasedOnPredecessors.isEmpty()) {
          tryReuseBasedOnPredecessors.add(Pair.of(abstractionStorage.getRootAbstractionId(), 0));
        }

        while (!tryReuseBasedOnPredecessors.isEmpty()) {
          final Pair<Integer, Integer> tryBasedOn = tryReuseBasedOnPredecessors.pop();
          final int tryBasedOnAbstractionId = tryBasedOn.getFirst();
          final int tryLevel = tryBasedOn.getSecond();

          if (tryLevel > maxAbstractionReusePrescan) {
            continue;
          }

          Set<AbstractionNode> candidateAbstractions = getSuccessorsInAbstractionTree(tryBasedOnAbstractionId);
          Preconditions.checkNotNull(candidateAbstractions);

          //logger.log(Level.WARNING, "Raw candidates based on", tryBasedOnAbstractionId, ":", candidateAbstractions);

          Iterator<AbstractionNode> candidateIterator = candidateAbstractions.iterator();
          while (candidateIterator.hasNext()) {
            AbstractionNode an = candidateIterator.next();
            Preconditions.checkNotNull(an);
            tryReuseBasedOnPredecessors.add(Pair.of(an.getId(), tryLevel + 1));

            if (bfmgr.isTrue(an.getFormula())) {
              candidateIterator.remove();
              continue;
            }

            if (an.getLocationId().isPresent()) {
              if (location.getNodeNumber() != an.getLocationId().get()) {
                candidateIterator.remove();
                continue;
              }
            }
          }

          //logger.log(Level.WARNING, "Filtered candidates", "location", location.getNodeNumber(), "abstraction", tryBasedOnAbstractionId, ":", candidateAbstractions);

          if (candidateAbstractions.size() > 1) {
            logger.log(Level.WARNING, "Too many abstraction candidates on location", location, "for abstraction", tryBasedOnAbstractionId, ". Disabling abstraction reuse!");
            this.abstractionReuseDisabledBecauseOfAmbiguity = true;
            tryReuseBasedOnPredecessors.clear();
            continue;
          }

          Set<Integer> reuseIds = Sets.newTreeSet();
          BooleanFormula reuseFormula = bfmgr.makeBoolean(true);
          for (AbstractionNode an: candidateAbstractions) {
            reuseFormula = bfmgr.and(reuseFormula, an.getFormula());
            abstractionStorage.markAbstractionBeingReused(an.getId());
            reuseIds.add(an.getId());
          }
          BooleanFormula instantiatedReuseFormula = fmgr.instantiate(reuseFormula, ssa);

          stats.abstractionReuseImplicationTime.start();
          reuseEnv.push(bfmgr.not(instantiatedReuseFormula));
          boolean implication = reuseEnv.isUnsat();
          reuseEnv.pop();
          stats.abstractionReuseImplicationTime.stop();

          if (implication) {
            stats.numAbstractionReuses++;

            Region reuseFormulaRegion = buildRegionFromFormula(reuseFormula);
            return new AbstractionFormula(fmgr, reuseFormulaRegion, reuseFormula,
                instantiatedReuseFormula, pathFormula, reuseIds);
          }
        }
      } finally {
        reuseEnv.close();
        stats.abstractionReuseTime.stop();
      }
    }
    // <-- End of reuse

    // Shortcut if the precision is empty
    if (pPredicates.isEmpty()) {
      logger.log(Level.FINEST, "Abstraction", stats.numCallsAbstraction, "with empty precision is true");
      stats.numSymbolicAbstractions++;
      return makeTrueAbstractionFormula(pathFormula);
    }

    // caching
    Pair<BooleanFormula, ImmutableSet<AbstractionPredicate>> absKey = null;
    if (useCache) {
      absKey = Pair.of(f, predicates);
      AbstractionFormula result = abstractionCache.get(absKey);

      if (result != null) {
        // create new abstraction object to have a unique abstraction id

        // instantiate the formula with the current indices
        BooleanFormula stateFormula = result.asFormula();
        BooleanFormula instantiatedFormula = fmgr.instantiate(stateFormula, ssa);

        result = new AbstractionFormula(fmgr, result.asRegion(), stateFormula,
            instantiatedFormula, pathFormula, result.getIdsOfStoredAbstractionReused());
        logger.log(Level.FINEST, "Abstraction", stats.numCallsAbstraction, "was cached");
        logger.log(Level.ALL, "Abstraction result is", result.asFormula());
        stats.numCallsAbstractionCached++;
        return result;
      }

      boolean unsatisfiable = unsatisfiabilityCache.contains(symbFormula)
                            || unsatisfiabilityCache.contains(f);
      if (unsatisfiable) {
        // block is infeasible
        logger.log(Level.FINEST, "Block feasibility of abstraction", stats.numCallsAbstraction, "was cached and is false.");
        stats.numCallsAbstractionCached++;
        return new AbstractionFormula(fmgr, rmgr.makeFalse(),
            bfmgr.makeBoolean(false), bfmgr.makeBoolean(false),
            pathFormula, noAbstractionReuse);
      }
    }



    // We update statistics here because we want to ignore calls
    // where the result was in the cache.
    stats.numTotalPredicates += pPredicates.size();
    stats.maxPredicates = Math.max(stats.maxPredicates, pPredicates.size());
    stats.numIrrelevantPredicates += pPredicates.size() - predicates.size();

    // Compute result for those predicates
    // where we can trivially identify their truthness in the result
    Region abs = rmgr.makeTrue();
    if (identifyTrivialPredicates) {
      stats.trivialPredicatesTime.start();
      abs = identifyTrivialPredicates(predicates, abstractionFormula, pathFormula);

      // Calculate the set of predicates we still need to use for abstraction.
      predicates = from(predicates)
                     .filter(not(in(amgr.extractPredicates(abs))))
                     .toSet();
      stats.trivialPredicatesTime.stop();
    }

    try (ProverEnvironment thmProver = solver.newProverEnvironment()) {
      thmProver.push(f);

      if (predicates.isEmpty()) {
        stats.numSatCheckAbstractions++;

        stats.abstractionSolveTime.start();
        boolean feasibility;
        try {
          feasibility = !thmProver.isUnsat();
        } finally {
          stats.abstractionSolveTime.stop();
        }

        if (!feasibility) {
          abs = rmgr.makeFalse();
        }

      } else {
        if (abstractionType != AbstractionType.BOOLEAN) {
          // First do cartesian abstraction if desired
          stats.cartesianAbstractionTime.start();
          try {
            abs = rmgr.makeAnd(abs,
                buildCartesianAbstraction(f, ssa, thmProver, predicates));
          } finally {
            stats.cartesianAbstractionTime.stop();
          }
        }

        if (abstractionType == AbstractionType.COMBINED) {
          // Calculate the set of predicates that cartesian abstraction couldn't handle.
          predicates = from(predicates)
                         .filter(not(in(amgr.extractPredicates(abs))))
                         .toSet();
        }

        if (abstractionType != AbstractionType.CARTESIAN
            && !predicates.isEmpty()) {
          // Last do boolean abstraction if desired and necessary
          stats.numBooleanAbsPredicates += predicates.size();
          stats.booleanAbstractionTime.start();
          try {
            abs = rmgr.makeAnd(abs,
                buildBooleanAbstraction(ssa, thmProver, predicates));
          } finally {
            stats.booleanAbstractionTime.stop();
          }

          // Warning:
          // buildBooleanAbstraction() does not clean up thmProver, so do not use it here.
        }
      }
    }

    AbstractionFormula result = makeAbstractionFormula(abs, ssa, pathFormula);

    if (useCache) {
      abstractionCache.put(absKey, result);

      if (result.isFalse()) {
        unsatisfiabilityCache.add(f);
      }
    }

    long abstractionTime = TimeSpan.sum(stats.abstractionSolveTime.getLengthOfLastInterval(),
                                        stats.abstractionEnumTime.getLengthOfLastOuterInterval())
                                   .asMillis();
    logger.log(Level.FINEST, "Computing abstraction took", abstractionTime, "ms");
    logger.log(Level.ALL, "Abstraction result is", result.asFormula());

    if (dumpHardAbstractions && abstractionTime > 10000) {
      // we want to dump "hard" problems...
      Path dumpFile;

      dumpFile = fmgr.formatFormulaOutputFile("abstraction", stats.numCallsAbstraction, "input", 0);
      fmgr.dumpFormulaToFile(f, dumpFile);

      dumpFile = fmgr.formatFormulaOutputFile("abstraction", stats.numCallsAbstraction, "predicates", 0);
      try (Writer w = dumpFile.asCharSink(StandardCharsets.UTF_8).openBufferedStream()) {
        Joiner.on('\n').appendTo(w, predicates);
      } catch (IOException e) {
        logger.logUserException(Level.WARNING, e, "Failed to wrote predicates to file");
      }

      dumpFile = fmgr.formatFormulaOutputFile("abstraction", stats.numCallsAbstraction, "result", 0);
      fmgr.dumpFormulaToFile(result.asInstantiatedFormula(), dumpFile);
    }

    return result;
  }

  /**
   * Extract all relevant predicates (with respect to a given formula)
   * from a given set of predicates.
   *
   * Currently the check is syntactically, i.e.,
   * a predicate is relevant if it refers to at least one variable
   * that also occurs in f.
   *
   * A predicate that is just "false" or "true" is also filtered out.
   *
   * @param pPredicates The set of predicates.
   * @param f The formula that determines which variables and predicates are relevant.
   * @param ssa The SSA map to use for instantiating predicates.
   * @return A subset of pPredicates.
   */
  private ImmutableSet<AbstractionPredicate> getRelevantPredicates(
      final Collection<AbstractionPredicate> pPredicates,
      final BooleanFormula f, final SSAMap ssa) {

    Set<String> variables = fmgr.extractVariables(f);
    ImmutableSet.Builder<AbstractionPredicate> predicateBuilder = ImmutableSet.builder();
    for (AbstractionPredicate predicate : pPredicates) {
      BooleanFormula predicateTerm = predicate.getSymbolicAtom();
      if (bfmgr.isFalse(predicateTerm)) {
        // Ignore predicate "false", it means "check for satisfiability".
        // We do this implicitly.
        logger.log(Level.FINEST, "Ignoring predicate 'false'");
        continue;
      }

      BooleanFormula instantiatedPredicate = fmgr.instantiate(predicateTerm, ssa);
      Set<String> predVariables = fmgr.extractVariables(instantiatedPredicate);

      if (predVariables.isEmpty()
          || !Sets.intersection(predVariables, variables).isEmpty()) {
        // Predicates without variables occur (for example, talking about UFs).
        // We do not know whether they are relevant, so we have to add them.
        predicateBuilder.add(predicate);
      } else {
        logger.log(Level.FINEST, "Ignoring predicate about variables", predVariables);
      }
    }
    return predicateBuilder.build();
  }

  /**
   * This method finds predicates whose truth value after the
   * abstraction computation is trivially known,
   * and returns a region with these predicates,
   * so that these predicates also do not need to be used in the abstraction computation.
   *
   * @param pPredicates The set of predicates.
   * @param pOldAbs An abstraction formula that determines which variables and predicates are relevant.
   * @param pBlockFormula A path formula that determines which variables and predicates are relevant.
   * @return A region of predicates from pPredicates that is entailed by (pOldAbs & pBlockFormula)
   */
  private Region identifyTrivialPredicates(
      final Collection<AbstractionPredicate> pPredicates,
      final AbstractionFormula pOldAbs, final PathFormula pBlockFormula) throws InterruptedException {

    final SSAMap ssa = pBlockFormula.getSsa();
    final Set<String> blockVariables = fmgr.extractVariables(pBlockFormula.getFormula());
    final Region oldAbs = pOldAbs.asRegion();

    final RegionCreator regionCreator = amgr.getRegionCreator();
    Region region = regionCreator.makeTrue();

    for (final AbstractionPredicate predicate : pPredicates) {
      final BooleanFormula predicateTerm = predicate.getSymbolicAtom();

      BooleanFormula instantiatedPredicate = fmgr.instantiate(predicateTerm, ssa);
      final Set<String> predVariables = fmgr.extractVariables(instantiatedPredicate);

      if (Sets.intersection(predVariables, blockVariables).isEmpty()) {
        // predicate irrelevant with respect to block formula

        final Region predicateVar = predicate.getAbstractVariable();
        if (amgr.entails(oldAbs, predicateVar)) {
          // predicate is unconditionally implied by old abs,
          // we can just copy it to the output
          region = regionCreator.makeAnd(region, predicateVar);
          stats.numTrivialPredicates++;
          logger.log(Level.FINEST, "Predicate", predicate, "is unconditionally true in old abstraction and can be copied to the result.");

        } else {
          final Region negatedPredicateVar = regionCreator.makeNot(predicateVar);
          if (amgr.entails(oldAbs, negatedPredicateVar)) {
            // negated predicate is unconditionally implied by old abs,
            // we can just copy it to the output
            region = regionCreator.makeAnd(region, negatedPredicateVar);
            stats.numTrivialPredicates++;
            logger.log(Level.FINEST, "Negation of predicate", predicate, "is unconditionally true in old abstraction and can be copied to the result.");

          } else {
            // predicate is used in old abs and there is no easy way to handle it
            logger.log(Level.FINEST, "Predicate", predicate, "is relevant because it appears in the old abstraction.");
          }
        }
      }
    }

    assert amgr.entails(oldAbs, region);

    return region;
  }

  /**
   * Compute an abstraction of a single boolean formula.
   * @param f The formula to be abstracted. Needs to be instantiated
   *         with the indices from <code>blockFormula.getSssa()</code>.
   * @param blockFormula A path formula that is not used for the abstraction,
   *         but will be used as the block formula in the resulting AbstractionFormula instance.
   * @param predicates The set of predicates used for abstraction.
   * @return An AbstractionFormula instance representing an abstraction of f
   *          with blockFormula as the block formula.
   */
  public AbstractionFormula buildAbstraction(
      final CFANode location,
      final BooleanFormula f,
      final PathFormula blockFormula,
      final Collection<AbstractionPredicate> predicates) throws InterruptedException {

    PathFormula pf = new PathFormula(f, blockFormula.getSsa(), blockFormula.getPointerTargetSet(), 0);

    AbstractionFormula emptyAbstraction = makeTrueAbstractionFormula(null);
    AbstractionFormula newAbstraction = buildAbstraction(location, emptyAbstraction, pf, predicates);

    // fix block formula in result
    return new AbstractionFormula(fmgr, newAbstraction.asRegion(),
        newAbstraction.asFormula(), newAbstraction.asInstantiatedFormula(),
        blockFormula, noAbstractionReuse);
  }

  /**
   * Create an abstraction from a single boolean formula without actually
   * doing any abstraction computation. The formula is just converted into a
   * region, but the result is equivalent to the input.
   * This can be used to simply view the formula as a region.
   * If BDDs are used, the result of this method is a minimized form of the input.
   * @param f The formula to be converted to a region. Must NOT be instantiated!
   * @param blockFormula A path formula that is not used for the abstraction,
   *         but will be used as the block formula in the resulting AbstractionFormula instance.
   *         Also it's SSAMap will be used for instantiating the result.
   * @return An AbstractionFormula instance representing f
   *          with blockFormula as the block formula.
   */
  public AbstractionFormula buildAbstraction(final BooleanFormula f,
      final PathFormula blockFormula) {
    Region r = amgr.buildRegionFromFormula(f);
    return makeAbstractionFormula(r, blockFormula.getSsa(), blockFormula);
  }

  private Region buildCartesianAbstraction(final BooleanFormula f, final SSAMap ssa,
      ProverEnvironment thmProver, Collection<AbstractionPredicate> predicates) throws InterruptedException {

    stats.abstractionSolveTime.start();
    boolean feasibility = !thmProver.isUnsat();
    stats.abstractionSolveTime.stop();

    if (!feasibility) {
      // abstract post leads to false, we can return immediately
      return rmgr.makeFalse();
    }

    if (!warnedOfCartesianAbstraction && !fmgr.isPurelyConjunctive(f)) {
      logger.log(Level.WARNING,
          "Using cartesian abstraction when formulas contain disjunctions may be imprecise. "
          + "This might lead to failing refinements.");
      warnedOfCartesianAbstraction = true;
    }

    stats.abstractionEnumTime.startOuter();
    try {
      Region absbdd = rmgr.makeTrue();

      // check whether each of the predicate is implied in the next state...

      for (AbstractionPredicate p : predicates) {
        Pair<BooleanFormula, AbstractionPredicate> cacheKey = Pair.of(f, p);
        if (useCache && cartesianAbstractionCache.containsKey(cacheKey)) {
          byte predVal = cartesianAbstractionCache.get(cacheKey);
          stats.numCartesianAbsPredicatesCached++;

          stats.abstractionEnumTime.getCurentInnerTimer().start();
          Region v = p.getAbstractVariable();
          if (predVal == -1) { // pred is false
            stats.numCartesianAbsPredicates++;
            v = rmgr.makeNot(v);
            absbdd = rmgr.makeAnd(absbdd, v);
          } else if (predVal == 1) { // pred is true
            stats.numCartesianAbsPredicates++;
            absbdd = rmgr.makeAnd(absbdd, v);
          } else {
            assert predVal == 0 : "predicate value is neither false, true, nor unknown";
          }
          stats.abstractionEnumTime.getCurentInnerTimer().stop();

        } else {
          logger.log(Level.ALL, "DEBUG_1",
              "CHECKING VALUE OF PREDICATE: ", p.getSymbolicAtom());

          // instantiate the definition of the predicate
          BooleanFormula predTrue = fmgr.instantiate(p.getSymbolicAtom(), ssa);
          BooleanFormula predFalse = bfmgr.not(predTrue);

          // check whether this predicate has a truth value in the next
          // state
          byte predVal = 0; // pred is neither true nor false

          thmProver.push(predFalse);
          boolean isTrue = thmProver.isUnsat();
          thmProver.pop();

          if (isTrue) {
            stats.numCartesianAbsPredicates++;
            stats.abstractionEnumTime.getCurentInnerTimer().start();
            Region v = p.getAbstractVariable();
            absbdd = rmgr.makeAnd(absbdd, v);
            stats.abstractionEnumTime.getCurentInnerTimer().stop();

            predVal = 1;
          } else {
            // check whether it's false...
            thmProver.push(predTrue);
            boolean isFalse = thmProver.isUnsat();
            thmProver.pop();

            if (isFalse) {
              stats.numCartesianAbsPredicates++;
              stats.abstractionEnumTime.getCurentInnerTimer().start();
              Region v = p.getAbstractVariable();
              v = rmgr.makeNot(v);
              absbdd = rmgr.makeAnd(absbdd, v);
              stats.abstractionEnumTime.getCurentInnerTimer().stop();

              predVal = -1;
            }
          }

          if (useCache) {
            cartesianAbstractionCache.put(cacheKey, predVal);
          }
        }
      }

      return absbdd;

    } finally {
      stats.abstractionEnumTime.stopOuter();
    }
  }

  private BooleanFormula buildFormula(BooleanFormula symbFormula) {

    if (fmgr.useBitwiseAxioms()) {
      BooleanFormula bitwiseAxioms = fmgr.getBitwiseAxioms(symbFormula);
      if (!bfmgr.isTrue(bitwiseAxioms)) {
        symbFormula = bfmgr.and(symbFormula, bitwiseAxioms);

        logger.log(Level.ALL, "DEBUG_3", "ADDED BITWISE AXIOMS:", bitwiseAxioms);
      }
    }

    return symbFormula;
  }

  private Region buildBooleanAbstraction(SSAMap ssa,
      ProverEnvironment thmProver, Collection<AbstractionPredicate> predicates) throws InterruptedException {

    // build the definition of the predicates, and instantiate them
    // also collect all predicate variables so that the solver knows for which
    // variables we want to have the satisfying assignments
    BooleanFormula predDef = bfmgr.makeBoolean(true);
    List<BooleanFormula> predVars = new ArrayList<>(predicates.size());

    for (AbstractionPredicate p : predicates) {
      // get propositional variable and definition of predicate
      BooleanFormula var = p.getSymbolicVariable();
      BooleanFormula def = p.getSymbolicAtom();
      assert !bfmgr.isFalse(def);
      def = fmgr.instantiate(def, ssa);

      // build the formula (var <-> def) and add it to the list of definitions
      BooleanFormula equiv = bfmgr.equivalence(var, def);
      predDef = bfmgr.and(predDef, equiv);

      predVars.add(var);
    }

    // the formula is (abstractionFormula & pathFormula & predDef)
    thmProver.push(predDef);
    AllSatResult allSatResult = thmProver.allSat(predVars, rmgr,
        stats.abstractionSolveTime, stats.abstractionEnumTime);

    // pop() is actually costly sometimes, and we delete the environment anyway
    // thmProver.pop();

    // update statistics
    int numModels = allSatResult.getCount();
    if (numModels < Integer.MAX_VALUE) {
      stats.maxAllSatCount = Math.max(numModels, stats.maxAllSatCount);
      stats.allSatCount += numModels;
    }

    return allSatResult.getResult();
  }

  /**
   * Checks if a1 => a2
   */
  public boolean checkCoverage(AbstractionFormula a1, AbstractionFormula a2) throws InterruptedException {
    return amgr.entails(a1.asRegion(), a2.asRegion());
  }

  /**
   * Checks if (a1 & p1) => a2
   */
  public boolean checkCoverage(AbstractionFormula a1, PathFormula p1, AbstractionFormula a2) throws InterruptedException {
    BooleanFormula absFormula = a1.asInstantiatedFormula();
    BooleanFormula symbFormula = buildFormula(p1.getFormula());
    BooleanFormula a = bfmgr.and(absFormula, symbFormula);

    // get formula of a2 with the indices of p1
    BooleanFormula b = fmgr.instantiate(a2.asFormula(), p1.getSsa());

    return solver.implies(a, b);
  }

  /**
   * Checks if an abstraction formula and a pathFormula are unsatisfiable.
   * @param pAbstractionFormula the abstraction formula
   * @param pPathFormula the path formula
   * @return unsat(pAbstractionFormula & pPathFormula)
   */
  public boolean unsat(AbstractionFormula abstractionFormula, PathFormula pathFormula) throws InterruptedException {
    BooleanFormula absFormula = abstractionFormula.asInstantiatedFormula();
    BooleanFormula symbFormula = buildFormula(pathFormula.getFormula());
    BooleanFormula f = bfmgr.and(absFormula, symbFormula);
    logger.log(Level.ALL, "Checking satisfiability of formula", f);

    return solver.isUnsat(f);
  }

  public AbstractionFormula makeTrueAbstractionFormula(PathFormula pPreviousBlockFormula) {
    if (pPreviousBlockFormula == null) {
      pPreviousBlockFormula = pfmgr.makeEmptyPathFormula();
    }

    return new AbstractionFormula(fmgr, amgr.getRegionCreator().makeTrue(), bfmgr.makeBoolean(true), bfmgr.makeBoolean(true),
        pPreviousBlockFormula, noAbstractionReuse);
  }

  /**
   * Conjuncts two abstractions.
   * Both need to have the same block formula.
   */
  public AbstractionFormula makeAnd(AbstractionFormula a1, AbstractionFormula a2) {
    checkArgument(a1.getBlockFormula().equals(a2.getBlockFormula()));

    Region region = amgr.getRegionCreator().makeAnd(a1.asRegion(), a2.asRegion());
    BooleanFormula formula = fmgr.makeAnd(a1.asFormula(), a2.asFormula());
    BooleanFormula instantiatedFormula = fmgr.makeAnd(a1.asInstantiatedFormula(), a2.asInstantiatedFormula());

    return new AbstractionFormula(fmgr, region, formula, instantiatedFormula, a1.getBlockFormula(), noAbstractionReuse);
  }

  private AbstractionFormula makeAbstractionFormula(Region abs, SSAMap ssaMap, PathFormula blockFormula) {
    BooleanFormula symbolicAbs = amgr.toConcrete(abs);
    BooleanFormula instantiatedSymbolicAbs = fmgr.instantiate(symbolicAbs, ssaMap);

<<<<<<< HEAD
=======
    if (simplifyAbstractionFormula) {
      symbolicAbs = fmgr.simplify(symbolicAbs);
      instantiatedSymbolicAbs = fmgr.simplify(instantiatedSymbolicAbs);
    }

>>>>>>> 8beecc59
    return new AbstractionFormula(fmgr, abs, symbolicAbs, instantiatedSymbolicAbs, blockFormula, noAbstractionReuse);
  }

  /**
   * Remove a set of predicates from an abstraction.
   * @param oldAbstraction The abstraction to start from.
   * @param removePredicates The predicate to remove.
   * @param ssaMap The SSAMap to use for instantiating the new abstraction.
   * @return A new abstraction similar to the old one without the predicates.
   */
  public AbstractionFormula reduce(AbstractionFormula oldAbstraction,
      Collection<AbstractionPredicate> removePredicates, SSAMap ssaMap) {
    RegionCreator rmgr = amgr.getRegionCreator();

    Region newRegion = oldAbstraction.asRegion();
    for (AbstractionPredicate predicate : removePredicates) {
      newRegion = rmgr.makeExists(newRegion, predicate.getAbstractVariable());
    }

    return makeAbstractionFormula(newRegion, ssaMap, oldAbstraction.getBlockFormula());
  }

  /**
   * Extend an abstraction by a set of predicates.
   * @param reducedAbstraction The abstraction to extend.
   * @param sourceAbstraction The abstraction where to take the predicates from.
   * @param relevantPredicates The predicates to add.
   * @param newSSA The SSAMap to use for instantiating the new abstraction.
   * @return A new abstraction similar to the old one with some more predicates.
   */
  public AbstractionFormula expand(AbstractionFormula reducedAbstraction, AbstractionFormula sourceAbstraction,
      Collection<AbstractionPredicate> relevantPredicates, SSAMap newSSA) {
    return expand(reducedAbstraction.asRegion(), sourceAbstraction.asRegion(), relevantPredicates, newSSA,
        reducedAbstraction.getBlockFormula());
  }

  /**
   * Extend an abstraction by a set of predicates.
   * @param reducedAbstraction The abstraction to extend.
   * @param sourceAbstraction The abstraction where to take the predicates from.
   * @param relevantPredicates The predicates to add.
   * @param newSSA The SSAMap to use for instantiating the new abstraction.
   * @param blockFormula block formula of reduced abstraction state
   * @return A new abstraction similar to the old one with some more predicates.
   */
  public AbstractionFormula expand(Region reducedAbstraction, Region sourceAbstraction,
      Collection<AbstractionPredicate> relevantPredicates, SSAMap newSSA, PathFormula blockFormula) {
    RegionCreator rmgr = amgr.getRegionCreator();

    for (AbstractionPredicate predicate : relevantPredicates) {
      sourceAbstraction = rmgr.makeExists(sourceAbstraction,
          predicate.getAbstractVariable());
    }

    Region expandedRegion = rmgr.makeAnd(reducedAbstraction, sourceAbstraction);

    return makeAbstractionFormula(expandedRegion, newSSA, blockFormula);
  }

  /**
   * Extract all atoms from a formula and create predicates for them.
   * @param pFormula The formula with the atoms (with SSA indices).
   * @return A (possibly empty) collection of AbstractionPredicates.
   */
  public Collection<AbstractionPredicate> extractPredicates(BooleanFormula pFormula) {
    if (bfmgr.isFalse(pFormula)) {
      return ImmutableList.of(amgr.makeFalsePredicate());
    }

    Collection<BooleanFormula> atoms = fmgr.extractAtoms(pFormula, splitItpAtoms, false);

    List<AbstractionPredicate> preds = new ArrayList<>(atoms.size());

    for (BooleanFormula atom : atoms) {
      preds.add(amgr.makePredicate(atom));
    }

    return preds;
  }

  /**
   * Create a single AbstractionPredicate representing a formula.
   * @param pFormula The formula to use (without SSA indices!), may not simply be "true".
   * @return A single abstraction predicate.
   */
  public AbstractionPredicate createPredicateFor(BooleanFormula pFormula) {
    checkArgument(!bfmgr.isTrue(pFormula));

    return amgr.makePredicate(pFormula);
  }

  // delegate methods

  public Set<AbstractionPredicate> extractPredicates(Region pRegion) {
    return amgr.extractPredicates(pRegion);
  }

  public Region buildRegionFromFormula(BooleanFormula pF) {
    return amgr.buildRegionFromFormula(pF);
  }

  private Set<AbstractionNode> getSuccessorsInAbstractionTree(int pIdOfLastAbstractionReused) {
    Preconditions.checkNotNull(reuseAbstractionsFrom);
    return abstractionStorage.getSuccessorAbstractions(pIdOfLastAbstractionReused);
  }

}<|MERGE_RESOLUTION|>--- conflicted
+++ resolved
@@ -872,14 +872,11 @@
     BooleanFormula symbolicAbs = amgr.toConcrete(abs);
     BooleanFormula instantiatedSymbolicAbs = fmgr.instantiate(symbolicAbs, ssaMap);
 
-<<<<<<< HEAD
-=======
     if (simplifyAbstractionFormula) {
       symbolicAbs = fmgr.simplify(symbolicAbs);
       instantiatedSymbolicAbs = fmgr.simplify(instantiatedSymbolicAbs);
     }
 
->>>>>>> 8beecc59
     return new AbstractionFormula(fmgr, abs, symbolicAbs, instantiatedSymbolicAbs, blockFormula, noAbstractionReuse);
   }
 
