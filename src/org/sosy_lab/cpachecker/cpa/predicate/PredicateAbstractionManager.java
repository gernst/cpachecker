/*
 *  CPAchecker is a tool for configurable software verification.
 *  This file is part of CPAchecker.
 *
 *  Copyright (C) 2007-2014  Dirk Beyer
 *  All rights reserved.
 *
 *  Licensed under the Apache License, Version 2.0 (the "License");
 *  you may not use this file except in compliance with the License.
 *  You may obtain a copy of the License at
 *
 *      http://www.apache.org/licenses/LICENSE-2.0
 *
 *  Unless required by applicable law or agreed to in writing, software
 *  distributed under the License is distributed on an "AS IS" BASIS,
 *  WITHOUT WARRANTIES OR CONDITIONS OF ANY KIND, either express or implied.
 *  See the License for the specific language governing permissions and
 *  limitations under the License.
 *
 *
 *  CPAchecker web page:
 *    http://cpachecker.sosy-lab.org
 */
package org.sosy_lab.cpachecker.cpa.predicate;

import static com.google.common.base.Preconditions.checkArgument;
import static com.google.common.base.Predicates.*;
import static com.google.common.collect.FluentIterable.from;

import java.io.IOException;
import java.io.Writer;
import java.nio.charset.StandardCharsets;
import java.util.ArrayDeque;
import java.util.ArrayList;
import java.util.Collection;
import java.util.Collections;
import java.util.Deque;
import java.util.HashMap;
import java.util.HashSet;
import java.util.Iterator;
import java.util.List;
import java.util.Map;
import java.util.Set;
import java.util.logging.Level;

import javax.annotation.Nullable;

<<<<<<< HEAD
import org.sosy_lab.common.Pair;
=======
import org.sosy_lab.cpachecker.util.Pair;
>>>>>>> 64e265ea
import org.sosy_lab.common.ShutdownNotifier;
import org.sosy_lab.common.configuration.Configuration;
import org.sosy_lab.common.configuration.FileOption;
import org.sosy_lab.common.configuration.InvalidConfigurationException;
import org.sosy_lab.common.configuration.Option;
import org.sosy_lab.common.configuration.Options;
import org.sosy_lab.common.io.Path;
import org.sosy_lab.common.log.LogManager;
import org.sosy_lab.common.time.NestedTimer;
import org.sosy_lab.common.time.TimeSpan;
import org.sosy_lab.common.time.Timer;
import org.sosy_lab.cpachecker.cfa.model.CFANode;
import org.sosy_lab.cpachecker.cpa.predicate.persistence.PredicateAbstractionsStorage;
import org.sosy_lab.cpachecker.cpa.predicate.persistence.PredicateAbstractionsStorage.AbstractionNode;
import org.sosy_lab.cpachecker.cpa.predicate.persistence.PredicatePersistenceUtils.PredicateParsingFailedException;
import org.sosy_lab.cpachecker.util.LiveVariables;
import org.sosy_lab.cpachecker.util.precondition.segkro.rules.LinCombineRule;
import org.sosy_lab.cpachecker.util.predicates.AbstractionFormula;
import org.sosy_lab.cpachecker.util.predicates.AbstractionManager;
import org.sosy_lab.cpachecker.util.predicates.AbstractionPredicate;
import org.sosy_lab.cpachecker.util.predicates.pathformula.PathFormula;
import org.sosy_lab.cpachecker.util.predicates.pathformula.PathFormulaManager;
import org.sosy_lab.cpachecker.util.predicates.pathformula.SSAMap;
<<<<<<< HEAD
import org.sosy_lab.cpachecker.util.statistics.ContextCsv;
import org.sosy_lab.cpachecker.util.statistics.StatCpuTime.StatCpuTimer;
=======
import org.sosy_lab.cpachecker.util.predicates.regions.Region;
import org.sosy_lab.cpachecker.util.predicates.regions.RegionCreator;
import org.sosy_lab.cpachecker.util.predicates.regions.RegionCreator.RegionBuilder;
import org.sosy_lab.cpachecker.util.predicates.smt.BooleanFormulaManagerView;
import org.sosy_lab.cpachecker.util.predicates.smt.FormulaManagerView;
import org.sosy_lab.cpachecker.util.predicates.smt.Solver;
import org.sosy_lab.cpachecker.util.predicates.smt.BooleanFormulaManagerView.DefaultBooleanFormulaVisitor;
>>>>>>> 64e265ea
import org.sosy_lab.cpachecker.util.statistics.StatTimer;
import org.sosy_lab.cpachecker.util.statistics.Stats;
import org.sosy_lab.cpachecker.util.statistics.Stats.ContextCloseHandler;
import org.sosy_lab.cpachecker.util.statistics.interfaces.Context;
import org.sosy_lab.solver.SolverException;
import org.sosy_lab.solver.api.BooleanFormula;
import org.sosy_lab.solver.api.Formula;
import org.sosy_lab.solver.api.ProverEnvironment;
import org.sosy_lab.solver.api.ProverEnvironment.AllSatCallback;

import com.google.common.base.Function;
import com.google.common.base.Joiner;
import com.google.common.base.Optional;
import com.google.common.base.Preconditions;
import com.google.common.collect.Collections2;
import com.google.common.collect.HashMultimap;
import com.google.common.collect.ImmutableList;
import com.google.common.collect.ImmutableSet;
import com.google.common.collect.Multimap;
import com.google.common.collect.Sets;

@Options(prefix = "cpa.predicate")
public class PredicateAbstractionManager {

  static class AbstractionStats {

    public int numCallsAbstraction = 0; // total calls
    public int numAbstractionReuses = 0; // total reuses

    public int numSymbolicAbstractions = 0; // precision completely empty, no computation
    public int numSatCheckAbstractions = 0; // precision was {false}, only sat check
    public int numCallsAbstractionCached = 0; // result was cached, no computation

    public int numTotalPredicates = 0;
    public int maxPredicates = 0;
    public int numIrrelevantPredicates = 0;
    public int numTrivialPredicates = 0;
    public int numCartesianAbsPredicates = 0;
    public int numCartesianAbsPredicatesCached = 0;
    public int numBooleanAbsPredicates = 0;
    public final Timer abstractionReuseTime = new Timer();
    public final StatTimer abstractionReuseImplicationTime = new StatTimer("Time for checking reusability of abstractions");
    public final Timer trivialPredicatesTime = new Timer();
    public final Timer cartesianAbstractionTime = new Timer();
    public final Timer quantifierEliminationTime = new Timer();
    public final Timer booleanAbstractionTime = new Timer();
    public final NestedTimer abstractionEnumTime = new NestedTimer(); // outer: solver time, inner: bdd time
    public final Timer abstractionSolveTime = new Timer(); // only the time for solving, not for model enumeration

    public long allSatCount = 0;
    public int maxAllSatCount = 0;
  }

  final AbstractionStats stats = new AbstractionStats();

  private final LogManager logger;
  private final FormulaManagerView fmgr;
  private final AbstractionManager amgr;
  private final RegionCreator rmgr;
  private final PathFormulaManager pfmgr;
  private final Solver solver;
  private final ShutdownNotifier shutdownNotifier;

  private static final Set<Integer> noAbstractionReuse = ImmutableSet.of();

  private static enum AbstractionType {
    CARTESIAN,
    BOOLEAN,
    COMBINED,
    ELIMINATION;
  }

  @Option(secure=true, name = "abstraction.statistics",
      description="Name of a file for detailed statistics on the abstraction computations.")
  @FileOption(FileOption.Type.OUTPUT_FILE)
  private Path abstractionStatFile;
  private @Nullable ContextCsv abstractionStatCsv = null;

  @Option(secure=true, name = "abstraction.cartesian",
      description = "whether to use Boolean (false) or Cartesian (true) abstraction")
  @Deprecated
  private boolean cartesianAbstraction = false;

  @Option(secure=true, name = "abstraction.computation",
      description = "whether to use Boolean or Cartesian abstraction or both")
  private AbstractionType abstractionType = AbstractionType.BOOLEAN;

  @Option(secure=true, name = "abstraction.dumpHardQueries",
      description = "dump the abstraction formulas if they took to long")
  private boolean dumpHardAbstractions = false;

  @Option(secure=true, name = "abstraction.reuseAbstractionsFrom",
      description="An initial set of comptued abstractions that might be reusable")
  @FileOption(FileOption.Type.OPTIONAL_INPUT_FILE)
  private Path reuseAbstractionsFrom;

  @Option(secure=true, description = "Max. number of edge of the abstraction tree to prescan for reuse")
  private int maxAbstractionReusePrescan = 1;

  @Option(secure=true, name = "abs.useCache", description = "use caching of abstractions")
  private boolean useCache = true;

  @Option(secure=true, name="refinement.splitItpAtoms",
      description="split each arithmetic equality into two inequalities when extracting predicates from interpolants")
  private boolean splitItpAtoms = false;

  @Option(secure=true, name = "abstraction.identifyTrivialPredicates",
      description="Identify those predicates where the result is trivially known before abstraction computation and omit them.")
  private boolean identifyTrivialPredicates = false;

  @Option(secure=true, name = "abstraction.simplify",
      description="Simplify the abstraction formula that is stored to represent the state space. Helpful when debugging (formulas get smaller).")
  private boolean simplifyAbstractionFormula = false;

  @Option(secure=true, name = "abstraction.elimDeadVariablePreds",
      description="Eliminate propositions about dead variables in abstraction predicates by running a generalization procedure.")
  private boolean elimDeadVariablePredsByGeneralization = false;

  private boolean warnedOfCartesianAbstraction = false;

  private boolean abstractionReuseDisabledBecauseOfAmbiguity = false;

  private final Map<Pair<BooleanFormula, ImmutableSet<AbstractionPredicate>>, AbstractionFormula> abstractionCache;

  // Cache for satisfiability queries: if formula is contained, it is unsat
  private final Set<BooleanFormula> unsatisfiabilityCache;

  //cache for cartesian abstraction queries. For each predicate, the values
  // are -1: predicate is false, 0: predicate is don't care,
  // 1: predicate is true
  private final Map<Pair<BooleanFormula, AbstractionPredicate>, Byte> cartesianAbstractionCache;

  private final BooleanFormulaManagerView bfmgr;

  private final PredicateAbstractionsStorage abstractionStorage;

  private Optional<LiveVariables> liveVars;

  public PredicateAbstractionManager(
      AbstractionManager pAmgr,
      FormulaManagerView pFmgr,
      PathFormulaManager pPfmgr,
      Solver pSolver,
      Configuration config,
      LogManager pLogger,
      ShutdownNotifier pShutdownNotifier,
      Optional<LiveVariables> pLiveVars) throws InvalidConfigurationException, PredicateParsingFailedException {
    shutdownNotifier = pShutdownNotifier;

    config.inject(this, PredicateAbstractionManager.class);

    logger = pLogger;
    fmgr = pFmgr;
    bfmgr = fmgr.getBooleanFormulaManager();
    amgr = pAmgr;
    rmgr = amgr.getRegionCreator();
    pfmgr = pPfmgr;
    solver = pSolver;
    liveVars = pLiveVars;

    if (abstractionStatFile != null) {
      abstractionStatCsv = new ContextCsv(abstractionStatFile);
      abstractionStatCsv.registerColumn(
          "Predicate abstraction time",
          new String[]{
              "cputime_millis_sum",
              "walltime_millis_sum",
          }
          );
      abstractionStatCsv.registerColumn(
          "Boolean predicate abstraction time",
          new String[]{
              "cputime_millis_sum",
              "walltime_millis_sum",
          }
          );
      abstractionStatCsv.registerColumn(
          "Abstractions with empty precision", new String[]{"sum"});
      abstractionStatCsv.registerColumn(
          "Abstractions from cache", new String[]{"sum"});
      abstractionStatCsv.registerColumn(
          "Unsatisfiable abstractions from cache", new String[]{"sum"});
      abstractionStatCsv.registerColumn(
          "Number of predicates", new String[]{"sum"});
      abstractionStatCsv.registerColumn(
          "Relevant predicates", new String[]{"sum"});
      abstractionStatCsv.registerColumn(
          "Non-trivial predicates", new String[]{"sum"});
      abstractionStatCsv.registerColumn(
          "Abstraction pure feasibility checks", new String[]{"sum"});
    }

    if (cartesianAbstraction) {
      abstractionType = AbstractionType.CARTESIAN;
    }
    if (abstractionType == AbstractionType.COMBINED) {
      warnedOfCartesianAbstraction = true; // warning is not necessary
    }

    if (useCache) {
      abstractionCache = new HashMap<>();
      unsatisfiabilityCache = new HashSet<>();
    } else {
      abstractionCache = null;
      unsatisfiabilityCache = null;
    }

    if (useCache && (abstractionType != AbstractionType.BOOLEAN)) {
      cartesianAbstractionCache = new HashMap<>();
    } else {
      cartesianAbstractionCache = null;
    }

    abstractionStorage = new PredicateAbstractionsStorage(reuseAbstractionsFrom, logger, fmgr, null);
    SSAMap extractionSsa = SSAMap.emptySSAMap().withDefault(1);
    for (AbstractionNode an : abstractionStorage.getAbstractions().values()) {
      BooleanFormula instanceFm = fmgr.instantiate(an.getFormula(), extractionSsa);
      extractPredicates(instanceFm);
    }
  }

  /**
   * Compute an abstraction of the conjunction of an AbstractionFormula and
   * a PathFormula. The AbstractionFormula will be used in its instantiated form,
   * so the indices there should match those from the PathFormula.
   * @param abstractionFormula An AbstractionFormula that is used as input.
   * @param pathFormula A PathFormula that is used as input.
   * @param predicates The set of predicates used for abstraction.
   * @return An AbstractionFormula instance representing an abstraction of
   *          "abstractionFormula & pathFormula" with pathFormula as the block formula.
   * @throws InterruptedException
   */
  public AbstractionFormula buildAbstraction(CFANode location,
      AbstractionFormula abstractionFormula, PathFormula pathFormula,
      Collection<AbstractionPredicate> pPredicates) throws SolverException, InterruptedException {

    try(Context ctx = Stats.anonymousRootContext(new ContextCloseHandler() {
      @Override
      public void onClose(Context pContext) {
        if (abstractionStatCsv != null) {
          abstractionStatCsv.appendContextRow(pContext);
        }
      }
    })) {
      Stats.incCounter("Number of abstractions", 1);
      stats.numCallsAbstraction++;
      try {

        logger.log(Level.FINEST, "Computing abstraction", stats.numCallsAbstraction, "with", pPredicates.size(), "predicates");
        logger.log(Level.ALL, "Old abstraction:", abstractionFormula.asFormula());
        logger.log(Level.ALL, "Path formula:", pathFormula);
        logger.log(Level.ALL, "Predicates:", pPredicates);

        BooleanFormula absFormula = abstractionFormula.asInstantiatedFormula();
        BooleanFormula symbFormula = buildFormula(pathFormula.getFormula());
        BooleanFormula f = bfmgr.and(absFormula, symbFormula);
        final SSAMap ssa = pathFormula.getSsa();

        ImmutableSet<AbstractionPredicate> predicates = getRelevantPredicates(pPredicates, f, ssa, location);

<<<<<<< HEAD
        // Try to reuse stored abstractions
        if (reuseAbstractionsFrom != null
            && !abstractionReuseDisabledBecauseOfAmbiguity) {
          stats.abstractionReuseTime.start();
          ProverEnvironment reuseEnv = solver.newProverEnvironment();
          try {
            reuseEnv.push(f);

            Deque<Pair<Integer, Integer>> tryReuseBasedOnPredecessors = new ArrayDeque<>();
            Set<Integer> idsOfStoredAbstractionReused = abstractionFormula.getIdsOfStoredAbstractionReused();
            for (Integer id: idsOfStoredAbstractionReused) {
              tryReuseBasedOnPredecessors.add(Pair.of(id, 0));
            }

            if (tryReuseBasedOnPredecessors.isEmpty()) {
              tryReuseBasedOnPredecessors.add(Pair.of(abstractionStorage.getRootAbstractionId(), 0));
            }

            while (!tryReuseBasedOnPredecessors.isEmpty()) {
              final Pair<Integer, Integer> tryBasedOn = tryReuseBasedOnPredecessors.pop();
              final int tryBasedOnAbstractionId = tryBasedOn.getFirst();
              final int tryLevel = tryBasedOn.getSecond();

              if (tryLevel > maxAbstractionReusePrescan) {
                continue;
              }

              Set<AbstractionNode> candidateAbstractions = getSuccessorsInAbstractionTree(tryBasedOnAbstractionId);
              Preconditions.checkNotNull(candidateAbstractions);

              //logger.log(Level.WARNING, "Raw candidates based on", tryBasedOnAbstractionId, ":", candidateAbstractions);

              Iterator<AbstractionNode> candidateIterator = candidateAbstractions.iterator();
              while (candidateIterator.hasNext()) {
                AbstractionNode an = candidateIterator.next();
                Preconditions.checkNotNull(an);
                tryReuseBasedOnPredecessors.add(Pair.of(an.getId(), tryLevel + 1));

                if (bfmgr.isTrue(an.getFormula())) {
                  candidateIterator.remove();
                  continue;
                }

                if (an.getLocationId().isPresent()) {
                  if (location.getNodeNumber() != an.getLocationId().get()) {
                    candidateIterator.remove();
                    continue;
                  }
                }
              }

              //logger.log(Level.WARNING, "Filtered candidates", "location", location.getNodeNumber(), "abstraction", tryBasedOnAbstractionId, ":", candidateAbstractions);

              if (candidateAbstractions.size() > 1) {
                logger.log(Level.WARNING, "Too many abstraction candidates on location", location, "for abstraction", tryBasedOnAbstractionId, ". Disabling abstraction reuse!");
                this.abstractionReuseDisabledBecauseOfAmbiguity = true;
                tryReuseBasedOnPredecessors.clear();
                continue;
              }

              Set<Integer> reuseIds = Sets.newTreeSet();
              BooleanFormula reuseFormula = bfmgr.makeBoolean(true);
              for (AbstractionNode an: candidateAbstractions) {
                reuseFormula = bfmgr.and(reuseFormula, an.getFormula());
                abstractionStorage.markAbstractionBeingReused(an.getId());
                reuseIds.add(an.getId());
              }
              BooleanFormula instantiatedReuseFormula = fmgr.instantiate(reuseFormula, ssa);

              stats.abstractionReuseImplicationTime.start();
              reuseEnv.push(bfmgr.not(instantiatedReuseFormula));
              boolean implication = reuseEnv.isUnsat();
              reuseEnv.pop();
              stats.abstractionReuseImplicationTime.stop();

              if (implication) {
                stats.numAbstractionReuses++;

                Region reuseFormulaRegion = buildRegionFromFormula(reuseFormula);
                return new AbstractionFormula(fmgr, reuseFormulaRegion, reuseFormula,
                    instantiatedReuseFormula, pathFormula, reuseIds);
              }
            }
          } finally {
            reuseEnv.close();
            stats.abstractionReuseTime.stop();
          }
        }
        // <-- End of reuse

        // Shortcut if the precision is empty
        if (pPredicates.isEmpty() && (abstractionType != AbstractionType.ELIMINATION)) {
          logger.log(Level.FINEST, "Abstraction", stats.numCallsAbstraction, "with empty precision is true");
          stats.numSymbolicAbstractions++;
          Stats.incCounter("Abstractions with empty precision", 1);
          return makeTrueAbstractionFormula(pathFormula);
        }

        // caching
        Pair<BooleanFormula, ImmutableSet<AbstractionPredicate>> absKey = null;
        if (useCache) {
          absKey = Pair.of(f, predicates);
          AbstractionFormula result = abstractionCache.get(absKey);

          if (result != null) {
            // create new abstraction object to have a unique abstraction id

            // instantiate the formula with the current indices
            BooleanFormula stateFormula = result.asFormula();
            BooleanFormula instantiatedFormula = fmgr.instantiate(stateFormula, ssa);

            result = new AbstractionFormula(fmgr, result.asRegion(), stateFormula,
                instantiatedFormula, pathFormula, result.getIdsOfStoredAbstractionReused());
            logger.log(Level.FINEST, "Abstraction", stats.numCallsAbstraction, "was cached");
            logger.log(Level.ALL, "Abstraction result is", result.asFormula());
            Stats.incCounter("Abstractions from cache", 1);
            stats.numCallsAbstractionCached++;
            return result;
          }

          boolean unsatisfiable = unsatisfiabilityCache.contains(symbFormula)
                                || unsatisfiabilityCache.contains(f);
          if (unsatisfiable) {
            // block is infeasible
            logger.log(Level.FINEST, "Block feasibility of abstraction", stats.numCallsAbstraction, "was cached and is false.");
            stats.numCallsAbstractionCached++;
            Stats.incCounter("Unsatisfiable abstractions from cache", 1);
            return new AbstractionFormula(fmgr, rmgr.makeFalse(),
                bfmgr.makeBoolean(false), bfmgr.makeBoolean(false),
                pathFormula, noAbstractionReuse);
          }
        }
=======
    // Try to reuse stored abstractions
    if (reuseAbstractionsFrom != null
        && !abstractionReuseDisabledBecauseOfAmbiguity) {
      AbstractionFormula reused =
          reuseAbstractionIfPossible(abstractionFormula, pathFormula, f, location);
      if (reused != null) {
        return reused;
      }
    }
>>>>>>> 64e265ea



        // We update statistics here because we want to ignore calls
        // where the result was in the cache.
        stats.numTotalPredicates += pPredicates.size();
        Stats.incCounter("Number of predicates", pPredicates.size());
        stats.maxPredicates = Math.max(stats.maxPredicates, pPredicates.size());
        stats.numIrrelevantPredicates += pPredicates.size() - predicates.size();
        Stats.incCounter("Relevant predicates", predicates.size());

        // Compute result for those predicates
        // where we can trivially identify their truthness in the result
        Region abs = rmgr.makeTrue();
        if (identifyTrivialPredicates) {
          stats.trivialPredicatesTime.start();
          abs = identifyTrivialPredicates(predicates, abstractionFormula, pathFormula);

          // Calculate the set of predicates we still need to use for abstraction.
          predicates = from(predicates)
                         .filter(not(in(amgr.extractPredicates(abs))))
                         .toSet();

          Stats.incCounter("Non-trivial predicates", predicates.size());
          stats.trivialPredicatesTime.stop();
        }

        try(StatCpuTimer t = Stats.startTimer("Predicate abstraction time")) {
          try (ProverEnvironment thmProver = solver.newProverEnvironment()) {
            thmProver.push(f);

            if (predicates.isEmpty() && (abstractionType != AbstractionType.ELIMINATION)) {
              Stats.incCounter("Abstraction pure feasibility checks", 1);
              stats.numSatCheckAbstractions++;

              stats.abstractionSolveTime.start();
              boolean feasibility;
              try {
                feasibility = !thmProver.isUnsat();
              } finally {
                stats.abstractionSolveTime.stop();
              }

              if (!feasibility) {
                abs = rmgr.makeFalse();
              }

            } else if (abstractionType == AbstractionType.ELIMINATION) {
              stats.quantifierEliminationTime.start();
              try {
                abs = rmgr.makeAnd(abs,
                    eliminateIrrelevantVariablePropositions(f, location, ssa, thmProver, predicates));
              } finally {
                stats.quantifierEliminationTime.stop();
              }
            } else {
              if (abstractionType != AbstractionType.BOOLEAN) {
                // First do cartesian abstraction if desired
                stats.cartesianAbstractionTime.start();
                try {
                  abs = rmgr.makeAnd(abs,
                      buildCartesianAbstraction(f, ssa, thmProver, predicates));
                } finally {
                  stats.cartesianAbstractionTime.stop();
                }
              }

              if (abstractionType == AbstractionType.COMBINED) {
                // Calculate the set of predicates that cartesian abstraction couldn't handle.
                predicates = from(predicates)
                               .filter(not(in(amgr.extractPredicates(abs))))
                               .toSet();
              }

              if (abstractionType != AbstractionType.CARTESIAN
                  && !predicates.isEmpty()) {
                // Last do boolean abstraction if desired and necessary
                Stats.incCounter("Boolean predicate abstractions", 1);
                stats.numBooleanAbsPredicates += predicates.size();

                try(StatCpuTimer ti = Stats.startTimer("Boolean predicate abstraction time")) {
                  stats.booleanAbstractionTime.start();
                  try {
                    abs = rmgr.makeAnd(abs,
                        buildBooleanAbstraction(ssa, thmProver, predicates));
                  } finally {
                    stats.booleanAbstractionTime.stop();
                  }
                }

                // Warning:
                // buildBooleanAbstraction() does not clean up thmProver, so do not use it here.
              }
            }
          }

          AbstractionFormula result = makeAbstractionFormula(abs, ssa, pathFormula);

          if (useCache) {
            abstractionCache.put(absKey, result);

            if (result.isFalse()) {
              unsatisfiabilityCache.add(f);
            }
          }

          long abstractionTime = TimeSpan.sum(stats.abstractionSolveTime.getLengthOfLastInterval(),
                                              stats.abstractionEnumTime.getLengthOfLastOuterInterval())
                                         .asMillis();
          logger.log(Level.FINEST, "Computing abstraction took", abstractionTime, "ms");
          logger.log(Level.ALL, "Abstraction result is", result.asFormula());

          if (dumpHardAbstractions && abstractionTime > 10000) {
            // we want to dump "hard" problems...
            Path dumpFile;

            dumpFile = fmgr.formatFormulaOutputFile("abstraction", stats.numCallsAbstraction, "input", 0);
            fmgr.dumpFormulaToFile(f, dumpFile);

            dumpFile = fmgr.formatFormulaOutputFile("abstraction", stats.numCallsAbstraction, "predicates", 0);
            try (Writer w = dumpFile.asCharSink(StandardCharsets.UTF_8).openBufferedStream()) {
              Joiner.on('\n').appendTo(w, predicates);
            } catch (IOException e) {
              logger.logUserException(Level.WARNING, e, "Failed to wrote predicates to file");
            }

            dumpFile = fmgr.formatFormulaOutputFile("abstraction", stats.numCallsAbstraction, "result", 0);
            fmgr.dumpFormulaToFile(result.asInstantiatedFormula(), dumpFile);
          }

          return result;
        }

      } finally {
        // Aggregate all statistic for this abstraction computation!

      }
    }
  }

  private @Nullable AbstractionFormula reuseAbstractionIfPossible(
      final AbstractionFormula abstractionFormula,
      final PathFormula pathFormula,
      final BooleanFormula f,
      final CFANode location)
      throws SolverException, InterruptedException {
    stats.abstractionReuseTime.start();
    try (ProverEnvironment reuseEnv = solver.newProverEnvironment()) {
      reuseEnv.push(f);

      Deque<Pair<Integer, Integer>> tryReuseBasedOnPredecessors = new ArrayDeque<>();
      Set<Integer> idsOfStoredAbstractionReused =
          abstractionFormula.getIdsOfStoredAbstractionReused();
      for (Integer id : idsOfStoredAbstractionReused) {
        tryReuseBasedOnPredecessors.add(Pair.of(id, 0));
      }

      if (tryReuseBasedOnPredecessors.isEmpty()) {
        tryReuseBasedOnPredecessors.add(Pair.of(abstractionStorage.getRootAbstractionId(), 0));
      }

      while (!tryReuseBasedOnPredecessors.isEmpty()) {
        final Pair<Integer, Integer> tryBasedOn = tryReuseBasedOnPredecessors.pop();
        final int tryBasedOnAbstractionId = tryBasedOn.getFirst();
        final int tryLevel = tryBasedOn.getSecond();

        if (tryLevel > maxAbstractionReusePrescan) {
          continue;
        }

        Set<AbstractionNode> candidateAbstractions =
            getSuccessorsInAbstractionTree(tryBasedOnAbstractionId);
        Preconditions.checkNotNull(candidateAbstractions);

        //logger.log(Level.WARNING, "Raw candidates based on", tryBasedOnAbstractionId, ":", candidateAbstractions);

        Iterator<AbstractionNode> candidateIterator = candidateAbstractions.iterator();
        while (candidateIterator.hasNext()) {
          AbstractionNode an = candidateIterator.next();
          Preconditions.checkNotNull(an);
          tryReuseBasedOnPredecessors.add(Pair.of(an.getId(), tryLevel + 1));

          if (bfmgr.isTrue(an.getFormula())) {
            candidateIterator.remove();
            continue;
          }

          if (an.getLocationId().isPresent()) {
            if (location.getNodeNumber() != an.getLocationId().get()) {
              candidateIterator.remove();
              continue;
            }
          }
        }

        //logger.log(Level.WARNING, "Filtered candidates", "location", location.getNodeNumber(), "abstraction", tryBasedOnAbstractionId, ":", candidateAbstractions);

        if (candidateAbstractions.size() > 1) {
          logger.log(
              Level.WARNING,
              "Too many abstraction candidates on location",
              location,
              "for abstraction",
              tryBasedOnAbstractionId,
              ". Disabling abstraction reuse!");
          this.abstractionReuseDisabledBecauseOfAmbiguity = true;
          tryReuseBasedOnPredecessors.clear();
          continue;
        }

        Set<Integer> reuseIds = Sets.newTreeSet();
        BooleanFormula reuseFormula = bfmgr.makeBoolean(true);
        for (AbstractionNode an : candidateAbstractions) {
          reuseFormula = bfmgr.and(reuseFormula, an.getFormula());
          abstractionStorage.markAbstractionBeingReused(an.getId());
          reuseIds.add(an.getId());
        }
        BooleanFormula instantiatedReuseFormula =
            fmgr.instantiate(reuseFormula, pathFormula.getSsa());

        stats.abstractionReuseImplicationTime.start();
        reuseEnv.push(bfmgr.not(instantiatedReuseFormula));
        boolean implication = reuseEnv.isUnsat();
        reuseEnv.pop();
        stats.abstractionReuseImplicationTime.stop();

        if (implication) {
          stats.numAbstractionReuses++;

          Region reuseFormulaRegion = buildRegionFromFormula(reuseFormula);
          return new AbstractionFormula(
              fmgr,
              reuseFormulaRegion,
              reuseFormula,
              instantiatedReuseFormula,
              pathFormula,
              reuseIds);
        }
      }
    } finally {
      stats.abstractionReuseTime.stop();
    }
    return null; //no abstraction could be reused
  }

  private Region eliminateIrrelevantVariablePropositions(BooleanFormula pF, CFANode pLocation, SSAMap pSsa,
      ProverEnvironment pThmProver, ImmutableSet<AbstractionPredicate> pPredicates) throws InterruptedException, SolverException {

    BooleanFormula eliminationResult = fmgr.uninstantiate(
        fmgr.eliminateDeadVariables(pF, pSsa));

    Collection<BooleanFormula> atoms = fmgr.extractAtoms(eliminationResult, false);
    for (BooleanFormula atom: atoms) {
      amgr.makePredicate(atom);
      extractPredicates(atom);
    }

    return amgr.buildRegionFromFormula(eliminationResult);

  }

  /**
   * Extract all relevant predicates (with respect to a given formula)
   * from a given set of predicates.
   *
   * Currently the check is syntactically, i.e.,
   * a predicate is relevant if it refers to at least one variable
   * that also occurs in f.
   *
   * A predicate that is just "false" or "true" is also filtered out.
   *
   * @param pPredicates The set of predicates.
   * @param f The formula that determines which variables and predicates are relevant.
   * @param ssa The SSA map to use for instantiating predicates.
   * @param pPathFormula
   * @return A subset of pPredicates.
   *
   * @throws InterruptedException
   * @throws SolverException
   */
  private ImmutableSet<AbstractionPredicate> getRelevantPredicates(
      final Collection<AbstractionPredicate> pPredicates,
      final BooleanFormula f,
      final SSAMap ssa,
      final CFANode pLocation) throws SolverException, InterruptedException {

    Set<String> variables = fmgr.extractVariableNames(f);
    Multimap<Formula, AbstractionPredicate> elimPredicatesOnDeadVariables = HashMultimap.create();
    ImmutableSet.Builder<AbstractionPredicate> predicateBuilder = ImmutableSet.builder();

    for (AbstractionPredicate predicate : pPredicates) {
      final BooleanFormula predicateTerm = predicate.getSymbolicAtom();
      if (bfmgr.isFalse(predicateTerm)) {
        // Ignore predicate "false", it means "check for satisfiability".
        // We do this implicitly.
        logger.log(Level.FINEST, "Ignoring predicate 'false'");
        continue;
      }

      BooleanFormula instantiatedPredicate = fmgr.instantiate(predicateTerm, ssa);
      Map<String, Formula> predVariables = fmgr.extractFreeVariableMap(instantiatedPredicate);

      final Set<String> deadPredVariables;
      if (liveVars.isPresent()) {
        Set<String> liveVariabes = fmgr.instantiate(
            liveVars.get().getLiveVariableNamesForNode(pLocation),
            ssa);
        deadPredVariables = Sets.difference(predVariables.keySet(), liveVariabes);
      } else {
        deadPredVariables = Collections.emptySet();
      }

      if (!deadPredVariables.isEmpty() && elimDeadVariablePredsByGeneralization) {

        for (String var: deadPredVariables) {
          elimPredicatesOnDeadVariables.put(predVariables.get(var), predicate);
        }

      } else if (predVariables.isEmpty()
          || !Sets.intersection(predVariables.keySet(), variables).isEmpty()) {
        // Predicates without variables occur (for example, talking about UFs).
        // We do not know whether they are relevant, so we have to add them.
        predicateBuilder.add(predicate);

      } else {
        logger.log(Level.FINEST, "Ignoring predicate about variables", predVariables.keySet());
      }
    }

    // Do not ignore predicates on dead variables,
    // but infer new predicates from them that are more general
    // and that eliminate them.
    if (!elimPredicatesOnDeadVariables.isEmpty()) {
      for (Formula deadVar: elimPredicatesOnDeadVariables.keySet()) {
        Collection<AbstractionPredicate> referencingPreds = elimPredicatesOnDeadVariables.get(deadVar);
        Collection<AbstractionPredicate> predsWithoutVar = deriveNewPredsWithoutVar(deadVar, referencingPreds);
        predicateBuilder.addAll(predsWithoutVar);
      }
    }

    return predicateBuilder.build();
  }

  private Collection<AbstractionPredicate> deriveNewPredsWithoutVar(
      final Formula pDeadVar,
      final Collection<AbstractionPredicate> pReferencingPreds)
          throws SolverException, InterruptedException {

    LinCombineRule linComb = new LinCombineRule(solver, solver.getSmtAstMatcher());

    Multimap<String, Formula> ruleVarBinding = HashMultimap.create();
    ruleVarBinding.put("e", fmgr.uninstantiate(pDeadVar));

    Collection<BooleanFormula> conjunctiveInputPredicates = Collections2.transform(
        pReferencingPreds, new Function<AbstractionPredicate, BooleanFormula>() {
      @Override
      public BooleanFormula apply(AbstractionPredicate pArg0) {
        return pArg0.getSymbolicAtom();
      }
    });

    Set<BooleanFormula> inferred = linComb.apply(conjunctiveInputPredicates, ruleVarBinding);

    return Collections2.transform(
        inferred, new Function<BooleanFormula, AbstractionPredicate>() {
      @Override
      public AbstractionPredicate apply(BooleanFormula pArg0) {
        return createPredicateFor(pArg0);
      }
    });
  }

  /**
   * This method finds predicates whose truth value after the
   * abstraction computation is trivially known,
   * and returns a region with these predicates,
   * so that these predicates also do not need to be used in the abstraction computation.
   *
   * @param pPredicates The set of predicates.
   * @param pBlockEntryAbstraction An abstraction formula that determines which variables and predicates are relevant.
   * @param pBlockFormula A path formula that determines which variables and predicates are relevant.
   * @return A region of predicates from pPredicates that is entailed by (pOldAbs & pBlockFormula)
   */
  private Region identifyTrivialPredicates(
      final Collection<AbstractionPredicate> pPredicates,
      final AbstractionFormula pBlockEntryAbstraction,
      final PathFormula pBlockFormula) throws SolverException, InterruptedException {

    final SSAMap ssa = pBlockFormula.getSsa();
    final Set<String> blockVariables = fmgr.extractVariableNames(pBlockFormula.getFormula());
    final Region entryAbst = pBlockEntryAbstraction.asRegion();

    final RegionCreator regionCreator = amgr.getRegionCreator();
    Region result = regionCreator.makeTrue();

    for (final AbstractionPredicate predicate : pPredicates) {
      final BooleanFormula predicateTerm = predicate.getSymbolicAtom();

      BooleanFormula instantiatedPredicate = fmgr.instantiate(predicateTerm, ssa);
      final Set<String> predVariables = fmgr.extractVariableNames(instantiatedPredicate);

      if (Sets.intersection(predVariables, blockVariables).isEmpty()) {
        // predicate irrelevant with respect to block formula
        //  --> the predicate can still be relevant to carry information
        //      from the abstraction on the block entry!

        final Region predicateVar = predicate.getAbstractVariable();
        if (amgr.entails(entryAbst, predicateVar)) {
          // predicate is unconditionally implied by entry abs,
          // we can just copy it to the output
          //  --> the predicate overapproximates the entry abs
          result = regionCreator.makeAnd(result, predicateVar);
          stats.numTrivialPredicates++;
          logger.log(Level.FINEST, "Predicate", predicate, "is unconditionally true in old abstraction and can be copied to the result.");

        } else {
          // check the same as above also for the NEGATION of the predicate...
          final Region negatedPredicateVar = regionCreator.makeNot(predicateVar);
          if (amgr.entails(entryAbst, negatedPredicateVar)) {
            result = regionCreator.makeAnd(result, negatedPredicateVar);
            stats.numTrivialPredicates++;
            logger.log(Level.FINEST, "Negation of predicate", predicate, "is unconditionally true in old abstraction and can be copied to the result.");

          } else {
            // predicate is used in entry abs and there is no easy way to handle it
            // (this is in assumption; violating this assumption would mean that there is a bug somewhere)
            logger.log(Level.FINEST, "Predicate", predicate, "is relevant because it appears in the old abstraction.");
          }
        }
      }
    }

    assert amgr.entails(entryAbst, result);

    return result;
  }

  /**
   * Compute an abstraction of a single boolean formula.
   * @param f The formula to be abstracted. Needs to be instantiated
   *         with the indices from <code>blockFormula.getSssa()</code>.
   * @param blockFormula A path formula that is not used for the abstraction,
   *         but will be used as the block formula in the resulting AbstractionFormula instance.
   * @param predicates The set of predicates used for abstraction.
   * @return An AbstractionFormula instance representing an abstraction of f
   *          with blockFormula as the block formula.
   */
  public AbstractionFormula buildAbstraction(
      final CFANode location,
      final BooleanFormula f,
      final PathFormula blockFormula,
      final Collection<AbstractionPredicate> predicates)
          throws SolverException, InterruptedException {

    PathFormula pf = new PathFormula(f, blockFormula.getSsa(), blockFormula.getPointerTargetSet(), 0);

    AbstractionFormula emptyAbstraction = makeTrueAbstractionFormula(null);
    AbstractionFormula newAbstraction = buildAbstraction(location, emptyAbstraction, pf, predicates);

    // fix block formula in result
    return new AbstractionFormula(fmgr, newAbstraction.asRegion(),
        newAbstraction.asFormula(), newAbstraction.asInstantiatedFormula(),
        blockFormula, noAbstractionReuse);
  }

  /**
   * Create an abstraction from a single boolean formula without actually
   * doing any abstraction computation. The formula is just converted into a
   * region, but the result is equivalent to the input.
   * This can be used to simply view the formula as a region.
   * If BDDs are used, the result of this method is a minimized form of the input.
   * @param f The formula to be converted to a region. Must NOT be instantiated!
   * @param blockFormula A path formula that is not used for the abstraction,
   *         but will be used as the block formula in the resulting AbstractionFormula instance.
   *         Also it's SSAMap will be used for instantiating the result.
   * @return An AbstractionFormula instance representing f
   *          with blockFormula as the block formula.
   */
  public AbstractionFormula buildAbstraction(final BooleanFormula f,
      final PathFormula blockFormula) {
    Region r = amgr.buildRegionFromFormula(f);
    return makeAbstractionFormula(r, blockFormula.getSsa(), blockFormula);
  }

  private Region buildCartesianAbstraction(final BooleanFormula f, final SSAMap ssa,
      ProverEnvironment thmProver, Collection<AbstractionPredicate> predicates)
          throws SolverException, InterruptedException {

    stats.abstractionSolveTime.start();
    boolean feasibility = !thmProver.isUnsat();
    stats.abstractionSolveTime.stop();

    if (!feasibility) {
      // abstract post leads to false, we can return immediately
      return rmgr.makeFalse();
    }

    if (!warnedOfCartesianAbstraction && !fmgr.isPurelyConjunctive(f)) {
      logger.log(Level.WARNING,
          "Using cartesian abstraction when formulas contain disjunctions may be imprecise. "
          + "This might lead to failing refinements.");
      warnedOfCartesianAbstraction = true;
    }

    stats.abstractionEnumTime.startOuter();
    try {
      Region absbdd = rmgr.makeTrue();

      // check whether each of the predicate is implied in the next state...

      for (AbstractionPredicate p : predicates) {
        Pair<BooleanFormula, AbstractionPredicate> cacheKey = Pair.of(f, p);
        if (useCache && cartesianAbstractionCache.containsKey(cacheKey)) {
          byte predVal = cartesianAbstractionCache.get(cacheKey);
          stats.numCartesianAbsPredicatesCached++;

          stats.abstractionEnumTime.getCurentInnerTimer().start();
          Region v = p.getAbstractVariable();
          if (predVal == -1) { // pred is false
            stats.numCartesianAbsPredicates++;
            v = rmgr.makeNot(v);
            absbdd = rmgr.makeAnd(absbdd, v);
          } else if (predVal == 1) { // pred is true
            stats.numCartesianAbsPredicates++;
            absbdd = rmgr.makeAnd(absbdd, v);
          } else {
            assert predVal == 0 : "predicate value is neither false, true, nor unknown";
          }
          stats.abstractionEnumTime.getCurentInnerTimer().stop();

        } else {
          logger.log(Level.ALL, "DEBUG_1",
              "CHECKING VALUE OF PREDICATE: ", p.getSymbolicAtom());

          // instantiate the definition of the predicate
          BooleanFormula predTrue = fmgr.instantiate(p.getSymbolicAtom(), ssa);
          BooleanFormula predFalse = bfmgr.not(predTrue);

          // check whether this predicate has a truth value in the next
          // state
          byte predVal = 0; // pred is neither true nor false

          thmProver.push(predFalse);
          boolean isTrue = thmProver.isUnsat();
          thmProver.pop();

          if (isTrue) {
            stats.numCartesianAbsPredicates++;
            stats.abstractionEnumTime.getCurentInnerTimer().start();
            Region v = p.getAbstractVariable();
            absbdd = rmgr.makeAnd(absbdd, v);
            stats.abstractionEnumTime.getCurentInnerTimer().stop();

            predVal = 1;
          } else {
            // check whether it's false...
            thmProver.push(predTrue);
            boolean isFalse = thmProver.isUnsat();
            thmProver.pop();

            if (isFalse) {
              stats.numCartesianAbsPredicates++;
              stats.abstractionEnumTime.getCurentInnerTimer().start();
              Region v = p.getAbstractVariable();
              v = rmgr.makeNot(v);
              absbdd = rmgr.makeAnd(absbdd, v);
              stats.abstractionEnumTime.getCurentInnerTimer().stop();

              predVal = -1;
            }
          }

          if (useCache) {
            cartesianAbstractionCache.put(cacheKey, predVal);
          }
        }
      }

      return absbdd;

    } finally {
      stats.abstractionEnumTime.stopOuter();
    }
  }

  private BooleanFormula buildFormula(BooleanFormula symbFormula) {

    if (fmgr.useBitwiseAxioms()) {
      BooleanFormula bitwiseAxioms = fmgr.getBitwiseAxioms(symbFormula);
      if (!bfmgr.isTrue(bitwiseAxioms)) {
        symbFormula = bfmgr.and(symbFormula, bitwiseAxioms);

        logger.log(Level.ALL, "DEBUG_3", "ADDED BITWISE AXIOMS:", bitwiseAxioms);
      }
    }

    return symbFormula;
  }

  private Region buildBooleanAbstraction(SSAMap ssa,
      ProverEnvironment thmProver, Collection<AbstractionPredicate> predicates) throws InterruptedException, SolverException {

    // build the definition of the predicates, and instantiate them
    // also collect all predicate variables so that the solver knows for which
    // variables we want to have the satisfying assignments
    BooleanFormula predDef = bfmgr.makeBoolean(true);
    List<BooleanFormula> predVars = new ArrayList<>(predicates.size());

    for (AbstractionPredicate p : predicates) {
      // get propositional variable and definition of predicate
      BooleanFormula var = p.getSymbolicVariable();
      BooleanFormula def = p.getSymbolicAtom();
      assert !bfmgr.isFalse(def);
      def = fmgr.instantiate(def, ssa);

      // build the formula (var <-> def) and add it to the list of definitions
      BooleanFormula equiv = bfmgr.equivalence(var, def);
      predDef = bfmgr.and(predDef, equiv);

      predVars.add(var);
    }

    // the formula is (abstractionFormula & pathFormula & predDef)
    thmProver.push(predDef);
    AllSatCallbackImpl callback = new AllSatCallbackImpl();
    Region result = thmProver.allSat(callback, predVars);

    // pop() is actually costly sometimes, and we delete the environment anyway
    // thmProver.pop();

    // update statistics
    int numModels = callback.getCount();
    if (numModels < Integer.MAX_VALUE) {
      stats.maxAllSatCount = Math.max(numModels, stats.maxAllSatCount);
      stats.allSatCount += numModels;
    }

    return result;
  }

  private class AllSatCallbackImpl
      extends DefaultBooleanFormulaVisitor<BooleanFormula>
      implements AllSatCallback<Region> {

    private final RegionBuilder builder;

    private Timer regionTime = null;

    private int count = 0;

    private Region formula;

    private AllSatCallbackImpl() {
      super(fmgr);
      builder = rmgr.builder(shutdownNotifier);

      stats.abstractionSolveTime.start();
    }

    @Override
    public void apply(List<BooleanFormula> model) {
      if (count == 0) {
        stats.abstractionSolveTime.stop();
        stats.abstractionEnumTime.startOuter();
        regionTime = stats.abstractionEnumTime.getCurentInnerTimer();
      }

      regionTime.start();

      // the abstraction is created simply by taking the disjunction
      // of all the models found by the all-sat-loop, and storing them in a BDD
      // first, let's create the BDD corresponding to the model
      builder.startNewConjunction();
      for (BooleanFormula f : model) {
        if (bfmgr.isNot(f)) { // todo: possible bug if the predicate contains
                             // the negation.
          builder.addNegativeRegion(amgr.getPredicate(visit(f)).getAbstractVariable());
        } else {
          builder.addPositiveRegion(amgr.getPredicate(f).getAbstractVariable());
        }
      }
      builder.finishConjunction();

      count++;

      regionTime.stop();

    }

    @Override
    public BooleanFormula visitNot(BooleanFormula negated) {
      return negated;
    }

    @Override
    public Region getResult() throws InterruptedException {
      if (stats.abstractionSolveTime.isRunning()) {
        stats.abstractionSolveTime.stop();
      } else {
        stats.abstractionEnumTime.stopOuter();
      }

      if (formula == null) {
        stats.abstractionEnumTime.startBoth();
        try {
          formula = builder.getResult();
          builder.close();
        } finally {
          stats.abstractionEnumTime.stopBoth();
        }
      }
      return formula;
    }

    private int getCount() {
      return count;
    }
  }

  /**
   * Checks if a1 => a2
   */
  public boolean checkCoverage(AbstractionFormula a1, AbstractionFormula a2)
      throws SolverException, InterruptedException {
    return amgr.entails(a1.asRegion(), a2.asRegion());
  }

  /**
   * Checks if (a1 & p1) => a2
   */
  public boolean checkCoverage(AbstractionFormula a1, PathFormula p1, AbstractionFormula a2)
      throws SolverException, InterruptedException {
    BooleanFormula absFormula = a1.asInstantiatedFormula();
    BooleanFormula symbFormula = buildFormula(p1.getFormula());
    BooleanFormula a = bfmgr.and(absFormula, symbFormula);

    // get formula of a2 with the indices of p1
    BooleanFormula b = fmgr.instantiate(a2.asFormula(), p1.getSsa());

    return solver.implies(a, b);
  }

  /**
   * Checks if an abstraction formula and a pathFormula are unsatisfiable.
   * @param pAbstractionFormula the abstraction formula
   * @param pPathFormula the path formula
   * @return unsat(pAbstractionFormula & pPathFormula)
   */
  public boolean unsat(AbstractionFormula abstractionFormula, PathFormula pathFormula)
      throws SolverException, InterruptedException {

    BooleanFormula absFormula = abstractionFormula.asInstantiatedFormula();
    BooleanFormula symbFormula = buildFormula(pathFormula.getFormula());
    BooleanFormula f = bfmgr.and(absFormula, symbFormula);

    logger.log(Level.ALL, "Checking satisfiability of formula", f);

    return solver.isUnsat(f);
  }

  public AbstractionFormula makeTrueAbstractionFormula(PathFormula pPreviousBlockFormula) {
    if (pPreviousBlockFormula == null) {
      pPreviousBlockFormula = pfmgr.makeEmptyPathFormula();
    }

    return new AbstractionFormula(fmgr, amgr.getRegionCreator().makeTrue(), bfmgr.makeBoolean(true), bfmgr.makeBoolean(true),
        pPreviousBlockFormula, noAbstractionReuse);
  }

  /**
   * Conjuncts two abstractions.
   * Both need to have the same block formula.
   */
  public AbstractionFormula makeAnd(AbstractionFormula a1, AbstractionFormula a2) {
    checkArgument(a1.getBlockFormula().equals(a2.getBlockFormula()));

    Region region = amgr.getRegionCreator().makeAnd(a1.asRegion(), a2.asRegion());
    BooleanFormula formula = fmgr.makeAnd(a1.asFormula(), a2.asFormula());
    BooleanFormula instantiatedFormula = fmgr.makeAnd(a1.asInstantiatedFormula(), a2.asInstantiatedFormula());

    return new AbstractionFormula(fmgr, region, formula, instantiatedFormula, a1.getBlockFormula(), noAbstractionReuse);
  }

  private AbstractionFormula makeAbstractionFormula(Region abs, SSAMap ssaMap, PathFormula blockFormula) {
    BooleanFormula symbolicAbs = amgr.toConcrete(abs);
    BooleanFormula instantiatedSymbolicAbs = fmgr.instantiate(symbolicAbs, ssaMap);

    if (simplifyAbstractionFormula) {
      symbolicAbs = fmgr.simplify(symbolicAbs);
      instantiatedSymbolicAbs = fmgr.simplify(instantiatedSymbolicAbs);
    }

    return new AbstractionFormula(fmgr, abs, symbolicAbs, instantiatedSymbolicAbs, blockFormula, noAbstractionReuse);
  }

  /**
   * Remove a set of predicates from an abstraction.
   * @param oldAbstraction The abstraction to start from.
   * @param removePredicates The predicate to remove.
   * @param ssaMap The SSAMap to use for instantiating the new abstraction.
   * @return A new abstraction similar to the old one without the predicates.
   */
  public AbstractionFormula reduce(AbstractionFormula oldAbstraction,
      Collection<AbstractionPredicate> removePredicates, SSAMap ssaMap) {
    RegionCreator rmgr = amgr.getRegionCreator();

    Region newRegion = oldAbstraction.asRegion();
    for (AbstractionPredicate predicate : removePredicates) {
      newRegion = rmgr.makeExists(newRegion, predicate.getAbstractVariable());
    }

    return makeAbstractionFormula(newRegion, ssaMap, oldAbstraction.getBlockFormula());
  }

  /**
   * Extend an abstraction by a set of predicates.
   * @param reducedAbstraction The abstraction to extend.
   * @param sourceAbstraction The abstraction where to take the predicates from.
   * @param relevantPredicates The predicates to add.
   * @param newSSA The SSAMap to use for instantiating the new abstraction.
   * @param blockFormula block formula of reduced abstraction state
   * @return A new abstraction similar to the old one with some more predicates.
   */
  public AbstractionFormula expand(Region reducedAbstraction, Region sourceAbstraction,
      Collection<AbstractionPredicate> relevantPredicates, SSAMap newSSA, PathFormula blockFormula) {
    RegionCreator rmgr = amgr.getRegionCreator();

    for (AbstractionPredicate predicate : relevantPredicates) {
      sourceAbstraction = rmgr.makeExists(sourceAbstraction,
          predicate.getAbstractVariable());
    }

    Region expandedRegion = rmgr.makeAnd(reducedAbstraction, sourceAbstraction);

    return makeAbstractionFormula(expandedRegion, newSSA, blockFormula);
  }

  /**
   * Extract all atoms from a formula and create predicates for them.
   * @param pFormula The formula with the atoms (with SSA indices).
   * @return A (possibly empty) collection of AbstractionPredicates.
   */
  public Collection<AbstractionPredicate> extractPredicates(BooleanFormula pFormula) {
    if (bfmgr.isFalse(pFormula)) {
      return ImmutableList.of(amgr.makeFalsePredicate());
    }

    Collection<BooleanFormula> atoms = fmgr.extractAtoms(pFormula, splitItpAtoms);

    List<AbstractionPredicate> preds = new ArrayList<>(atoms.size());

    for (BooleanFormula atom : atoms) {
      preds.add(amgr.makePredicate(fmgr.uninstantiate(atom)));
    }

    amgr.reorderPredicates();
    return preds;
  }

  /**
   * Create a single AbstractionPredicate representing a formula.
   * @param pFormula The formula to use (without SSA indices!), may not simply be "true".
   * @return A single abstraction predicate.
   */
  public AbstractionPredicate createPredicateFor(BooleanFormula pFormula) {
    checkArgument(!bfmgr.isTrue(pFormula));

    return amgr.makePredicate(pFormula);
  }

  // delegate methods

  public Set<AbstractionPredicate> extractPredicates(Region pRegion) {
    return amgr.extractPredicates(pRegion);
  }

  public Region buildRegionFromFormula(BooleanFormula pF) {
    return amgr.buildRegionFromFormula(pF);
  }

  public Region buildRegionFromFormulaWithUnknownAtoms(BooleanFormula pF) {
    return amgr.buildRegionFromFormulaWithUnknownAtoms(pF);
  }

  private Set<AbstractionNode> getSuccessorsInAbstractionTree(int pIdOfLastAbstractionReused) {
    Preconditions.checkNotNull(reuseAbstractionsFrom);
    return abstractionStorage.getSuccessorAbstractions(pIdOfLastAbstractionReused);
  }

}<|MERGE_RESOLUTION|>--- conflicted
+++ resolved
@@ -45,11 +45,6 @@
 
 import javax.annotation.Nullable;
 
-<<<<<<< HEAD
-import org.sosy_lab.common.Pair;
-=======
-import org.sosy_lab.cpachecker.util.Pair;
->>>>>>> 64e265ea
 import org.sosy_lab.common.ShutdownNotifier;
 import org.sosy_lab.common.configuration.Configuration;
 import org.sosy_lab.common.configuration.FileOption;
@@ -66,6 +61,7 @@
 import org.sosy_lab.cpachecker.cpa.predicate.persistence.PredicateAbstractionsStorage.AbstractionNode;
 import org.sosy_lab.cpachecker.cpa.predicate.persistence.PredicatePersistenceUtils.PredicateParsingFailedException;
 import org.sosy_lab.cpachecker.util.LiveVariables;
+import org.sosy_lab.cpachecker.util.Pair;
 import org.sosy_lab.cpachecker.util.precondition.segkro.rules.LinCombineRule;
 import org.sosy_lab.cpachecker.util.predicates.AbstractionFormula;
 import org.sosy_lab.cpachecker.util.predicates.AbstractionManager;
@@ -73,22 +69,14 @@
 import org.sosy_lab.cpachecker.util.predicates.pathformula.PathFormula;
 import org.sosy_lab.cpachecker.util.predicates.pathformula.PathFormulaManager;
 import org.sosy_lab.cpachecker.util.predicates.pathformula.SSAMap;
-<<<<<<< HEAD
-import org.sosy_lab.cpachecker.util.statistics.ContextCsv;
-import org.sosy_lab.cpachecker.util.statistics.StatCpuTime.StatCpuTimer;
-=======
 import org.sosy_lab.cpachecker.util.predicates.regions.Region;
 import org.sosy_lab.cpachecker.util.predicates.regions.RegionCreator;
 import org.sosy_lab.cpachecker.util.predicates.regions.RegionCreator.RegionBuilder;
 import org.sosy_lab.cpachecker.util.predicates.smt.BooleanFormulaManagerView;
+import org.sosy_lab.cpachecker.util.predicates.smt.BooleanFormulaManagerView.DefaultBooleanFormulaVisitor;
 import org.sosy_lab.cpachecker.util.predicates.smt.FormulaManagerView;
 import org.sosy_lab.cpachecker.util.predicates.smt.Solver;
-import org.sosy_lab.cpachecker.util.predicates.smt.BooleanFormulaManagerView.DefaultBooleanFormulaVisitor;
->>>>>>> 64e265ea
 import org.sosy_lab.cpachecker.util.statistics.StatTimer;
-import org.sosy_lab.cpachecker.util.statistics.Stats;
-import org.sosy_lab.cpachecker.util.statistics.Stats.ContextCloseHandler;
-import org.sosy_lab.cpachecker.util.statistics.interfaces.Context;
 import org.sosy_lab.solver.SolverException;
 import org.sosy_lab.solver.api.BooleanFormula;
 import org.sosy_lab.solver.api.Formula;
@@ -109,7 +97,7 @@
 @Options(prefix = "cpa.predicate")
 public class PredicateAbstractionManager {
 
-  static class AbstractionStats {
+  static class Stats {
 
     public int numCallsAbstraction = 0; // total calls
     public int numAbstractionReuses = 0; // total reuses
@@ -138,7 +126,7 @@
     public int maxAllSatCount = 0;
   }
 
-  final AbstractionStats stats = new AbstractionStats();
+  final Stats stats = new Stats();
 
   private final LogManager logger;
   private final FormulaManagerView fmgr;
@@ -156,12 +144,6 @@
     COMBINED,
     ELIMINATION;
   }
-
-  @Option(secure=true, name = "abstraction.statistics",
-      description="Name of a file for detailed statistics on the abstraction computations.")
-  @FileOption(FileOption.Type.OUTPUT_FILE)
-  private Path abstractionStatFile;
-  private @Nullable ContextCsv abstractionStatCsv = null;
 
   @Option(secure=true, name = "abstraction.cartesian",
       description = "whether to use Boolean (false) or Cartesian (true) abstraction")
@@ -244,38 +226,6 @@
     pfmgr = pPfmgr;
     solver = pSolver;
     liveVars = pLiveVars;
-
-    if (abstractionStatFile != null) {
-      abstractionStatCsv = new ContextCsv(abstractionStatFile);
-      abstractionStatCsv.registerColumn(
-          "Predicate abstraction time",
-          new String[]{
-              "cputime_millis_sum",
-              "walltime_millis_sum",
-          }
-          );
-      abstractionStatCsv.registerColumn(
-          "Boolean predicate abstraction time",
-          new String[]{
-              "cputime_millis_sum",
-              "walltime_millis_sum",
-          }
-          );
-      abstractionStatCsv.registerColumn(
-          "Abstractions with empty precision", new String[]{"sum"});
-      abstractionStatCsv.registerColumn(
-          "Abstractions from cache", new String[]{"sum"});
-      abstractionStatCsv.registerColumn(
-          "Unsatisfiable abstractions from cache", new String[]{"sum"});
-      abstractionStatCsv.registerColumn(
-          "Number of predicates", new String[]{"sum"});
-      abstractionStatCsv.registerColumn(
-          "Relevant predicates", new String[]{"sum"});
-      abstractionStatCsv.registerColumn(
-          "Non-trivial predicates", new String[]{"sum"});
-      abstractionStatCsv.registerColumn(
-          "Abstraction pure feasibility checks", new String[]{"sum"});
-    }
 
     if (cartesianAbstraction) {
       abstractionType = AbstractionType.CARTESIAN;
@@ -321,164 +271,20 @@
       AbstractionFormula abstractionFormula, PathFormula pathFormula,
       Collection<AbstractionPredicate> pPredicates) throws SolverException, InterruptedException {
 
-    try(Context ctx = Stats.anonymousRootContext(new ContextCloseHandler() {
-      @Override
-      public void onClose(Context pContext) {
-        if (abstractionStatCsv != null) {
-          abstractionStatCsv.appendContextRow(pContext);
-        }
-      }
-    })) {
-      Stats.incCounter("Number of abstractions", 1);
-      stats.numCallsAbstraction++;
-      try {
-
-        logger.log(Level.FINEST, "Computing abstraction", stats.numCallsAbstraction, "with", pPredicates.size(), "predicates");
-        logger.log(Level.ALL, "Old abstraction:", abstractionFormula.asFormula());
-        logger.log(Level.ALL, "Path formula:", pathFormula);
-        logger.log(Level.ALL, "Predicates:", pPredicates);
-
-        BooleanFormula absFormula = abstractionFormula.asInstantiatedFormula();
-        BooleanFormula symbFormula = buildFormula(pathFormula.getFormula());
-        BooleanFormula f = bfmgr.and(absFormula, symbFormula);
-        final SSAMap ssa = pathFormula.getSsa();
-
-        ImmutableSet<AbstractionPredicate> predicates = getRelevantPredicates(pPredicates, f, ssa, location);
-
-<<<<<<< HEAD
-        // Try to reuse stored abstractions
-        if (reuseAbstractionsFrom != null
-            && !abstractionReuseDisabledBecauseOfAmbiguity) {
-          stats.abstractionReuseTime.start();
-          ProverEnvironment reuseEnv = solver.newProverEnvironment();
-          try {
-            reuseEnv.push(f);
-
-            Deque<Pair<Integer, Integer>> tryReuseBasedOnPredecessors = new ArrayDeque<>();
-            Set<Integer> idsOfStoredAbstractionReused = abstractionFormula.getIdsOfStoredAbstractionReused();
-            for (Integer id: idsOfStoredAbstractionReused) {
-              tryReuseBasedOnPredecessors.add(Pair.of(id, 0));
-            }
-
-            if (tryReuseBasedOnPredecessors.isEmpty()) {
-              tryReuseBasedOnPredecessors.add(Pair.of(abstractionStorage.getRootAbstractionId(), 0));
-            }
-
-            while (!tryReuseBasedOnPredecessors.isEmpty()) {
-              final Pair<Integer, Integer> tryBasedOn = tryReuseBasedOnPredecessors.pop();
-              final int tryBasedOnAbstractionId = tryBasedOn.getFirst();
-              final int tryLevel = tryBasedOn.getSecond();
-
-              if (tryLevel > maxAbstractionReusePrescan) {
-                continue;
-              }
-
-              Set<AbstractionNode> candidateAbstractions = getSuccessorsInAbstractionTree(tryBasedOnAbstractionId);
-              Preconditions.checkNotNull(candidateAbstractions);
-
-              //logger.log(Level.WARNING, "Raw candidates based on", tryBasedOnAbstractionId, ":", candidateAbstractions);
-
-              Iterator<AbstractionNode> candidateIterator = candidateAbstractions.iterator();
-              while (candidateIterator.hasNext()) {
-                AbstractionNode an = candidateIterator.next();
-                Preconditions.checkNotNull(an);
-                tryReuseBasedOnPredecessors.add(Pair.of(an.getId(), tryLevel + 1));
-
-                if (bfmgr.isTrue(an.getFormula())) {
-                  candidateIterator.remove();
-                  continue;
-                }
-
-                if (an.getLocationId().isPresent()) {
-                  if (location.getNodeNumber() != an.getLocationId().get()) {
-                    candidateIterator.remove();
-                    continue;
-                  }
-                }
-              }
-
-              //logger.log(Level.WARNING, "Filtered candidates", "location", location.getNodeNumber(), "abstraction", tryBasedOnAbstractionId, ":", candidateAbstractions);
-
-              if (candidateAbstractions.size() > 1) {
-                logger.log(Level.WARNING, "Too many abstraction candidates on location", location, "for abstraction", tryBasedOnAbstractionId, ". Disabling abstraction reuse!");
-                this.abstractionReuseDisabledBecauseOfAmbiguity = true;
-                tryReuseBasedOnPredecessors.clear();
-                continue;
-              }
-
-              Set<Integer> reuseIds = Sets.newTreeSet();
-              BooleanFormula reuseFormula = bfmgr.makeBoolean(true);
-              for (AbstractionNode an: candidateAbstractions) {
-                reuseFormula = bfmgr.and(reuseFormula, an.getFormula());
-                abstractionStorage.markAbstractionBeingReused(an.getId());
-                reuseIds.add(an.getId());
-              }
-              BooleanFormula instantiatedReuseFormula = fmgr.instantiate(reuseFormula, ssa);
-
-              stats.abstractionReuseImplicationTime.start();
-              reuseEnv.push(bfmgr.not(instantiatedReuseFormula));
-              boolean implication = reuseEnv.isUnsat();
-              reuseEnv.pop();
-              stats.abstractionReuseImplicationTime.stop();
-
-              if (implication) {
-                stats.numAbstractionReuses++;
-
-                Region reuseFormulaRegion = buildRegionFromFormula(reuseFormula);
-                return new AbstractionFormula(fmgr, reuseFormulaRegion, reuseFormula,
-                    instantiatedReuseFormula, pathFormula, reuseIds);
-              }
-            }
-          } finally {
-            reuseEnv.close();
-            stats.abstractionReuseTime.stop();
-          }
-        }
-        // <-- End of reuse
-
-        // Shortcut if the precision is empty
-        if (pPredicates.isEmpty() && (abstractionType != AbstractionType.ELIMINATION)) {
-          logger.log(Level.FINEST, "Abstraction", stats.numCallsAbstraction, "with empty precision is true");
-          stats.numSymbolicAbstractions++;
-          Stats.incCounter("Abstractions with empty precision", 1);
-          return makeTrueAbstractionFormula(pathFormula);
-        }
-
-        // caching
-        Pair<BooleanFormula, ImmutableSet<AbstractionPredicate>> absKey = null;
-        if (useCache) {
-          absKey = Pair.of(f, predicates);
-          AbstractionFormula result = abstractionCache.get(absKey);
-
-          if (result != null) {
-            // create new abstraction object to have a unique abstraction id
-
-            // instantiate the formula with the current indices
-            BooleanFormula stateFormula = result.asFormula();
-            BooleanFormula instantiatedFormula = fmgr.instantiate(stateFormula, ssa);
-
-            result = new AbstractionFormula(fmgr, result.asRegion(), stateFormula,
-                instantiatedFormula, pathFormula, result.getIdsOfStoredAbstractionReused());
-            logger.log(Level.FINEST, "Abstraction", stats.numCallsAbstraction, "was cached");
-            logger.log(Level.ALL, "Abstraction result is", result.asFormula());
-            Stats.incCounter("Abstractions from cache", 1);
-            stats.numCallsAbstractionCached++;
-            return result;
-          }
-
-          boolean unsatisfiable = unsatisfiabilityCache.contains(symbFormula)
-                                || unsatisfiabilityCache.contains(f);
-          if (unsatisfiable) {
-            // block is infeasible
-            logger.log(Level.FINEST, "Block feasibility of abstraction", stats.numCallsAbstraction, "was cached and is false.");
-            stats.numCallsAbstractionCached++;
-            Stats.incCounter("Unsatisfiable abstractions from cache", 1);
-            return new AbstractionFormula(fmgr, rmgr.makeFalse(),
-                bfmgr.makeBoolean(false), bfmgr.makeBoolean(false),
-                pathFormula, noAbstractionReuse);
-          }
-        }
-=======
+    stats.numCallsAbstraction++;
+
+    logger.log(Level.FINEST, "Computing abstraction", stats.numCallsAbstraction, "with", pPredicates.size(), "predicates");
+    logger.log(Level.ALL, "Old abstraction:", abstractionFormula.asFormula());
+    logger.log(Level.ALL, "Path formula:", pathFormula);
+    logger.log(Level.ALL, "Predicates:", pPredicates);
+
+    BooleanFormula absFormula = abstractionFormula.asInstantiatedFormula();
+    BooleanFormula symbFormula = buildFormula(pathFormula.getFormula());
+    BooleanFormula f = bfmgr.and(absFormula, symbFormula);
+    final SSAMap ssa = pathFormula.getSsa();
+
+    ImmutableSet<AbstractionPredicate> predicates = getRelevantPredicates(pPredicates, f, ssa, location);
+
     // Try to reuse stored abstractions
     if (reuseAbstractionsFrom != null
         && !abstractionReuseDisabledBecauseOfAmbiguity) {
@@ -488,145 +294,167 @@
         return reused;
       }
     }
->>>>>>> 64e265ea
-
-
-
-        // We update statistics here because we want to ignore calls
-        // where the result was in the cache.
-        stats.numTotalPredicates += pPredicates.size();
-        Stats.incCounter("Number of predicates", pPredicates.size());
-        stats.maxPredicates = Math.max(stats.maxPredicates, pPredicates.size());
-        stats.numIrrelevantPredicates += pPredicates.size() - predicates.size();
-        Stats.incCounter("Relevant predicates", predicates.size());
-
-        // Compute result for those predicates
-        // where we can trivially identify their truthness in the result
-        Region abs = rmgr.makeTrue();
-        if (identifyTrivialPredicates) {
-          stats.trivialPredicatesTime.start();
-          abs = identifyTrivialPredicates(predicates, abstractionFormula, pathFormula);
-
-          // Calculate the set of predicates we still need to use for abstraction.
+
+    // Shortcut if the precision is empty
+    if (pPredicates.isEmpty() && (abstractionType != AbstractionType.ELIMINATION)) {
+      logger.log(Level.FINEST, "Abstraction", stats.numCallsAbstraction, "with empty precision is true");
+      stats.numSymbolicAbstractions++;
+      return makeTrueAbstractionFormula(pathFormula);
+    }
+
+    // caching
+    Pair<BooleanFormula, ImmutableSet<AbstractionPredicate>> absKey = null;
+    if (useCache) {
+      absKey = Pair.of(f, predicates);
+      AbstractionFormula result = abstractionCache.get(absKey);
+
+      if (result != null) {
+        // create new abstraction object to have a unique abstraction id
+
+        // instantiate the formula with the current indices
+        BooleanFormula stateFormula = result.asFormula();
+        BooleanFormula instantiatedFormula = fmgr.instantiate(stateFormula, ssa);
+
+        result = new AbstractionFormula(fmgr, result.asRegion(), stateFormula,
+            instantiatedFormula, pathFormula, result.getIdsOfStoredAbstractionReused());
+        logger.log(Level.FINEST, "Abstraction", stats.numCallsAbstraction, "was cached");
+        logger.log(Level.ALL, "Abstraction result is", result.asFormula());
+        stats.numCallsAbstractionCached++;
+        return result;
+      }
+
+      boolean unsatisfiable = unsatisfiabilityCache.contains(symbFormula)
+                            || unsatisfiabilityCache.contains(f);
+      if (unsatisfiable) {
+        // block is infeasible
+        logger.log(Level.FINEST, "Block feasibility of abstraction", stats.numCallsAbstraction, "was cached and is false.");
+        stats.numCallsAbstractionCached++;
+        return new AbstractionFormula(fmgr, rmgr.makeFalse(),
+            bfmgr.makeBoolean(false), bfmgr.makeBoolean(false),
+            pathFormula, noAbstractionReuse);
+      }
+    }
+
+
+
+    // We update statistics here because we want to ignore calls
+    // where the result was in the cache.
+    stats.numTotalPredicates += pPredicates.size();
+    stats.maxPredicates = Math.max(stats.maxPredicates, pPredicates.size());
+    stats.numIrrelevantPredicates += pPredicates.size() - predicates.size();
+
+    // Compute result for those predicates
+    // where we can trivially identify their truthness in the result
+    Region abs = rmgr.makeTrue();
+    if (identifyTrivialPredicates) {
+      stats.trivialPredicatesTime.start();
+      abs = identifyTrivialPredicates(predicates, abstractionFormula, pathFormula);
+
+      // Calculate the set of predicates we still need to use for abstraction.
+      predicates = from(predicates)
+                     .filter(not(in(amgr.extractPredicates(abs))))
+                     .toSet();
+      stats.trivialPredicatesTime.stop();
+    }
+
+    try (ProverEnvironment thmProver = solver.newProverEnvironment()) {
+      thmProver.push(f);
+
+      if (predicates.isEmpty() && (abstractionType != AbstractionType.ELIMINATION)) {
+        stats.numSatCheckAbstractions++;
+
+        stats.abstractionSolveTime.start();
+        boolean feasibility;
+        try {
+          feasibility = !thmProver.isUnsat();
+        } finally {
+          stats.abstractionSolveTime.stop();
+        }
+
+        if (!feasibility) {
+          abs = rmgr.makeFalse();
+        }
+
+      } else if (abstractionType == AbstractionType.ELIMINATION) {
+        stats.quantifierEliminationTime.start();
+        try {
+          abs = rmgr.makeAnd(abs,
+              eliminateIrrelevantVariablePropositions(f, location, ssa, thmProver, predicates));
+        } finally {
+          stats.quantifierEliminationTime.stop();
+        }
+      } else {
+        if (abstractionType != AbstractionType.BOOLEAN) {
+          // First do cartesian abstraction if desired
+          stats.cartesianAbstractionTime.start();
+          try {
+            abs = rmgr.makeAnd(abs,
+                buildCartesianAbstraction(f, ssa, thmProver, predicates));
+          } finally {
+            stats.cartesianAbstractionTime.stop();
+          }
+        }
+
+        if (abstractionType == AbstractionType.COMBINED) {
+          // Calculate the set of predicates that cartesian abstraction couldn't handle.
           predicates = from(predicates)
                          .filter(not(in(amgr.extractPredicates(abs))))
                          .toSet();
-
-          Stats.incCounter("Non-trivial predicates", predicates.size());
-          stats.trivialPredicatesTime.stop();
-        }
-
-        try(StatCpuTimer t = Stats.startTimer("Predicate abstraction time")) {
-          try (ProverEnvironment thmProver = solver.newProverEnvironment()) {
-            thmProver.push(f);
-
-            if (predicates.isEmpty() && (abstractionType != AbstractionType.ELIMINATION)) {
-              Stats.incCounter("Abstraction pure feasibility checks", 1);
-              stats.numSatCheckAbstractions++;
-
-              stats.abstractionSolveTime.start();
-              boolean feasibility;
-              try {
-                feasibility = !thmProver.isUnsat();
-              } finally {
-                stats.abstractionSolveTime.stop();
-              }
-
-              if (!feasibility) {
-                abs = rmgr.makeFalse();
-              }
-
-            } else if (abstractionType == AbstractionType.ELIMINATION) {
-              stats.quantifierEliminationTime.start();
-              try {
-                abs = rmgr.makeAnd(abs,
-                    eliminateIrrelevantVariablePropositions(f, location, ssa, thmProver, predicates));
-              } finally {
-                stats.quantifierEliminationTime.stop();
-              }
-            } else {
-              if (abstractionType != AbstractionType.BOOLEAN) {
-                // First do cartesian abstraction if desired
-                stats.cartesianAbstractionTime.start();
-                try {
-                  abs = rmgr.makeAnd(abs,
-                      buildCartesianAbstraction(f, ssa, thmProver, predicates));
-                } finally {
-                  stats.cartesianAbstractionTime.stop();
-                }
-              }
-
-              if (abstractionType == AbstractionType.COMBINED) {
-                // Calculate the set of predicates that cartesian abstraction couldn't handle.
-                predicates = from(predicates)
-                               .filter(not(in(amgr.extractPredicates(abs))))
-                               .toSet();
-              }
-
-              if (abstractionType != AbstractionType.CARTESIAN
-                  && !predicates.isEmpty()) {
-                // Last do boolean abstraction if desired and necessary
-                Stats.incCounter("Boolean predicate abstractions", 1);
-                stats.numBooleanAbsPredicates += predicates.size();
-
-                try(StatCpuTimer ti = Stats.startTimer("Boolean predicate abstraction time")) {
-                  stats.booleanAbstractionTime.start();
-                  try {
-                    abs = rmgr.makeAnd(abs,
-                        buildBooleanAbstraction(ssa, thmProver, predicates));
-                  } finally {
-                    stats.booleanAbstractionTime.stop();
-                  }
-                }
-
-                // Warning:
-                // buildBooleanAbstraction() does not clean up thmProver, so do not use it here.
-              }
-            }
+        }
+
+        if (abstractionType != AbstractionType.CARTESIAN
+            && !predicates.isEmpty()) {
+          // Last do boolean abstraction if desired and necessary
+          stats.numBooleanAbsPredicates += predicates.size();
+          stats.booleanAbstractionTime.start();
+          try {
+            abs = rmgr.makeAnd(abs,
+                buildBooleanAbstraction(ssa, thmProver, predicates));
+          } finally {
+            stats.booleanAbstractionTime.stop();
           }
 
-          AbstractionFormula result = makeAbstractionFormula(abs, ssa, pathFormula);
-
-          if (useCache) {
-            abstractionCache.put(absKey, result);
-
-            if (result.isFalse()) {
-              unsatisfiabilityCache.add(f);
-            }
-          }
-
-          long abstractionTime = TimeSpan.sum(stats.abstractionSolveTime.getLengthOfLastInterval(),
-                                              stats.abstractionEnumTime.getLengthOfLastOuterInterval())
-                                         .asMillis();
-          logger.log(Level.FINEST, "Computing abstraction took", abstractionTime, "ms");
-          logger.log(Level.ALL, "Abstraction result is", result.asFormula());
-
-          if (dumpHardAbstractions && abstractionTime > 10000) {
-            // we want to dump "hard" problems...
-            Path dumpFile;
-
-            dumpFile = fmgr.formatFormulaOutputFile("abstraction", stats.numCallsAbstraction, "input", 0);
-            fmgr.dumpFormulaToFile(f, dumpFile);
-
-            dumpFile = fmgr.formatFormulaOutputFile("abstraction", stats.numCallsAbstraction, "predicates", 0);
-            try (Writer w = dumpFile.asCharSink(StandardCharsets.UTF_8).openBufferedStream()) {
-              Joiner.on('\n').appendTo(w, predicates);
-            } catch (IOException e) {
-              logger.logUserException(Level.WARNING, e, "Failed to wrote predicates to file");
-            }
-
-            dumpFile = fmgr.formatFormulaOutputFile("abstraction", stats.numCallsAbstraction, "result", 0);
-            fmgr.dumpFormulaToFile(result.asInstantiatedFormula(), dumpFile);
-          }
-
-          return result;
-        }
-
-      } finally {
-        // Aggregate all statistic for this abstraction computation!
-
-      }
-    }
+          // Warning:
+          // buildBooleanAbstraction() does not clean up thmProver, so do not use it here.
+        }
+      }
+    }
+
+    AbstractionFormula result = makeAbstractionFormula(abs, ssa, pathFormula);
+
+    if (useCache) {
+      abstractionCache.put(absKey, result);
+
+      if (result.isFalse()) {
+        unsatisfiabilityCache.add(f);
+      }
+    }
+
+    long abstractionTime = TimeSpan.sum(stats.abstractionSolveTime.getLengthOfLastInterval(),
+                                        stats.abstractionEnumTime.getLengthOfLastOuterInterval())
+                                   .asMillis();
+    logger.log(Level.FINEST, "Computing abstraction took", abstractionTime, "ms");
+    logger.log(Level.ALL, "Abstraction result is", result.asFormula());
+
+    if (dumpHardAbstractions && abstractionTime > 10000) {
+      // we want to dump "hard" problems...
+      Path dumpFile;
+
+      dumpFile = fmgr.formatFormulaOutputFile("abstraction", stats.numCallsAbstraction, "input", 0);
+      fmgr.dumpFormulaToFile(f, dumpFile);
+
+      dumpFile = fmgr.formatFormulaOutputFile("abstraction", stats.numCallsAbstraction, "predicates", 0);
+      try (Writer w = dumpFile.asCharSink(StandardCharsets.UTF_8).openBufferedStream()) {
+        Joiner.on('\n').appendTo(w, predicates);
+      } catch (IOException e) {
+        logger.logUserException(Level.WARNING, e, "Failed to wrote predicates to file");
+      }
+
+      dumpFile = fmgr.formatFormulaOutputFile("abstraction", stats.numCallsAbstraction, "result", 0);
+      fmgr.dumpFormulaToFile(result.asInstantiatedFormula(), dumpFile);
+    }
+
+    return result;
   }
 
   private @Nullable AbstractionFormula reuseAbstractionIfPossible(
@@ -868,21 +696,20 @@
    * so that these predicates also do not need to be used in the abstraction computation.
    *
    * @param pPredicates The set of predicates.
-   * @param pBlockEntryAbstraction An abstraction formula that determines which variables and predicates are relevant.
+   * @param pOldAbs An abstraction formula that determines which variables and predicates are relevant.
    * @param pBlockFormula A path formula that determines which variables and predicates are relevant.
    * @return A region of predicates from pPredicates that is entailed by (pOldAbs & pBlockFormula)
    */
   private Region identifyTrivialPredicates(
       final Collection<AbstractionPredicate> pPredicates,
-      final AbstractionFormula pBlockEntryAbstraction,
-      final PathFormula pBlockFormula) throws SolverException, InterruptedException {
+      final AbstractionFormula pOldAbs, final PathFormula pBlockFormula) throws SolverException, InterruptedException {
 
     final SSAMap ssa = pBlockFormula.getSsa();
     final Set<String> blockVariables = fmgr.extractVariableNames(pBlockFormula.getFormula());
-    final Region entryAbst = pBlockEntryAbstraction.asRegion();
+    final Region oldAbs = pOldAbs.asRegion();
 
     final RegionCreator regionCreator = amgr.getRegionCreator();
-    Region result = regionCreator.makeTrue();
+    Region region = regionCreator.makeTrue();
 
     for (final AbstractionPredicate predicate : pPredicates) {
       final BooleanFormula predicateTerm = predicate.getSymbolicAtom();
@@ -892,38 +719,35 @@
 
       if (Sets.intersection(predVariables, blockVariables).isEmpty()) {
         // predicate irrelevant with respect to block formula
-        //  --> the predicate can still be relevant to carry information
-        //      from the abstraction on the block entry!
 
         final Region predicateVar = predicate.getAbstractVariable();
-        if (amgr.entails(entryAbst, predicateVar)) {
-          // predicate is unconditionally implied by entry abs,
+        if (amgr.entails(oldAbs, predicateVar)) {
+          // predicate is unconditionally implied by old abs,
           // we can just copy it to the output
-          //  --> the predicate overapproximates the entry abs
-          result = regionCreator.makeAnd(result, predicateVar);
+          region = regionCreator.makeAnd(region, predicateVar);
           stats.numTrivialPredicates++;
           logger.log(Level.FINEST, "Predicate", predicate, "is unconditionally true in old abstraction and can be copied to the result.");
 
         } else {
-          // check the same as above also for the NEGATION of the predicate...
           final Region negatedPredicateVar = regionCreator.makeNot(predicateVar);
-          if (amgr.entails(entryAbst, negatedPredicateVar)) {
-            result = regionCreator.makeAnd(result, negatedPredicateVar);
+          if (amgr.entails(oldAbs, negatedPredicateVar)) {
+            // negated predicate is unconditionally implied by old abs,
+            // we can just copy it to the output
+            region = regionCreator.makeAnd(region, negatedPredicateVar);
             stats.numTrivialPredicates++;
             logger.log(Level.FINEST, "Negation of predicate", predicate, "is unconditionally true in old abstraction and can be copied to the result.");
 
           } else {
-            // predicate is used in entry abs and there is no easy way to handle it
-            // (this is in assumption; violating this assumption would mean that there is a bug somewhere)
+            // predicate is used in old abs and there is no easy way to handle it
             logger.log(Level.FINEST, "Predicate", predicate, "is relevant because it appears in the old abstraction.");
           }
         }
       }
     }
 
-    assert amgr.entails(entryAbst, result);
-
-    return result;
+    assert amgr.entails(oldAbs, region);
+
+    return region;
   }
 
   /**
