
/*
 *  CPAchecker is a tool for configurable software verification.
 *  This file is part of CPAchecker.
 *
 *  Copyright (C) 2007-2014  Dirk Beyer
 *  All rights reserved.
 *
 *  Licensed under the Apache License, Version 2.0 (the "License");
 *  you may not use this file except in compliance with the License.
 *  You may obtain a copy of the License at
 *
 *      http://www.apache.org/licenses/LICENSE-2.0
 *
 *  Unless required by applicable law or agreed to in writing, software
 *  distributed under the License is distributed on an "AS IS" BASIS,
 *  WITHOUT WARRANTIES OR CONDITIONS OF ANY KIND, either express or implied.
 *  See the License for the specific language governing permissions and
 *  limitations under the License.
 *
 *
 *  CPAchecker web page:
 *    http://cpachecker.sosy-lab.org
 */
package org.sosy_lab.cpachecker.cpa.predicate;

import static com.google.common.collect.FluentIterable.from;
import static org.sosy_lab.cpachecker.cpa.predicate.PredicateAbstractState.mkNonAbstractionStateWithNewPathFormula;

import com.google.common.collect.ImmutableSet;
import com.google.common.collect.Sets;
import java.util.ArrayList;
import java.util.Collection;
import java.util.Collections;
import java.util.List;
import java.util.Map;
import java.util.OptionalInt;
import java.util.Set;
import java.util.TreeMap;
import java.util.logging.Level;
import org.sosy_lab.common.collect.PersistentMap;
import org.sosy_lab.common.log.LogManager;
import org.sosy_lab.cpachecker.cfa.ast.c.CExpression;
import org.sosy_lab.cpachecker.cfa.model.CFAEdge;
import org.sosy_lab.cpachecker.cfa.model.CFANode;
import org.sosy_lab.cpachecker.cfa.types.c.CProblemType;
import org.sosy_lab.cpachecker.cfa.types.c.CType;
import org.sosy_lab.cpachecker.core.AnalysisDirection;
import org.sosy_lab.cpachecker.core.defaults.EmptyEdge;
import org.sosy_lab.cpachecker.core.defaults.SingleEdgeTransferRelation;
import org.sosy_lab.cpachecker.core.defaults.WrapperCFAEdge;
import org.sosy_lab.cpachecker.core.interfaces.AbstractEdge;
import org.sosy_lab.cpachecker.core.interfaces.AbstractState;
import org.sosy_lab.cpachecker.core.interfaces.AbstractStateWithAssumptions;
import org.sosy_lab.cpachecker.core.interfaces.AbstractStateWithEdge;
import org.sosy_lab.cpachecker.core.interfaces.FormulaReportingState;
import org.sosy_lab.cpachecker.core.interfaces.Precision;
import org.sosy_lab.cpachecker.cpa.assumptions.storage.AssumptionStorageState;
import org.sosy_lab.cpachecker.cpa.predicate.PredicateAbstractEdge.FormulaDescription;
import org.sosy_lab.cpachecker.exceptions.CPATransferException;
import org.sosy_lab.cpachecker.util.AbstractStates;
import org.sosy_lab.cpachecker.util.CFAUtils;
import org.sosy_lab.cpachecker.util.Pair;
import org.sosy_lab.cpachecker.util.predicates.AbstractionFormula;
import org.sosy_lab.cpachecker.util.predicates.BlockOperator;
import org.sosy_lab.cpachecker.util.predicates.pathformula.PathFormula;
import org.sosy_lab.cpachecker.util.predicates.pathformula.PathFormulaManager;
import org.sosy_lab.cpachecker.util.predicates.pathformula.SSAMap.SSAMapBuilder;
import org.sosy_lab.cpachecker.util.predicates.smt.BooleanFormulaManagerView;
import org.sosy_lab.cpachecker.util.predicates.smt.FormulaManagerView;
import org.sosy_lab.cpachecker.util.statistics.ThreadSafeTimerContainer.TimerWrapper;
import org.sosy_lab.java_smt.api.BooleanFormula;
import org.sosy_lab.java_smt.api.SolverException;

/**
 * Transfer relation for symbolic predicate abstraction. First it computes the strongest post for
 * the given CFA edge. Afterwards it optionally computes an abstraction.
 */
public final class PredicateTransferRelation extends SingleEdgeTransferRelation {

  private final LogManager logger;
  private final PredicateAbstractionManager formulaManager;
  private final PathFormulaManager precisePathFormulaManager;
  private final PathFormulaManager imprecisePathFormulaManager;

  private final BlockOperator blk;
  private final FormulaManagerView fmgr;

  private final AnalysisDirection direction;
  private final PredicateStatistics statistics;
  private final PredicateCpaOptions options;

  private final TimerWrapper postTimer;
  private final TimerWrapper satCheckTimer;
  private final TimerWrapper pathFormulaTimer;
  private final TimerWrapper strengthenTimer;
  private final TimerWrapper strengthenCheckTimer;
  private final TimerWrapper abstractionCheckTimer;
  private final TimerWrapper environmentTimer;
  private final TimerWrapper relevanceTimer;

  public PredicateTransferRelation(
      LogManager pLogger,
      AnalysisDirection pDirection,
      FormulaManagerView pFmgr,
      PathFormulaManager preciseFmgr,
      PathFormulaManager impreciseFmgr,
      BlockOperator pBlk,
      PredicateAbstractionManager pPredAbsManager,
      PredicateStatistics pStatistics,
      PredicateCpaOptions pOptions) {
    logger = pLogger;
    formulaManager = pPredAbsManager;
    precisePathFormulaManager = preciseFmgr;
    imprecisePathFormulaManager = impreciseFmgr;
    fmgr = pFmgr;
    blk = pBlk;
    direction = pDirection;
    statistics = pStatistics;
    options = pOptions;

    postTimer = statistics.postTimer.getNewTimer();
    satCheckTimer = statistics.satCheckTimer.getNewTimer();
    pathFormulaTimer = statistics.pathFormulaTimer.getNewTimer();
    strengthenTimer = statistics.strengthenTimer.getNewTimer();
    strengthenCheckTimer = statistics.strengthenCheckTimer.getNewTimer();
    abstractionCheckTimer = statistics.abstractionCheckTimer.getNewTimer();
    environmentTimer = statistics.environmentTimer.getNewTimer();
    relevanceTimer = statistics.relevanceTimer.getNewTimer();
  }

  @Override
  public Collection<? extends AbstractState> getAbstractSuccessorsForEdge(
      AbstractState pElement, Precision pPrecision, CFAEdge edge)
          throws CPATransferException, InterruptedException {

    postTimer.start();
    try {
      PredicateAbstractState element = (PredicateAbstractState) pElement;

      // Check whether abstraction is false.
      // Such elements might get created when precision adjustment computes an abstraction.
      if (element.getAbstractionFormula().isFalse()) {
        return ImmutableSet.of();
      }

      // calculate strongest post
      PathFormula pathFormula =
          convertEdgeToPathFormula(element.getPathFormula(), edge, (PredicatePrecision) pPrecision);
      logger.log(Level.ALL, "New path formula is", pathFormula);

      // Check whether we should do a SAT check.s
      boolean satCheck = shouldDoSatCheck(edge, pathFormula);
      logger.log(Level.FINEST, "Handling non-abstraction location",
          (satCheck ? "with satisfiability check" : ""));

      try {
        if (satCheck && unsatCheck(element.getAbstractionFormula(), pathFormula)) {
          return ImmutableSet.of();
        }
      } catch (SolverException e) {
        throw new CPATransferException("Solver failed during successor generation", e);
      }

      return Collections.singleton(
          mkNonAbstractionStateWithNewPathFormula(pathFormula, element));

    } finally {
      postTimer.stop();
    }
  }

  private boolean shouldDoSatCheck(CFAEdge edge, PathFormula pathFormula) {
    if ((options.getSatCheckBlockSize() > 0)
        && (pathFormula.getLength() >= options.getSatCheckBlockSize())) {
      return true;
    }
    if (options.satCheckAtAbstraction()) {
      CFANode loc = getAnalysisSuccessor(edge);
      if (blk.isBlockEnd(loc, pathFormula.getLength())) {
        return true;
      }
    }
    return false;
  }

  private CFANode getAnalysisSuccessor(CFAEdge pEdge) {
    if (direction == AnalysisDirection.BACKWARD) {
      return pEdge.getPredecessor();
    } else {
      return pEdge.getSuccessor();
    }
  }

  /**
   * Checks if lastAbstraction & pathFromLastAbstraction is unsat.
   * Collects sat check information for statistics
   */
  private boolean unsatCheck(final AbstractionFormula lastAbstraction, final PathFormula pathFormulaFromLastAbstraction)
      throws SolverException, InterruptedException {
    satCheckTimer.start();

    boolean unsat = formulaManager.unsat(lastAbstraction, pathFormulaFromLastAbstraction);

    satCheckTimer.stop();

    if (unsat) {
      statistics.numSatChecksFalse.inc();
      logger.log(Level.FINEST, "Abstraction & PathFormula is unsatisfiable.");
    }

    return unsat;
  }

  /**
   * Converts an edge into a formula and creates a conjunction of it with the
   * previous pathFormula.
   *
   * This method implements the strongest post operator.
   *
   * @param pathFormula The previous pathFormula.
   * @param edge  The edge to analyze.
   * @return  The new pathFormula.
   */
  private PathFormula
      convertEdgeToPathFormula(PathFormula pathFormula, CFAEdge edge, PredicatePrecision precision)
          throws CPATransferException, InterruptedException {
    pathFormulaTimer.start();

    try {
      PathFormula preciseFormula = precisePathFormulaManager.makeAnd(pathFormula, edge);

      if (imprecisePathFormulaManager == null
          || precision.getNodesWithCompleteFormulas().contains(edge.getPredecessor())) {
        // compute new pathFormula with the operation on the edge
        return preciseFormula;
      } else {
        PathFormula impreciseFormula = imprecisePathFormulaManager.makeAnd(pathFormula, edge);
        // We need to update ssa even if we create empty formula
        PathFormula updatedFormula =
            imprecisePathFormulaManager.makeNewPathFormula(
                impreciseFormula,
                preciseFormula.getSsa(),
                preciseFormula.getPointerTargetSet());

        return updatedFormula;
      }
    } finally {
      pathFormulaTimer.stop();
    }
  }

  private PathFormula convertEdgeToPathFormula(PathFormula pathFormula, CFAEdge edge)
      throws CPATransferException, InterruptedException {
    pathFormulaTimer.start();
    try {
      // compute new pathFormula with the operation on the edge
      return precisePathFormulaManager.makeAnd(pathFormula, edge);
    } finally {
      pathFormulaTimer.stop();
    }
  }

  /*
   * Here is some code that checks memory safety properties with predicate analysis.
   * It used two configuration flags to enable these checks,
   * and relied on PredicateAbstractState to implement Targetable.
   * This is both not desired (especially the former),
   * since specifications should not be hard-coded in analysis,
   * but instead given as automata.
   * Furthermore, these checks were too expensive to be usable.
   * Thus this code is disabled now.
   * If it is one day desired to re-add these checks,
   * the checks should get executed on request of the AutomatonCPA,
   * possibly via the AbstractQueryableState interface or strengthen.

      Pair<PathFormula, ErrorConditions> edgeResult;
      pathFormulaTimer.start();
      try {
        edgeResult = pathFormulaManager.makeAndWithErrorConditions(element.getPathFormula(), edge);
      } finally {
        pathFormulaTimer.stop();
      }

      PathFormula pathFormula = edgeResult.getFirst();
      ErrorConditions conditions = edgeResult.getSecond();

      // check whether to do abstraction
      boolean doAbstraction = blk.isBlockEnd(edge, pathFormula);

      BooleanFormula invalidDerefCondition = conditions.getInvalidDerefCondition();
      BooleanFormula invalidFreeCondition = conditions.getInvalidFreeCondition();

      if (bfmgr.isTrue(invalidDerefCondition)) {
        return createState(element, pathFormula, loc, doAbstraction, ViolatedProperty.VALID_DEREF);
      }
      if (bfmgr.isTrue(invalidFreeCondition)) {
        return createState(element, pathFormula, loc, doAbstraction, ViolatedProperty.VALID_FREE);
      }

      List<PredicateAbstractState> newStates = new ArrayList<>(2);

      if (checkValidDeref && !bfmgr.isFalse(invalidDerefCondition)) {
        logger.log(Level.ALL, "Adding invalid-deref condition", invalidDerefCondition);
        PathFormula targetPathFormula = pathFormulaManager.makeAnd(edgeResult.getFirst(), invalidDerefCondition);
        newStates.addAll(createState(element, targetPathFormula, loc, doAbstraction,
            ViolatedProperty.VALID_DEREF));

        pathFormula = pathFormulaManager.makeAnd(pathFormula,
            bfmgr.not(invalidDerefCondition));
      }

      if (checkValidFree && !bfmgr.isFalse(invalidFreeCondition)) {
        logger.log(Level.ALL, "Adding invalid-free condition", invalidFreeCondition);
        PathFormula targetPathFormula = pathFormulaManager.makeAnd(edgeResult.getFirst(), invalidFreeCondition);
        newStates.addAll(createState(element, targetPathFormula, loc, doAbstraction,
            ViolatedProperty.VALID_FREE));

        pathFormula = pathFormulaManager.makeAnd(pathFormula,
            bfmgr.not(invalidFreeCondition));
      }
   */


  @Override
  public Collection<? extends AbstractState> strengthen(
      AbstractState pElement,
      Iterable<AbstractState> otherElements,
      CFAEdge edge,
      Precision pPrecision)
      throws CPATransferException, InterruptedException {

    strengthenTimer.start();
    try {

      PredicateAbstractState element = (PredicateAbstractState) pElement;
      if (element.isAbstractionState()) {
        // can't do anything with this object because the path formula of
        // abstraction elements has to stay "true"
        return Collections.singleton(element);
      }

      // TODO: replace with Iterables.getOnlyElement(AbstractStates.extractLocations(otherElements));
      // when the special case for PredicateCPA in CompositeTransferRelation#callStrengthen
      // is removed.
      final CFANode currentLocation;
      if (edge == null) {
        currentLocation = null;
      } else {
        currentLocation = getAnalysisSuccessor(edge);
      }

      boolean errorFound = false;
      for (AbstractState lElement : otherElements) {
        if (lElement instanceof AssumptionStorageState) {
          element = strengthen(element, (AssumptionStorageState) lElement);
        }

        /*
         * Add additional assumptions from an automaton state.
         */
        if (!options.ignoreStateAssumptions() && lElement instanceof AbstractStateWithAssumptions) {
          element = strengthen(element, (AbstractStateWithAssumptions) lElement, edge);
          if (element == null) {
            return ImmutableSet.of();
          }
        }

        if (options.strengthenWithFormulaReportingStates()
            && lElement instanceof FormulaReportingState) {
          element = strengthen(element, (FormulaReportingState) lElement);
        }

        if (AbstractStates.isTargetState(lElement)) {
          errorFound = true;
        }
      }

      // check satisfiability in case of error
      // (not necessary for abstraction elements)
      if (errorFound && options.targetStateSatCheck()) {
        element = strengthenSatCheck(element, currentLocation);
        if (element == null) {
          // successor not reachable
          return ImmutableSet.of();
        }
      }

      return Collections.singleton(element);
    } catch (SolverException e) {
      throw new CPATransferException("Solver failed during strengthen sat check", e);

    } finally {
      strengthenTimer.stop();
    }
  }

  private PredicateAbstractState strengthen(
      PredicateAbstractState pElement, AbstractStateWithAssumptions pAssumeElement, CFAEdge pEdge)
      throws CPATransferException, InterruptedException, SolverException {

    PathFormula pf = pElement.getPathFormula();

    Collection<AbstractState> oldStates = pAssumeElement.getStatesForPreconditions();
    com.google.common.base.Optional<PredicateAbstractState> optionalPreviousPredicateState =
        AbstractStates.projectToType(oldStates, PredicateAbstractState.class).first();

    if (optionalPreviousPredicateState.isPresent() && optionalPreviousPredicateState.get().getPathFormula() != null) {
      assert !pElement.equals(optionalPreviousPredicateState.get())
          : "Found current state as state for preconditions."
              + " Most likely this means strengthen of the PredicateCPA is called after strengthen of the OverflowCPA!";
      PathFormula previousPathFormula = optionalPreviousPredicateState.get().getPathFormula();
      for (CExpression preconditionAssumption : from(pAssumeElement.getPreconditionAssumptions())
          .filter(CExpression.class)) {
        if (CFAUtils.getIdExpressionsOfExpression(preconditionAssumption)
            .anyMatch(var -> var.getExpressionType() instanceof CProblemType)) {
          continue;
        }
        pathFormulaTimer.start();
        try {
          // compute a pathFormula where the SSAMap/ PointerTargetSet is set back to the previous state:
          PathFormula temp = new PathFormula(
              pf.getFormula(),
              previousPathFormula.getSsa(),
              previousPathFormula.getPointerTargetSet(),
              previousPathFormula.getLength());
          // add the assumption, which is now instantiated with the right indices:
          temp = precisePathFormulaManager.makeAnd(temp, preconditionAssumption);
          // add back the original SSAMap ant PointerTargetSet:
          pf = new PathFormula(
              temp.getFormula(),
              pf.getSsa(),
              pf.getPointerTargetSet(),
              pf.getLength() + 1);
        } finally {
          pathFormulaTimer.stop();
        }
      }
    }

    if (options.assumptionStrengtheningSatCheck()) {
      PathFormula f =
          precisePathFormulaManager.makeFormulaForPath(Collections.singletonList(pEdge));
      for (CExpression assumption :
          from(pAssumeElement.getAssumptions()).filter(CExpression.class)) {
        f = precisePathFormulaManager.makeAnd(f, assumption);
      }
      AbstractionFormula dummy = formulaManager.makeTrueAbstractionFormula(f);
      if (formulaManager.unsat(dummy, f)) {
        // if automaton has conflict with edge, do not return a successor
        //        PredicateAbstractState.mkAbstractionState(f, pA, pAbstractionLocations);
        return null;
      }
    }

    for (CExpression assumption : from(pAssumeElement.getAssumptions()).filter(CExpression.class)) {
      // assumptions do not contain compete type nor scope information
      // hence, not all types can be resolved, so ignore these
      // TODO: the witness automaton is complete in that regard, so use that in future
      if (CFAUtils.getIdExpressionsOfExpression(assumption)
          .anyMatch(var -> var.getExpressionType() instanceof CProblemType)) {
        logger.log(Level.INFO, "Ignoring assumption", assumption, "because of CProblemType");
        continue;
      }
      pathFormulaTimer.start();
      try {
        // compute new pathFormula with the operation on the edge
        pf = precisePathFormulaManager.makeAnd(pf, assumption);
      } finally {
        pathFormulaTimer.stop();
      }
    }

    if (pf != pElement.getPathFormula()) {
      return replacePathFormula(pElement, pf);
    } else {
      return pElement;
    }
  }

  private PredicateAbstractState strengthen(PredicateAbstractState pElement,
      AssumptionStorageState pElement2) {

    if (pElement2.isAssumptionTrue() || pElement2.isAssumptionFalse()) {
      // we don't add the assumption false in order to not forget the content of the path formula
      // (we need it for post-processing)
      return pElement;
    }

    String asmpt = pElement2.getAssumptionAsString().toString();

    PathFormula pf =
        precisePathFormulaManager.makeAnd(pElement.getPathFormula(), fmgr.parse(asmpt));

    return replacePathFormula(pElement, pf);
  }

  private PredicateAbstractState strengthen(
      PredicateAbstractState pElement, FormulaReportingState pFormulaReportingState) {

    BooleanFormula formula =
        pFormulaReportingState.getFormulaApproximation(fmgr);

    BooleanFormulaManagerView bfmgr = fmgr.getBooleanFormulaManager();
    if (bfmgr.isTrue(formula) || bfmgr.isFalse(formula)) {
      return pElement;
    }

    PathFormula previousPathFormula = pElement.getPathFormula();
    PathFormula newPathFormula = precisePathFormulaManager.makeAnd(previousPathFormula, formula);

    return replacePathFormula(pElement, newPathFormula);
  }

  /**
   * Returns a new state with a given pathFormula. All other fields stay equal.
   */
  private PredicateAbstractState replacePathFormula(PredicateAbstractState oldElement, PathFormula newPathFormula) {
    assert !oldElement.isAbstractionState();
    return mkNonAbstractionStateWithNewPathFormula(newPathFormula, oldElement);
  }

  private PredicateAbstractState strengthenSatCheck(
      PredicateAbstractState pElement, CFANode loc)
          throws SolverException, InterruptedException {
    logger.log(Level.FINEST, "Checking for feasibility of path because error has been found");

    strengthenCheckTimer.start();
    PathFormula pathFormula = pElement.getPathFormula();
    boolean unsat = formulaManager.unsat(pElement.getAbstractionFormula(), pathFormula);
    strengthenCheckTimer.stop();

    if (unsat) {
      statistics.numStrengthenChecksFalse.inc();
      logger.log(Level.FINEST, "Path is infeasible.");
      return null;
    } else {
      // although this is not an abstraction location, we fake an abstraction
      // because refinement code expects it to be like this
      logger.log(Level.FINEST, "Last part of the path is not infeasible.");

      // set abstraction to true (we don't know better)
      AbstractionFormula abs = formulaManager.makeTrueAbstractionFormula(pathFormula);

      PathFormula newPathFormula = precisePathFormulaManager.makeEmptyPathFormula(pathFormula);

      // update abstraction locations map
      PersistentMap<CFANode, Integer> abstractionLocations = pElement.getAbstractionLocationsOnPath();
      Integer newLocInstance = abstractionLocations.getOrDefault(loc, 0) + 1;
      abstractionLocations = abstractionLocations.putAndCopy(loc, newLocInstance);

      return PredicateAbstractState.mkAbstractionState(newPathFormula,
          abs, abstractionLocations);
    }
  }

  boolean areAbstractSuccessors(
      AbstractState pElement,
      CFAEdge pCfaEdge,
      Collection<? extends AbstractState> pSuccessors,
      Map<PredicateAbstractState, PathFormula> computedPathFormulae)
      throws SolverException, CPATransferException, InterruptedException {
    PredicateAbstractState predicateElement = (PredicateAbstractState) pElement;
    PathFormula pathFormula = computedPathFormulae.get(predicateElement);
    if (pathFormula == null) {
      pathFormula =
          precisePathFormulaManager.makeEmptyPathFormula(predicateElement.getPathFormula());
    }
    boolean result = true;

    if (pSuccessors.isEmpty()) {
      // if pSuccessors is empty than successor formula needs to be unsat
      PathFormula pFormula = convertEdgeToPathFormula(pathFormula, pCfaEdge);
      if (!unsatCheck(predicateElement.getAbstractionFormula(), pFormula)) {
        result = false;
      }
      return result;
    }

    for (AbstractState e : pSuccessors) {
      PredicateAbstractState successor = (PredicateAbstractState) e;

      if (successor.isAbstractionState()) {
        pathFormula = convertEdgeToPathFormula(pathFormula, pCfaEdge);
        // check abstraction
        abstractionCheckTimer.start();
        if (!formulaManager.checkCoverage(predicateElement.getAbstractionFormula(), pathFormula,
            successor.getAbstractionFormula())) {
          result = false;
        }
        abstractionCheckTimer.stop();
      } else {
        // check abstraction
        abstractionCheckTimer.start();
        if (!successor.getAbstractionFormula().equals(predicateElement.getAbstractionFormula())) {
          result = false;
        }
        abstractionCheckTimer.stop();

        // compute path formula
        PathFormula computedPathFormula = convertEdgeToPathFormula(pathFormula, pCfaEdge);
        PathFormula mergeWithPathFormula = computedPathFormulae.get(successor);
        if (mergeWithPathFormula != null) {
          computedPathFormulae.put(
              successor,
              precisePathFormulaManager.makeOr(mergeWithPathFormula, computedPathFormula));
        } else {
          computedPathFormulae.put(successor, computedPathFormula);
        }
      }
    }

    return result;
  }

  @Override
  public Collection<? extends AbstractState>
      getAbstractSuccessors(AbstractState pElement, Precision pPrecision)
          throws CPATransferException, InterruptedException {

    AbstractStateWithEdge state = (AbstractStateWithEdge) pElement;
    AbstractEdge edge = state.getAbstractEdge();
    if (edge instanceof WrapperCFAEdge) {
      return getAbstractSuccessorsForEdge(
          pElement,
          pPrecision,
          ((WrapperCFAEdge) edge).getCFAEdge());
    } else if (edge == EmptyEdge.getInstance()) {
      // Empty environment action
      // Need to omit edge part, so return the same state, but without edge
      PredicateAbstractState predecessor = (PredicateAbstractState) pElement;

      PredicateAbstractState newState =
          PredicateAbstractState
              .mkAbstractionState(
                  predecessor.getPathFormula(),
                  predecessor.getAbstractionFormula(),
                  predecessor.getAbstractionLocationsOnPath());
      return Collections.singleton(newState);
    } else if (edge instanceof PredicateAbstractEdge) {
      environmentTimer.start();
      PredicateAbstractState predecessor = (PredicateAbstractState) pElement;

      PathFormula oldFormula = predecessor.getPathFormula();
      AbstractionFormula oldAbstraction = predecessor.getAbstractionFormula();
      PersistentMap<CFANode, Integer> abstractionLocations =
          predecessor.getAbstractionLocationsOnPath();

      PathFormula currentFormula = precisePathFormulaManager.makeEmptyPathFormula(oldFormula);
      BooleanFormulaManagerView bfmgr = fmgr.getBooleanFormulaManager();

      if (bfmgr.isTrue(oldAbstraction.asFormula())) {
        // Do not delete! There may be value effects, and then the composite optimization will not
        // work
        // Need to omit edge part, so return the same state, but without edge
        PredicateAbstractState newState =
            PredicateAbstractState
                .mkAbstractionState(currentFormula, oldAbstraction, abstractionLocations);
        environmentTimer.stop();
        return Collections.singleton(newState);
      }

      boolean changed = false;

      if (edge == PredicateAbstractEdge.getHavocEdgeInstance()) {
        currentFormula = precisePathFormulaManager.resetSharedVariables(oldFormula);
        changed = true;
      } else {

        Collection<FormulaDescription> envActions = ((PredicateAbstractEdge) edge).getFormulas();
        Collection<FormulaDescription> relevantActions =
            getRelevantFormulas(envActions, oldAbstraction, oldFormula);

        if (!relevantActions.isEmpty()) {
          BooleanFormula disjunction = null;
          Map<String, CType> types = new TreeMap<>();

          for (FormulaDescription f : relevantActions) {
            disjunction =
                disjunction == null ? f.getFormula() : fmgr.makeOr(f.getFormula(), disjunction);
            types.putAll(f.getInfo());
          }

          Collection<String> varsAndUFs = fmgr.extractFunctionNames(disjunction);
          Map<String, String> updateVariables = new TreeMap<>();
          SSAMapBuilder newSSA = oldFormula.getSsa().builder();

          for (String oldVar : varsAndUFs) {
            String newVar =
                computeNewIndex(oldVar, newSSA, types);
            updateVariables.put(oldVar, newVar);
          }

          BooleanFormula newFormula =
              fmgr.renameFreeVariablesAndUFs(disjunction, s -> updateVariables.getOrDefault(s, s));

          BooleanFormula conjunction =
              bfmgr.and(currentFormula.getFormula(), newFormula);

          // TODO merge pts?
          currentFormula =
              new PathFormula(
                  conjunction,
                  newSSA.build(),
                  oldFormula.getPointerTargetSet(),
                  oldFormula.getLength() + 1);

          changed = true;
        }
      }

      environmentTimer.stop();
      if (changed) {
        PredicateAbstractState newState =
            PredicateAbstractState
                .mkNonAbstractionState(currentFormula, oldAbstraction, abstractionLocations);
        return Collections.singleton(newState);
      } else {
        // Need to omit edge part, so return the same state, but without edge
        PredicateAbstractState newState =
            PredicateAbstractState
                .mkAbstractionState(currentFormula, oldAbstraction, abstractionLocations);
        return Collections.singleton(newState);
      }
    } else {
      throw new CPATransferException("Unsupported edge: " + edge.getClass());
    }
  }

  private Collection<FormulaDescription> getRelevantFormulas(
      Collection<FormulaDescription> pInitialFormulas,
      AbstractionFormula pOldAbstraction,
      PathFormula pOldFormula) {

    if (options.applyRelevantEffects()) {
      relevanceTimer.start();

      Set<String> absVars = fmgr.extractFunctionNames(pOldAbstraction.asFormula());
      Set<String> pathVars =
          fmgr.extractFunctionNames(fmgr.uninstantiate(pOldFormula.getFormula()));
      assert pathVars.isEmpty();

      List<FormulaDescription> result = new ArrayList<>();
      for (FormulaDescription envFormula : pInitialFormulas) {
        Set<String> envVars = envFormula.getInfo().keySet();

        if (!Sets.intersection(envVars, absVars).isEmpty()) {
          result.add(envFormula);
        }
      }

      relevanceTimer.stop();
      return result;
    } else {
      return pInitialFormulas;
    }
  }

<<<<<<< HEAD
  private Pair<Set<String>, Set<String>>
      preparePredicates(Collection<AbstractionPredicate> predicates) {
    Set<String> resultingVars = new HashSet<>();
    Set<String> resultingFuncs = new HashSet<>();
    BooleanFormulaManagerView bfmgr = fmgr.getBooleanFormulaManager();
=======
  private String computeNewIndex(
      String pOldVar,
      SSAMapBuilder pNewSsa,
      Map<String, CType> envSsa) {

    Pair<String, OptionalInt> parsed = FormulaManagerView.parseName(pOldVar);
    String varName = parsed.getFirst();
    OptionalInt optIndex = parsed.getSecond();
    if (optIndex.isPresent()) {
      int oldIndex = optIndex.getAsInt();
      int newId;

      if (pNewSsa.getType(varName) == null) {
        CType type = envSsa.get(varName);
        assert type != null;
        pNewSsa.setIndex(varName, type, 1);
      }
>>>>>>> d949d63b

      if (oldIndex != 1) {
        // changedValue
        // Vars are sorted, so we already get less index first
        newId = pNewSsa.makeFreshIndex(varName);
      } else {
        newId = pNewSsa.getIndex(varName);
        if (newId == -1) {
          // Means we have no information about the variable, mostly for var__ENV, get a fresh index
          // Need to set the index manually
          newId = pNewSsa.makeFreshIndex(varName);
        }
      }
      String newName = FormulaManagerView.makeName(varName, newId);
      return newName;

    } else {
      // Without index, nothing to rename
      return pOldVar;
    }
  }
}<|MERGE_RESOLUTION|>--- conflicted
+++ resolved
@@ -756,17 +756,11 @@
     }
   }
 
-<<<<<<< HEAD
-  private Pair<Set<String>, Set<String>>
-      preparePredicates(Collection<AbstractionPredicate> predicates) {
-    Set<String> resultingVars = new HashSet<>();
-    Set<String> resultingFuncs = new HashSet<>();
-    BooleanFormulaManagerView bfmgr = fmgr.getBooleanFormulaManager();
-=======
   private String computeNewIndex(
       String pOldVar,
       SSAMapBuilder pNewSsa,
       Map<String, CType> envSsa) {
+    BooleanFormulaManagerView bfmgr = fmgr.getBooleanFormulaManager();
 
     Pair<String, OptionalInt> parsed = FormulaManagerView.parseName(pOldVar);
     String varName = parsed.getFirst();
@@ -780,7 +774,6 @@
         assert type != null;
         pNewSsa.setIndex(varName, type, 1);
       }
->>>>>>> d949d63b
 
       if (oldIndex != 1) {
         // changedValue
