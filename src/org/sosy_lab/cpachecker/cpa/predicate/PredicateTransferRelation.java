
/*
 *  CPAchecker is a tool for configurable software verification.
 *  This file is part of CPAchecker.
 *
 *  Copyright (C) 2007-2014  Dirk Beyer
 *  All rights reserved.
 *
 *  Licensed under the Apache License, Version 2.0 (the "License");
 *  you may not use this file except in compliance with the License.
 *  You may obtain a copy of the License at
 *
 *      http://www.apache.org/licenses/LICENSE-2.0
 *
 *  Unless required by applicable law or agreed to in writing, software
 *  distributed under the License is distributed on an "AS IS" BASIS,
 *  WITHOUT WARRANTIES OR CONDITIONS OF ANY KIND, either express or implied.
 *  See the License for the specific language governing permissions and
 *  limitations under the License.
 *
 *
 *  CPAchecker web page:
 *    http://cpachecker.sosy-lab.org
 */
package org.sosy_lab.cpachecker.cpa.predicate;

import static com.google.common.base.MoreObjects.firstNonNull;
import static com.google.common.base.Preconditions.checkNotNull;
import static org.sosy_lab.cpachecker.cpa.predicate.PredicateAbstractState.mkNonAbstractionStateWithNewPathFormula;

import java.io.IOException;
import java.util.Collection;
import java.util.Collections;
import java.util.HashMap;
import java.util.List;
import java.util.Map;
import java.util.logging.Level;
import java.util.regex.Pattern;

import org.sosy_lab.common.Appender;
import org.sosy_lab.common.collect.PersistentMap;
import org.sosy_lab.common.configuration.Configuration;
import org.sosy_lab.common.configuration.FileOption;
import org.sosy_lab.common.configuration.InvalidConfigurationException;
import org.sosy_lab.common.configuration.Option;
import org.sosy_lab.common.configuration.Options;
import org.sosy_lab.common.io.Path;
import org.sosy_lab.common.io.Paths;
import org.sosy_lab.common.log.LogManager;
import org.sosy_lab.common.log.LogManagerWithoutDuplicates;
import org.sosy_lab.common.time.Timer;
import org.sosy_lab.cpachecker.cfa.CFA;
import org.sosy_lab.cpachecker.cfa.ast.c.CExpression;
import org.sosy_lab.cpachecker.cfa.ast.c.CIdExpression;
import org.sosy_lab.cpachecker.cfa.ast.c.CIdExpressionCollectorVisitor;
import org.sosy_lab.cpachecker.cfa.model.AssumeEdge;
import org.sosy_lab.cpachecker.cfa.model.CFAEdge;
import org.sosy_lab.cpachecker.cfa.model.CFANode;
import org.sosy_lab.cpachecker.cfa.types.c.CProblemType;
import org.sosy_lab.cpachecker.core.AnalysisDirection;
import org.sosy_lab.cpachecker.core.defaults.SingleEdgeTransferRelation;
import org.sosy_lab.cpachecker.core.interfaces.AbstractState;
import org.sosy_lab.cpachecker.core.interfaces.AbstractStateWithAssumptions;
import org.sosy_lab.cpachecker.core.interfaces.Precision;
import org.sosy_lab.cpachecker.cpa.arg.ARGState;
import org.sosy_lab.cpachecker.cpa.argReplay.ARGReplayState;
import org.sosy_lab.cpachecker.cpa.assumptions.storage.AssumptionStorageState;
import org.sosy_lab.cpachecker.cpa.automaton.AutomatonState;
import org.sosy_lab.cpachecker.cpa.predicate.PredicateAbstractState.ComputeAbstractionState;
import org.sosy_lab.cpachecker.cpa.predicate.persistence.PredicateAbstractionsStorage;
import org.sosy_lab.cpachecker.cpa.predicate.persistence.PredicateAbstractionsStorage.AbstractionNode;
import org.sosy_lab.cpachecker.cpa.predicate.persistence.PredicatePersistenceUtils.PredicateParsingFailedException;
import org.sosy_lab.cpachecker.exceptions.CPATransferException;
import org.sosy_lab.solver.SolverException;
import org.sosy_lab.cpachecker.util.AbstractStates;
import org.sosy_lab.cpachecker.util.CPAs;
import org.sosy_lab.cpachecker.util.predicates.AbstractionFormula;
import org.sosy_lab.cpachecker.util.predicates.BlockOperator;
import org.sosy_lab.solver.api.BooleanFormula;
import org.sosy_lab.cpachecker.util.predicates.interfaces.PathFormulaManager;
import org.sosy_lab.cpachecker.util.predicates.interfaces.view.BooleanFormulaManagerView;
import org.sosy_lab.cpachecker.util.predicates.interfaces.view.FormulaManagerView;
import org.sosy_lab.cpachecker.util.predicates.pathformula.PathFormula;
import org.sosy_lab.cpachecker.util.predicates.precisionConverter.Converter;
import org.sosy_lab.cpachecker.util.predicates.precisionConverter.Converter.PrecisionConverter;
import org.sosy_lab.cpachecker.util.predicates.precisionConverter.FormulaParser;

import com.google.common.base.Optional;
import com.google.common.collect.HashMultimap;
import com.google.common.collect.Lists;
import com.google.common.collect.Multimap;

/**
 * Transfer relation for symbolic predicate abstraction. First it computes
 * the strongest post for the given CFA edge. Afterwards it optionally
 * computes an abstraction.
 */
@Options(prefix = "cpa.predicate")
public class PredicateTransferRelation extends SingleEdgeTransferRelation {

  @Option(secure=true, name = "satCheck",
      description = "maximum blocksize before a satisfiability check is done\n"
          + "(non-negative number, 0 means never, if positive should be smaller than blocksize)")
  private int satCheckBlockSize = 0;

  @Option(secure = true,
      description = "Enables sat checks at abstraction location.\n"
          + "Infeasible paths are already excluded by transfer relation and not later by precision adjustment. This property is required in proof checking.")
  private boolean satCheckAtAbstraction = false;

  @Option(secure=true, description = "check satisfiability when a target state has been found (should be true)")
  private boolean targetStateSatCheck = true;

  @Option(secure=true, description = "do not include assumptions of states into path formula during strengthening")
  private boolean ignoreStateAssumptions = false;

<<<<<<< HEAD
  @Option(secure=true, description = "Check satisfiability when a observer automaton state with this name is reached.")
  private Pattern satCheckStatenameRegexp = Pattern.compile("^SAT(_.*)?");
=======
  @Option(secure=true, description = "try to reuse old abstractions from file during strengthening")
  private boolean strengthenWithReusedAbstractions = false;
  @Option(description="file that consists of old abstractions, to be used during strengthening")
  @FileOption(FileOption.Type.OPTIONAL_INPUT_FILE)
  private Path strengthenWithReusedAbstractionsFile = Paths.get("abstractions.txt");
>>>>>>> 21b7c36c

  // statistics
  final Timer postTimer = new Timer();
  final Timer satCheckTimer = new Timer();
  final Timer pathFormulaTimer = new Timer();
  final Timer strengthenTimer = new Timer();
  final Timer strengthenCheckTimer = new Timer();
  final Timer strengthenReuseReadTimer = new Timer();
  final Timer strengthenReuseConvertTimer = new Timer();
  final Timer strengthenReuseCheckTimer = new Timer();
  final Timer abstractionCheckTimer = new Timer();

  int numSatChecksFalse = 0;
  int numStrengthenChecksFalse = 0;
  int numStrengthenReusedValidAbstractions = 0;
  int numStrengthenReusedInvalidAbstractions = 0;

  private final LogManager logger;
  private final PredicateAbstractionManager formulaManager;
  private final PathFormulaManager pathFormulaManager;

  private final BlockOperator blk;

  private final PredicateAssumeStore assumeStore;

  private final Map<PredicateAbstractState, PathFormula> computedPathFormulae = new HashMap<>();

  private final FormulaManagerView fmgr;
  private final BooleanFormulaManagerView bfmgr;

  private final AnalysisDirection direction;
  private final CFA cfa;

  public PredicateTransferRelation(PredicateCPA pCpa, BlockOperator pBlk,
      Configuration config, AnalysisDirection pDirection, CFA pCfa) throws InvalidConfigurationException {
    config.inject(this, PredicateTransferRelation.class);

    logger = pCpa.getLogger();
    formulaManager = pCpa.getPredicateManager();
    pathFormulaManager = pCpa.getPathFormulaManager();
    fmgr = pCpa.getSolver().getFormulaManager();
    bfmgr = fmgr.getBooleanFormulaManager();
    assumeStore = pCpa.getAssumesStore();
    blk = pBlk;
    direction = pDirection;
    cfa = pCfa;
  }

  @Override
  public Collection<? extends AbstractState> getAbstractSuccessorsForEdge(
      AbstractState pElement, Precision pPrecision, CFAEdge edge)
          throws CPATransferException, InterruptedException {

    postTimer.start();
    try {

      PredicateAbstractState element = (PredicateAbstractState) pElement;
      CFANode loc = getAnalysisSuccesor(edge);
      CFANode predloc = getAnalysisPredecessor(edge);

      // Check whether abstraction is false.
      // Such elements might get created when precision adjustment computes an abstraction.
      if (element.getAbstractionFormula().isFalse()) { return Collections.emptySet(); }

      // calculate strongest post
      PathFormula pathFormula = convertEdgeToPathFormula(element.getPathFormula(), edge);
      logger.log(Level.ALL, "New path formula is", pathFormula);

      // there might be runtime-assumes that we should add to the path formula
      //  (used to make the program safe in case of missing preconditions in order to get valid loop invariants)
      // TODO: Move this to a "better" place
      Optional<BooleanFormula> optLocAssume = assumeStore.getAssumeOnLocation(loc);
      if (optLocAssume.isPresent()) {
        BooleanFormula locAssume = optLocAssume.get();
        if (!bfmgr.isTrue(locAssume)) {
          pathFormula = pathFormulaManager.makeAnd(pathFormula, locAssume);
        }
      }

      // check whether to do abstraction
      boolean doAbstraction = blk.isBlockEnd(loc, predloc, edge, pathFormula);

      return createState(element, pathFormula, loc, doAbstraction);

    } catch (SolverException e) {
      throw new CPATransferException("Solver failed during successor generation", e);

    } finally {
      postTimer.stop();
    }
  }

  private CFANode getAnalysisSuccesor(CFAEdge pEdge) {
    if (direction == AnalysisDirection.BACKWARD) {
      return pEdge.getPredecessor();
    } else {
      return pEdge.getSuccessor();
    }
  }

  private CFANode getAnalysisPredecessor(CFAEdge pEdge) {
    if (direction == AnalysisDirection.BACKWARD) {
      return pEdge.getSuccessor();
    } else {
      return pEdge.getPredecessor();
    }
  }

  private Collection<? extends PredicateAbstractState> createState(PredicateAbstractState oldState, PathFormula pathFormula,
      CFANode loc, boolean doAbstraction)
          throws SolverException, InterruptedException {
    if (doAbstraction) {
      if (satCheckAtAbstraction) {
        if (unsatCheck(oldState.getAbstractionFormula(), pathFormula)) {
          return Collections.emptySet();
        }
      }
      return Collections.singleton(
          new PredicateAbstractState.ComputeAbstractionState(
              pathFormula, oldState.getAbstractionFormula(), loc,
              oldState.getAbstractionLocationsOnPath()));
    } else {
      return handleNonAbstractionFormulaLocation(pathFormula, oldState);
    }
  }


  /**
   * Does special things when we do not compute an abstraction for the
   * successor. This currently only envolves an optional sat check.
   */
  private Collection<PredicateAbstractState> handleNonAbstractionFormulaLocation(
      PathFormula pathFormula, PredicateAbstractState oldState)
          throws SolverException, InterruptedException {
    boolean satCheck = (satCheckBlockSize > 0) && (pathFormula.getLength() >= satCheckBlockSize);

    logger.log(Level.FINEST, "Handling non-abstraction location",
        (satCheck ? "with satisfiability check" : ""));

    if (satCheck) {
      if (unsatCheck(oldState.getAbstractionFormula(), pathFormula)) {
        return Collections.emptySet();
      }
    }

    // create the new abstract state for non-abstraction location
    return Collections.singleton(
        mkNonAbstractionStateWithNewPathFormula(pathFormula, oldState));
  }

  /**
   * Checks if lastAbstraction & pathFromLastAbstraction is unsat.
   * Collects sat check information for statistics
   */
  private boolean unsatCheck(final AbstractionFormula lastAbstraction, final PathFormula pathFormulaFromLastAbstraction)
      throws SolverException, InterruptedException {
    satCheckTimer.start();

    boolean unsat = formulaManager.unsat(lastAbstraction, pathFormulaFromLastAbstraction);

    satCheckTimer.stop();

    if (unsat) {
      numSatChecksFalse++;
      logger.log(Level.FINEST, "Abstraction & PathFormula is unsatisfiable.");
    }

    return unsat;
  }

  /**
   * Converts an edge into a formula and creates a conjunction of it with the
   * previous pathFormula.
   *
   * This method implements the strongest post operator.
   *
   * @param pathFormula The previous pathFormula.
   * @param edge  The edge to analyze.
   * @return  The new pathFormula.
   */
  private PathFormula convertEdgeToPathFormula(PathFormula pathFormula, CFAEdge edge) throws CPATransferException, InterruptedException {
    pathFormulaTimer.start();
    try {
      // compute new pathFormula with the operation on the edge
      return pathFormulaManager.makeAnd(pathFormula, edge);
    } finally {
      pathFormulaTimer.stop();
    }
  }

  /*
   * Here is some code that checks memory safety properties with predicate analysis.
   * It used two configuration flags to enable these checks,
   * and relied on PredicateAbstractState to implement Targetable.
   * This is both not desired (especially the former),
   * since specifications should not be hard-coded in analysis,
   * but instead given as automata.
   * Furthermore, these checks were too expensive to be usable.
   * Thus this code is disabled now.
   * If it is one day desired to re-add these checks,
   * the checks should get executed on request of the AutomatonCPA,
   * possibly via the AbstractQueryableState interface or strengthen.

      Pair<PathFormula, ErrorConditions> edgeResult;
      pathFormulaTimer.start();
      try {
        edgeResult = pathFormulaManager.makeAndWithErrorConditions(element.getPathFormula(), edge);
      } finally {
        pathFormulaTimer.stop();
      }

      PathFormula pathFormula = edgeResult.getFirst();
      ErrorConditions conditions = edgeResult.getSecond();

      // check whether to do abstraction
      boolean doAbstraction = blk.isBlockEnd(edge, pathFormula);

      BooleanFormula invalidDerefCondition = conditions.getInvalidDerefCondition();
      BooleanFormula invalidFreeCondition = conditions.getInvalidFreeCondition();

      if (bfmgr.isTrue(invalidDerefCondition)) {
        return createState(element, pathFormula, loc, doAbstraction, ViolatedProperty.VALID_DEREF);
      }
      if (bfmgr.isTrue(invalidFreeCondition)) {
        return createState(element, pathFormula, loc, doAbstraction, ViolatedProperty.VALID_FREE);
      }

      List<PredicateAbstractState> newStates = new ArrayList<>(2);

      if (checkValidDeref && !bfmgr.isFalse(invalidDerefCondition)) {
        logger.log(Level.ALL, "Adding invalid-deref condition", invalidDerefCondition);
        PathFormula targetPathFormula = pathFormulaManager.makeAnd(edgeResult.getFirst(), invalidDerefCondition);
        newStates.addAll(createState(element, targetPathFormula, loc, doAbstraction,
            ViolatedProperty.VALID_DEREF));

        pathFormula = pathFormulaManager.makeAnd(pathFormula,
            bfmgr.not(invalidDerefCondition));
      }

      if (checkValidFree && !bfmgr.isFalse(invalidFreeCondition)) {
        logger.log(Level.ALL, "Adding invalid-free condition", invalidFreeCondition);
        PathFormula targetPathFormula = pathFormulaManager.makeAnd(edgeResult.getFirst(), invalidFreeCondition);
        newStates.addAll(createState(element, targetPathFormula, loc, doAbstraction,
            ViolatedProperty.VALID_FREE));

        pathFormula = pathFormulaManager.makeAnd(pathFormula,
            bfmgr.not(invalidFreeCondition));
      }
   */


  @Override
  public Collection<? extends AbstractState> strengthen(AbstractState pElement,
      List<AbstractState> otherElements, CFAEdge edge, Precision pPrecision)
          throws CPATransferException, InterruptedException {

    boolean satCheckRequested = false;
    boolean newAbstractionStateOnSat = true;

    strengthenTimer.start();
    try {

      PredicateAbstractState element = (PredicateAbstractState) pElement;
      if (element.isAbstractionState()) {
        // can't do anything with this object because the path formula of
        // abstraction elements has to stay "true"
        return Collections.singleton(element);
      }

<<<<<<< HEAD
      boolean targetFound = false;
=======
      if (element instanceof ComputeAbstractionState && strengthenWithReusedAbstractions) {
        element = updateStateWithAbstractionFromFile((ComputeAbstractionState)element, otherElements);
      }

      boolean errorFound = false;
>>>>>>> 21b7c36c
      for (AbstractState lElement : otherElements) {
        if (lElement instanceof AssumptionStorageState) {
          element = strengthen(element, (AssumptionStorageState) lElement);
        }

        if (element instanceof ComputeAbstractionState && lElement instanceof ARGReplayState) {
          element = strengthen((ComputeAbstractionState)element, (ARGReplayState) lElement);
        }

        /*
         * Add additional assumptions from an automaton state.
         */
        if (!ignoreStateAssumptions && lElement instanceof AbstractStateWithAssumptions) {
          element = strengthen(edge.getSuccessor(), element, (AbstractStateWithAssumptions) lElement);
        }

        if (AbstractStates.isTargetState(lElement)) {
          targetFound = true;
        }

        if (lElement instanceof AutomatonState) {
          AutomatonState e = (AutomatonState) lElement;
          if (satCheckStatenameRegexp.matcher(e.getInternalStateName()).matches()) {
            satCheckRequested = true;
            // Computing a new abstraction state would prohibit a merge!!!!
            newAbstractionStateOnSat = false;
          }
        }
      }

      // check satisfiability in case of error
      // (not necessary for abstraction elements)
      if (satCheckRequested || targetFound && targetStateSatCheck) {
        PredicateAbstractState e = strengthenSatCheck(element, getAnalysisSuccesor(edge));
        if (e == null) {
          // successor not reachable
          return Collections.emptySet();
        }

        if (newAbstractionStateOnSat) {
          element = e;
        }
      }

      return Collections.singleton(element);
    } catch (SolverException e) {
      throw new CPATransferException("Solver failed during strengthen sat check", e);

    } finally {
      strengthenTimer.stop();
    }
  }

  private Multimap<Integer, BooleanFormula> abstractions = null; // lazy initialization

  private PredicateAbstractState updateStateWithAbstractionFromFile(ComputeAbstractionState pPredicateState,
      List<AbstractState> pOtherElements) throws CPATransferException, SolverException, InterruptedException {

    if (abstractions == null) { // lazy initialization
      strengthenReuseReadTimer.start();

      PredicateAbstractionsStorage abstractionStorage;
      Converter converter = Converter.getConverter(PrecisionConverter.INT2BV, cfa, logger);
      try {
        abstractionStorage = new PredicateAbstractionsStorage(strengthenWithReusedAbstractionsFile, logger, fmgr, converter);
      } catch (PredicateParsingFailedException e) {
        throw new CPATransferException("cannot read abstractions from file, parsing fail", e);
      }

      abstractions = HashMultimap.create();
      for (AbstractionNode absNode : abstractionStorage.getAbstractions().values()) {
        Optional<Integer> location = absNode.getLocationId();
        if (location.isPresent()) {
          abstractions.put(location.get(), absNode.getFormula());
        }
      }

      strengthenReuseReadTimer.stop();
    }

    CFANode node = checkNotNull(pPredicateState.getLocation());
    for (BooleanFormula possibleConstraint : abstractions.get(node.getNodeNumber())) {
      // lets try all available abstractions formulas, perhaps more of them are valid
      addConstraintIfValid(pPredicateState, possibleConstraint);
    }

    return pPredicateState;
  }

  private PredicateAbstractState strengthen(ComputeAbstractionState predicateState, ARGReplayState state)
      throws SolverException, InterruptedException {
    // we have following step: [transfer, strengthen, refine]
    // in "refine" the expansive abstraction is computed,
    // so we try to get information from other states to avoid abstraction.
    for (ARGState innerState : state.getStates()) {
      PredicateAbstractState oldPredicateState = AbstractStates.extractStateByType(innerState, PredicateAbstractState.class);
      if (oldPredicateState != null && oldPredicateState.isAbstractionState()) {
        PredicateCPA oldPredicateCPA = CPAs.retrieveCPA(state.getCPA(), PredicateCPA.class);
        predicateState = updateComputeAbstractionState(predicateState, oldPredicateState, oldPredicateCPA);
        // we can either break here, or we use all available matching states.
      }
    }
    return predicateState;
  }

  private ComputeAbstractionState updateComputeAbstractionState(ComputeAbstractionState pPredicateState,
      PredicateAbstractState pOldPredicateState, PredicateCPA oldPredicateCPA)
          throws SolverException, InterruptedException {
    // TODO while converting constraints from  INT to BV, re-use as many sub-formula as possible for all old abstractions,
    // such that we get the same BDD-nodes for atoms of different old abstractions.

    strengthenReuseConvertTimer.start();

    StringBuilder in = new StringBuilder();
    Converter converter = Converter.getConverter(PrecisionConverter.INT2BV, cfa, logger);
    Appender app = oldPredicateCPA.getTransferRelation().fmgr.dumpFormula(
        pOldPredicateState.getAbstractionFormula().asFormula());

    try {
      app.appendTo(in);
    } catch (IOException e) {
      throw new AssertionError(e.getMessage());
    }

    LogManagerWithoutDuplicates logger2 = new LogManagerWithoutDuplicates(logger);
    StringBuilder out = new StringBuilder();
    for (String line : in.toString().split("\n")) {
      line = FormulaParser.convertFormula(checkNotNull(converter), line, logger2);
      if (line != null) {
        out.append(line).append("\n");
      }
    }

    BooleanFormula constraint = this.fmgr.parse(out.toString());

    strengthenReuseConvertTimer.stop();

    addConstraintIfValid(pPredicateState, constraint);

    return pPredicateState;
  }

  private void addConstraintIfValid(ComputeAbstractionState pPredicateState,
      BooleanFormula constraint) throws SolverException, InterruptedException {
    strengthenReuseCheckTimer.start();

    if (isValidConstraint(pPredicateState.getAbstractionFormula(), pPredicateState.getPathFormula(), constraint)) {
      numStrengthenReusedValidAbstractions++;
      pPredicateState.addConstraint(constraint);
    } else {
      // ignore constraint
      numStrengthenReusedInvalidAbstractions++;
    }

    strengthenReuseCheckTimer.stop();
  }

  /** return, whether the newAbstraction is a valid expression,
   * depending on lastAbstraction and pathFormula.
   * All three formulas are instantiated. */
  private boolean isValidConstraint(AbstractionFormula oldAbstraction,
      PathFormula pathFormula, BooleanFormula newAbstraction) throws SolverException, InterruptedException {

    // The next formula represents the "implication" of lastAbstraction and pathFormula towards newAbstraction.
    // The constraint is invalid, iff there exists an unsatisfying assignment for
    // ((lastAbstraction && pathFormula) => newAbstraction), and (lastAbstraction && pathFormula) must be satisfied.

    // Transformation:
    // valid == exists no unsatisfying assignment for ((a && b) => c)
    // valid == exists no unsatisfying assignment for (not(a && b) or c)
    // valid == exists no satisfying assignment for (a && b && not(c))
    // valid == ((a && b && not(c)) is UNSAT)

    BooleanFormula validConstraint = bfmgr.and(Lists.newArrayList(
        oldAbstraction.asInstantiatedFormula(),
        pathFormula.getFormula(),
        bfmgr.not(fmgr.instantiate(newAbstraction, pathFormula.getSsa())
        )));

    // set abstraction to true, we just need a dummy abstraction, the important part is the "checkThis"
    AbstractionFormula tru = formulaManager.makeTrueAbstractionFormula(pathFormula);
    PathFormula formula = new PathFormula(validConstraint, pathFormula.getSsa(), pathFormula.getPointerTargetSet(), 0);

    boolean unsat = formulaManager.unsat(tru, formula);

    // logger.log(Level.INFO, validConstraint, "is", unsat ? "UNSAT" : "SAT");

    return unsat;
  }

  private PredicateAbstractState strengthen(CFANode pNode, PredicateAbstractState pElement,
      AbstractStateWithAssumptions pAssumeElement) throws CPATransferException, InterruptedException {

    PathFormula pf = pElement.getPathFormula();

    for (AssumeEdge assumption : pAssumeElement.getAsAssumeEdges(pNode.getFunctionName())) {
      // assumptions do not contain compete type nor scope information
      // hence, not all types can be resolved, so ignore these
      // TODO: the witness automaton is complete in that regard, so use that in future
      if(assumptionContainsProblemType(assumption)) {
        continue;
      }
      pf = convertEdgeToPathFormula(pf, assumption);
    }

    if (pf != pElement.getPathFormula()) {
      return replacePathFormula(pElement, pf);
    } else {
      return pElement;
    }
  }

  private PredicateAbstractState strengthen(PredicateAbstractState pElement,
      AssumptionStorageState pElement2) {

    if (pElement2.isAssumptionTrue() || pElement2.isAssumptionFalse()) {
      // we don't add the assumption false in order to not forget the content of the path formula
      // (we need it for post-processing)
      return pElement;
    }

    String asmpt = pElement2.getAssumptionAsString().toString();

    PathFormula pf = pathFormulaManager.makeAnd(pElement.getPathFormula(), fmgr.parse(asmpt));

    return replacePathFormula(pElement, pf);
  }

  /**
   * Returns a new state with a given pathFormula. All other fields stay equal.
   */
  private PredicateAbstractState replacePathFormula(PredicateAbstractState oldElement, PathFormula newPathFormula) {
    if (oldElement instanceof ComputeAbstractionState) {
      CFANode loc = ((ComputeAbstractionState) oldElement).getLocation();
      return new ComputeAbstractionState(newPathFormula,
          oldElement.getAbstractionFormula(), loc,
          oldElement.getAbstractionLocationsOnPath());
    } else {
      assert !oldElement.isAbstractionState();
      return mkNonAbstractionStateWithNewPathFormula(newPathFormula, oldElement);
    }
  }

  private PredicateAbstractState strengthenSatCheck(
      PredicateAbstractState pElement, CFANode loc)
          throws SolverException, InterruptedException {
    logger.log(Level.FINEST, "Checking for feasibility of path because error has been found");

    strengthenCheckTimer.start();
    PathFormula pathFormula = pElement.getPathFormula();
    boolean unsat = formulaManager.unsat(pElement.getAbstractionFormula(), pathFormula);
    strengthenCheckTimer.stop();

    if (unsat) {
      numStrengthenChecksFalse++;
      logger.log(Level.FINEST, "Path is infeasible.");
      return null;
    } else {
      // although this is not an abstraction location, we fake an abstraction
      // because refinement code expects it to be like this
      logger.log(Level.FINEST, "Last part of the path is not infeasible.");

      // set abstraction to true (we don't know better)
      AbstractionFormula abs = formulaManager.makeTrueAbstractionFormula(pathFormula);

      PathFormula newPathFormula = pathFormulaManager.makeEmptyPathFormula(pathFormula);

      // update abstraction locations map
      PersistentMap<CFANode, Integer> abstractionLocations = pElement.getAbstractionLocationsOnPath();
      Integer newLocInstance = firstNonNull(abstractionLocations.get(loc), 0) + 1;
      abstractionLocations = abstractionLocations.putAndCopy(loc, newLocInstance);

      return PredicateAbstractState.mkAbstractionState(newPathFormula,
          abs, abstractionLocations);
    }
  }

  boolean areAbstractSuccessors(AbstractState pElement, CFAEdge pCfaEdge,
      Collection<? extends AbstractState> pSuccessors)
          throws SolverException, CPATransferException, InterruptedException {
    PredicateAbstractState predicateElement = (PredicateAbstractState) pElement;
    PathFormula pathFormula = computedPathFormulae.get(predicateElement);
    if (pathFormula == null) {
      pathFormula = pathFormulaManager.makeEmptyPathFormula(predicateElement.getPathFormula());
    }
    boolean result = true;

    if (pSuccessors.isEmpty()) {
      satCheckTimer.start();
      PathFormula pFormula = convertEdgeToPathFormula(pathFormula, pCfaEdge);
      Collection<? extends AbstractState> foundSuccessors =
          handleNonAbstractionFormulaLocation(pFormula, predicateElement);
      //if we found successors, they all have to be unsat
      for (AbstractState e : foundSuccessors) {
        PredicateAbstractState successor = (PredicateAbstractState) e;
        if (!formulaManager.unsat(successor.getAbstractionFormula(), successor.getPathFormula())) {
          result = false;
        }
      }
      satCheckTimer.stop();
      return result;
    }

    for (AbstractState e : pSuccessors) {
      PredicateAbstractState successor = (PredicateAbstractState) e;

      if (successor.isAbstractionState()) {
        pathFormula = convertEdgeToPathFormula(pathFormula, pCfaEdge);
        // check abstraction
        abstractionCheckTimer.start();
        if (!formulaManager.checkCoverage(predicateElement.getAbstractionFormula(), pathFormula,
            successor.getAbstractionFormula())) {
          result = false;
        }
        abstractionCheckTimer.stop();
      } else {
        // check abstraction
        abstractionCheckTimer.start();
        if (!successor.getAbstractionFormula().equals(predicateElement.getAbstractionFormula())) {
          result = false;
        }
        abstractionCheckTimer.stop();

        // compute path formula
        PathFormula computedPathFormula = convertEdgeToPathFormula(pathFormula, pCfaEdge);
        PathFormula mergeWithPathFormula = computedPathFormulae.get(successor);
        if (mergeWithPathFormula != null) {
          computedPathFormulae.put(successor, pathFormulaManager.makeOr(mergeWithPathFormula, computedPathFormula));
        } else {
          computedPathFormulae.put(successor, computedPathFormula);
        }
      }
    }

    return result;
  }

  private boolean assumptionContainsProblemType(AssumeEdge assumption) {
    CExpression expression = (CExpression) assumption.getExpression();
    CIdExpressionCollectorVisitor collector = new CIdExpressionCollectorVisitor();
    expression.accept(collector);
    for (CIdExpression var : collector.getReferencedIdExpressions()) {
      if (var.getExpressionType() instanceof CProblemType) {
        return true;
      }
    }
    return false;
  }
}<|MERGE_RESOLUTION|>--- conflicted
+++ resolved
@@ -71,12 +71,10 @@
 import org.sosy_lab.cpachecker.cpa.predicate.persistence.PredicateAbstractionsStorage.AbstractionNode;
 import org.sosy_lab.cpachecker.cpa.predicate.persistence.PredicatePersistenceUtils.PredicateParsingFailedException;
 import org.sosy_lab.cpachecker.exceptions.CPATransferException;
-import org.sosy_lab.solver.SolverException;
 import org.sosy_lab.cpachecker.util.AbstractStates;
 import org.sosy_lab.cpachecker.util.CPAs;
 import org.sosy_lab.cpachecker.util.predicates.AbstractionFormula;
 import org.sosy_lab.cpachecker.util.predicates.BlockOperator;
-import org.sosy_lab.solver.api.BooleanFormula;
 import org.sosy_lab.cpachecker.util.predicates.interfaces.PathFormulaManager;
 import org.sosy_lab.cpachecker.util.predicates.interfaces.view.BooleanFormulaManagerView;
 import org.sosy_lab.cpachecker.util.predicates.interfaces.view.FormulaManagerView;
@@ -84,6 +82,8 @@
 import org.sosy_lab.cpachecker.util.predicates.precisionConverter.Converter;
 import org.sosy_lab.cpachecker.util.predicates.precisionConverter.Converter.PrecisionConverter;
 import org.sosy_lab.cpachecker.util.predicates.precisionConverter.FormulaParser;
+import org.sosy_lab.solver.SolverException;
+import org.sosy_lab.solver.api.BooleanFormula;
 
 import com.google.common.base.Optional;
 import com.google.common.collect.HashMultimap;
@@ -114,16 +114,14 @@
   @Option(secure=true, description = "do not include assumptions of states into path formula during strengthening")
   private boolean ignoreStateAssumptions = false;
 
-<<<<<<< HEAD
   @Option(secure=true, description = "Check satisfiability when a observer automaton state with this name is reached.")
   private Pattern satCheckStatenameRegexp = Pattern.compile("^SAT(_.*)?");
-=======
+
   @Option(secure=true, description = "try to reuse old abstractions from file during strengthening")
   private boolean strengthenWithReusedAbstractions = false;
   @Option(description="file that consists of old abstractions, to be used during strengthening")
   @FileOption(FileOption.Type.OPTIONAL_INPUT_FILE)
   private Path strengthenWithReusedAbstractionsFile = Paths.get("abstractions.txt");
->>>>>>> 21b7c36c
 
   // statistics
   final Timer postTimer = new Timer();
@@ -393,15 +391,13 @@
         return Collections.singleton(element);
       }
 
-<<<<<<< HEAD
-      boolean targetFound = false;
-=======
+
       if (element instanceof ComputeAbstractionState && strengthenWithReusedAbstractions) {
         element = updateStateWithAbstractionFromFile((ComputeAbstractionState)element, otherElements);
       }
 
-      boolean errorFound = false;
->>>>>>> 21b7c36c
+      boolean targetFound = false;
+
       for (AbstractState lElement : otherElements) {
         if (lElement instanceof AssumptionStorageState) {
           element = strengthen(element, (AssumptionStorageState) lElement);
