/*
 *  CPAchecker is a tool for configurable software verification.
 *  This file is part of CPAchecker.
 *
 *  Copyright (C) 2007-2014  Dirk Beyer
 *  All rights reserved.
 *
 *  Licensed under the Apache License, Version 2.0 (the "License");
 *  you may not use this file except in compliance with the License.
 *  You may obtain a copy of the License at
 *
 *      http://www.apache.org/licenses/LICENSE-2.0
 *
 *  Unless required by applicable law or agreed to in writing, software
 *  distributed under the License is distributed on an "AS IS" BASIS,
 *  WITHOUT WARRANTIES OR CONDITIONS OF ANY KIND, either express or implied.
 *  See the License for the specific language governing permissions and
 *  limitations under the License.
 *
 *
 *  CPAchecker web page:
 *    http://cpachecker.sosy-lab.org
 */
package org.sosy_lab.cpachecker.cpa.predicate;

import static org.sosy_lab.cpachecker.util.statistics.StatisticsWriter.writingStatisticsTo;

import com.google.errorprone.annotations.ForOverride;

import org.sosy_lab.cpachecker.core.CPAcheckerResult.Result;
<<<<<<< HEAD
import org.sosy_lab.cpachecker.core.interfaces.Precision;
import org.sosy_lab.cpachecker.core.interfaces.Property;
=======
>>>>>>> a5beede5
import org.sosy_lab.cpachecker.core.interfaces.Statistics;
import org.sosy_lab.cpachecker.core.reachedset.ReachedSet;
import org.sosy_lab.cpachecker.cpa.arg.ARGReachedSet;
import org.sosy_lab.cpachecker.cpa.arg.ARGState;
import org.sosy_lab.cpachecker.exceptions.CPAException;
import org.sosy_lab.cpachecker.util.Pair;
import org.sosy_lab.cpachecker.util.predicates.smt.BooleanFormulaManagerView;
import org.sosy_lab.cpachecker.util.predicates.smt.Solver;
import org.sosy_lab.cpachecker.util.statistics.AbstractStatistics;
import org.sosy_lab.cpachecker.util.statistics.StatInt;
import org.sosy_lab.cpachecker.util.statistics.StatKind;
import org.sosy_lab.solver.SolverException;
import org.sosy_lab.solver.api.BooleanFormula;

import java.io.PrintStream;
import java.util.ArrayList;
import java.util.List;
import java.util.Set;

/**
 * Abstract class for the refinement strategy that should be used after a spurious
 * counterexample has been found and interpolants were computed.
 *
 * Instances of this interface get the path, the reached set, and the interpolants,
 * and shall update the ARG/the reached set accordingly.
 *
 * This class implements the general structure of refining a path with interpolants,
 * but delegates the actual updates to states, precisions, and ARG to its subclasses.
 */
public abstract class RefinementStrategy {

  private final StatInt differentNontrivialInterpolants = new StatInt(StatKind.SUM, "Different non-trivial interpolants along paths");
  private final StatInt equalNontrivialInterpolants = new StatInt(StatKind.SUM, "Equal non-trivial interpolants along paths");

  private final StatInt truePathPrefixStates = new StatInt(StatKind.SUM, "Length (states) of path with itp 'true'");
  private final StatInt nonTrivialPathStates = new StatInt(StatKind.SUM, "Length (states) of path with itp non-trivial itp");
  private final StatInt falsePathSuffixStates = new StatInt(StatKind.SUM, "Length (states) of path with itp 'false'");

  private final StatInt numberOfAffectedStates = new StatInt(StatKind.SUM, "Number of affected states");
  private final StatInt totalPathLengthToInfeasibility = new StatInt(StatKind.AVG, "Length of refined path (in blocks)");

  protected AbstractStatistics basicRefinementStatistics = new AbstractStatistics() {
    @Override
    public void printStatistics(PrintStream out, Result pResult, ReachedSet pReached) {
      writingStatisticsTo(out)
        .put(totalPathLengthToInfeasibility)
        .put(numberOfAffectedStates)
        .put(truePathPrefixStates)
        .put(nonTrivialPathStates)
        .put(falsePathSuffixStates)
        .put(differentNontrivialInterpolants)
        .put(equalNontrivialInterpolants);
    }
  };

  private final BooleanFormulaManagerView bfmgr;
  private final Solver solver;

  public RefinementStrategy(Solver pSolver) {
    solver = pSolver;
    bfmgr = solver.getFormulaManager().getBooleanFormulaManager();
  }

<<<<<<< HEAD
  public boolean needsInterpolants() {
    return true;
  }

  @ForOverride
  protected void analyzePathPrecisions(ARGReachedSet argReached, List<ARGState> path) {
    int equalPrecisions = 0;
    int differentPrecisions = 0;

    UnmodifiableReachedSet reached = argReached.asReachedSet();
    PredicatePrecision lastPaPrec = null;
    for (ARGState state : path) {
      Precision prec = reached.getPrecision(state);
      PredicatePrecision paPrec = Precisions.extractPrecisionByType(prec, PredicatePrecision.class);
      if (lastPaPrec != null) {
        if (lastPaPrec.equals(paPrec)) {
          equalPrecisions++;
        } else {
          differentPrecisions++;
        }
      }
      lastPaPrec = paPrec;
    }

    equalPrecisionsOnPaths.setNextValue(equalPrecisions);
    differentPrecisionsOnPaths.setNextValue(differentPrecisions);
  }


  public void performRefinement(ARGReachedSet pReached, List<ARGState> pAbstractionStatesTrace,
      List<BooleanFormula> pInterpolants, boolean pRepeatedCounterexample)
          throws CPAException, InterruptedException {
=======
  public void performRefinement(ARGReachedSet pReached, List<ARGState> abstractionStatesTrace,
      List<BooleanFormula> pInterpolants, boolean pRepeatedCounterexample) throws CPAException, InterruptedException {
    // Hook
    startRefinementOfPath();
>>>>>>> a5beede5

    // The last state along the path is the target (error) state
    ARGState lastElement = pAbstractionStatesTrace.get(pAbstractionStatesTrace.size()-1);
    assert lastElement.isTarget();

    Set<Property> propertiesAtTarget = lastElement.getViolatedProperties();

    // Hook
    startRefinementOfPath(pReached, pAbstractionStatesTrace, lastElement);

    Pair<ARGState, List<ARGState>> rootOfInfeasibleArgAndChangedElements;
    try {
      rootOfInfeasibleArgAndChangedElements =
          evaluateInterpolantsOnPath(lastElement, pAbstractionStatesTrace, pInterpolants);
    } catch (SolverException e) {
      throw new CPAException("Solver Failure", e);
    }

    ARGState infeasiblePartOfARG = rootOfInfeasibleArgAndChangedElements.getFirst();
    List<ARGState> changedElements = rootOfInfeasibleArgAndChangedElements.getSecond();

    // Hook
    finishRefinementOfPath(infeasiblePartOfARG, changedElements, pReached, pRepeatedCounterexample, propertiesAtTarget);

    assert !pReached.asReachedSet().contains(lastElement);
  }

  // returns a pair consisting of the root of the infeasible part of the ARG and a list of all
  // changed elements
  private Pair<ARGState, List<ARGState>> evaluateInterpolantsOnPath(
      ARGState pTargetState,
      List<ARGState> abstractionStatesTrace,
      List<BooleanFormula> pInterpolants) throws SolverException, InterruptedException {

    // Skip the last element of the path, itp is always false there
    abstractionStatesTrace = abstractionStatesTrace.subList(0, abstractionStatesTrace.size()-1);
    assert pInterpolants.size() ==  abstractionStatesTrace.size();

    List<ARGState> changedElements = new ArrayList<>();
    ARGState infeasiblePartOfARG = pTargetState;
    boolean previousItpWasTrue = true;

    // Statistics on the current refinement
    int truePrefixStates = 0;
    int nonTrivialStates = 0;
    int falseSuffixStates = 0;
    int differentNontrivialItps = 0;
    int equalNontrivialItps = 0;
    int pathLengthToInfeasibility = 0;

    BooleanFormula lastItp = null;

    // Traverse the path
    for (Pair<BooleanFormula, ARGState> interpolationPoint : Pair.zipList(pInterpolants, abstractionStatesTrace)) {
      pathLengthToInfeasibility++;
      BooleanFormula itp = interpolationPoint.getFirst();
      ARGState w = interpolationPoint.getSecond();

      // ...
      if (bfmgr.isTrue(itp)) {
        // do nothing
        truePrefixStates++;
        previousItpWasTrue =  true;
        continue;
      }

      if (bfmgr.isFalse(itp)) {
        // we have reached the part of the path that is infeasible
        falseSuffixStates++;
        infeasiblePartOfARG = w;
        if (previousItpWasTrue) {
          // If the previous itp was true, and the current one is false,
          // this means that the code block between them is in itself infeasible.
          // We can add this information to the cache to speed up later sat checks.
          // PredicateAbstractState s = getPredicateState(w);
          // BooleanFormula blockFormula = s.getAbstractionFormula().getBlockFormula().getFormula();
          // solver.addUnsatisfiableFormulaToCache(blockFormula);
          // TODO disabled, because tree-interpolation returns true-false-interpolants
          // without an unsatisfiable intermediate formula
          // TODO: Move caching to InterpolationManager.buildCounterexampleTrace
        }
        break;
      }

      // Compare non-trivial interpolants along path
      if (lastItp != null) {
        if (lastItp.equals(itp)) {
          equalNontrivialItps++;
        } else {
          differentNontrivialItps++;
        }
      }
      lastItp = itp;

      nonTrivialStates++;
      previousItpWasTrue = false;

      if (!performRefinementForState(itp, w)) {
        changedElements.add(w);
      }
    }

    numberOfAffectedStates.setNextValue(changedElements.size());
    if (infeasiblePartOfARG == pTargetState) {
      pathLengthToInfeasibility++;
    }

    // Update global statistics
    truePathPrefixStates.setNextValue(truePrefixStates);
    nonTrivialPathStates.setNextValue(nonTrivialStates);
    falsePathSuffixStates.setNextValue(falseSuffixStates);
    differentNontrivialInterpolants.setNextValue(differentNontrivialItps);
    equalNontrivialInterpolants.setNextValue(equalNontrivialItps);
    totalPathLengthToInfeasibility.setNextValue(pathLengthToInfeasibility);

    return Pair.of(infeasiblePartOfARG, changedElements);
  }

  @ForOverride
  protected abstract void startRefinementOfPath(ARGReachedSet pReached, List<ARGState> pAbstractionStatesTrace, ARGState pLastElement);

  /**
   * Perform refinement on one state given the interpolant that was determined
   * by the solver for this state. This method is only called for states for
   * which there is a non-trivial interpolant (i.e., neither True nor False).
   * @param interpolant The interpolant.
   * @param state The state.
   * @return True if no refinement was necessary (this implies that refinement
   *          on all of the state's parents is also not necessary)
   */
  @ForOverride
  protected abstract boolean performRefinementForState(BooleanFormula interpolant, ARGState state) throws InterruptedException, SolverException;

  /**
   * Do any necessary work after one path has been refined.
   *
   * @param pUnreachableState The first state in the path which is infeasible (this identifies the path).
   * @param pAffectedStates The list of states that were affected by the refinement (ordered from root to target state).
   * @param pReached The reached set.
   * @param pRepeatedCounterexample Whether the counterexample has been found before.
   * @param pPropertiesAtTarget Properties that would have been violated at the target location.
   * @throws CPAException may be thrown in subclasses
   * @throws InterruptedException may be thrown in subclasses
   */
  @ForOverride
  protected abstract void finishRefinementOfPath(
      final ARGState pUnreachableState,
      List<ARGState> pAffectedStates,
      ARGReachedSet pReached,
      boolean pRepeatedCounterexample,
      Set<Property> pPropertiesAtTarget) throws CPAException, InterruptedException;

  public abstract Statistics getStatistics();
}<|MERGE_RESOLUTION|>--- conflicted
+++ resolved
@@ -28,11 +28,7 @@
 import com.google.errorprone.annotations.ForOverride;
 
 import org.sosy_lab.cpachecker.core.CPAcheckerResult.Result;
-<<<<<<< HEAD
-import org.sosy_lab.cpachecker.core.interfaces.Precision;
 import org.sosy_lab.cpachecker.core.interfaces.Property;
-=======
->>>>>>> a5beede5
 import org.sosy_lab.cpachecker.core.interfaces.Statistics;
 import org.sosy_lab.cpachecker.core.reachedset.ReachedSet;
 import org.sosy_lab.cpachecker.cpa.arg.ARGReachedSet;
@@ -96,45 +92,9 @@
     bfmgr = solver.getFormulaManager().getBooleanFormulaManager();
   }
 
-<<<<<<< HEAD
-  public boolean needsInterpolants() {
-    return true;
-  }
-
-  @ForOverride
-  protected void analyzePathPrecisions(ARGReachedSet argReached, List<ARGState> path) {
-    int equalPrecisions = 0;
-    int differentPrecisions = 0;
-
-    UnmodifiableReachedSet reached = argReached.asReachedSet();
-    PredicatePrecision lastPaPrec = null;
-    for (ARGState state : path) {
-      Precision prec = reached.getPrecision(state);
-      PredicatePrecision paPrec = Precisions.extractPrecisionByType(prec, PredicatePrecision.class);
-      if (lastPaPrec != null) {
-        if (lastPaPrec.equals(paPrec)) {
-          equalPrecisions++;
-        } else {
-          differentPrecisions++;
-        }
-      }
-      lastPaPrec = paPrec;
-    }
-
-    equalPrecisionsOnPaths.setNextValue(equalPrecisions);
-    differentPrecisionsOnPaths.setNextValue(differentPrecisions);
-  }
-
-
   public void performRefinement(ARGReachedSet pReached, List<ARGState> pAbstractionStatesTrace,
       List<BooleanFormula> pInterpolants, boolean pRepeatedCounterexample)
           throws CPAException, InterruptedException {
-=======
-  public void performRefinement(ARGReachedSet pReached, List<ARGState> abstractionStatesTrace,
-      List<BooleanFormula> pInterpolants, boolean pRepeatedCounterexample) throws CPAException, InterruptedException {
-    // Hook
-    startRefinementOfPath();
->>>>>>> a5beede5
 
     // The last state along the path is the target (error) state
     ARGState lastElement = pAbstractionStatesTrace.get(pAbstractionStatesTrace.size()-1);
