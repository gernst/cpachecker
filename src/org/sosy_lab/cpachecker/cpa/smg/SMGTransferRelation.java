/*
 *  CPAchecker is a tool for configurable software verification.
 *  This file is part of CPAchecker.
 *
 *  Copyright (C) 2007-2018  Dirk Beyer
 *  All rights reserved.
 *
 *  Licensed under the Apache License, Version 2.0 (the "License");
 *  you may not use this file except in compliance with the License.
 *  You may obtain a copy of the License at
 *
 *      http://www.apache.org/licenses/LICENSE-2.0
 *
 *  Unless required by applicable law or agreed to in writing, software
 *  distributed under the License is distributed on an "AS IS" BASIS,
 *  WITHOUT WARRANTIES OR CONDITIONS OF ANY KIND, either express or implied.
 *  See the License for the specific language governing permissions and
 *  limitations under the License.
 *
 *
 *  CPAchecker web page:
 *    http://cpachecker.sosy-lab.org
 */
package org.sosy_lab.cpachecker.cpa.smg;

import static com.google.common.collect.FluentIterable.from;

import com.google.common.base.Optional;
import com.google.common.collect.Collections2;
import com.google.common.collect.FluentIterable;
import com.google.common.collect.ImmutableList;
import com.google.common.collect.Iterables;
import com.google.common.collect.Lists;
import java.math.BigInteger;
import java.util.ArrayList;
import java.util.Collection;
import java.util.Collections;
import java.util.LinkedHashMap;
import java.util.LinkedHashSet;
import java.util.List;
import java.util.Map;
import java.util.Set;
import java.util.logging.Level;
import org.sosy_lab.common.ShutdownNotifier;
import org.sosy_lab.common.UniqueIdGenerator;
import org.sosy_lab.common.log.LogManager;
import org.sosy_lab.common.log.LogManagerWithoutDuplicates;
import org.sosy_lab.cpachecker.cfa.ast.FileLocation;
import org.sosy_lab.cpachecker.cfa.ast.c.CArrayDesignator;
import org.sosy_lab.cpachecker.cfa.ast.c.CAssignment;
import org.sosy_lab.cpachecker.cfa.ast.c.CBinaryExpression;
import org.sosy_lab.cpachecker.cfa.ast.c.CBinaryExpression.BinaryOperator;
import org.sosy_lab.cpachecker.cfa.ast.c.CCharLiteralExpression;
import org.sosy_lab.cpachecker.cfa.ast.c.CDeclaration;
import org.sosy_lab.cpachecker.cfa.ast.c.CDesignatedInitializer;
import org.sosy_lab.cpachecker.cfa.ast.c.CDesignator;
import org.sosy_lab.cpachecker.cfa.ast.c.CExpression;
import org.sosy_lab.cpachecker.cfa.ast.c.CFieldDesignator;
import org.sosy_lab.cpachecker.cfa.ast.c.CFunctionCall;
import org.sosy_lab.cpachecker.cfa.ast.c.CFunctionCallAssignmentStatement;
import org.sosy_lab.cpachecker.cfa.ast.c.CFunctionCallExpression;
import org.sosy_lab.cpachecker.cfa.ast.c.CFunctionCallStatement;
import org.sosy_lab.cpachecker.cfa.ast.c.CIdExpression;
import org.sosy_lab.cpachecker.cfa.ast.c.CInitializer;
import org.sosy_lab.cpachecker.cfa.ast.c.CInitializerExpression;
import org.sosy_lab.cpachecker.cfa.ast.c.CInitializerList;
import org.sosy_lab.cpachecker.cfa.ast.c.CIntegerLiteralExpression;
import org.sosy_lab.cpachecker.cfa.ast.c.CParameterDeclaration;
import org.sosy_lab.cpachecker.cfa.ast.c.CPointerExpression;
import org.sosy_lab.cpachecker.cfa.ast.c.CRightHandSide;
import org.sosy_lab.cpachecker.cfa.ast.c.CSimpleDeclaration;
import org.sosy_lab.cpachecker.cfa.ast.c.CStatement;
import org.sosy_lab.cpachecker.cfa.ast.c.CStringLiteralExpression;
import org.sosy_lab.cpachecker.cfa.ast.c.CVariableDeclaration;
import org.sosy_lab.cpachecker.cfa.model.BlankEdge;
import org.sosy_lab.cpachecker.cfa.model.CFAEdge;
import org.sosy_lab.cpachecker.cfa.model.FunctionExitNode;
import org.sosy_lab.cpachecker.cfa.model.c.CAssumeEdge;
import org.sosy_lab.cpachecker.cfa.model.c.CDeclarationEdge;
import org.sosy_lab.cpachecker.cfa.model.c.CFunctionCallEdge;
import org.sosy_lab.cpachecker.cfa.model.c.CFunctionReturnEdge;
import org.sosy_lab.cpachecker.cfa.model.c.CFunctionSummaryEdge;
import org.sosy_lab.cpachecker.cfa.model.c.CReturnStatementEdge;
import org.sosy_lab.cpachecker.cfa.model.c.CStatementEdge;
import org.sosy_lab.cpachecker.cfa.types.MachineModel;
import org.sosy_lab.cpachecker.cfa.types.c.CArrayType;
import org.sosy_lab.cpachecker.cfa.types.c.CBitFieldType;
import org.sosy_lab.cpachecker.cfa.types.c.CComplexType.ComplexTypeKind;
import org.sosy_lab.cpachecker.cfa.types.c.CCompositeType;
import org.sosy_lab.cpachecker.cfa.types.c.CCompositeType.CCompositeTypeMemberDeclaration;
import org.sosy_lab.cpachecker.cfa.types.c.CElaboratedType;
import org.sosy_lab.cpachecker.cfa.types.c.CPointerType;
import org.sosy_lab.cpachecker.cfa.types.c.CStorageClass;
import org.sosy_lab.cpachecker.cfa.types.c.CType;
import org.sosy_lab.cpachecker.core.defaults.ForwardingTransferRelation;
import org.sosy_lab.cpachecker.core.interfaces.AbstractState;
import org.sosy_lab.cpachecker.core.interfaces.Precision;
import org.sosy_lab.cpachecker.cpa.automaton.AutomatonState;
import org.sosy_lab.cpachecker.cpa.smg.SMGOptions.SMGExportLevel;
import org.sosy_lab.cpachecker.cpa.smg.evaluator.AssumeVisitor;
import org.sosy_lab.cpachecker.cpa.smg.evaluator.LValueAssignmentVisitor;
import org.sosy_lab.cpachecker.cpa.smg.evaluator.SMGAbstractObjectAndState.SMGAddressAndState;
import org.sosy_lab.cpachecker.cpa.smg.evaluator.SMGAbstractObjectAndState.SMGExplicitValueAndState;
import org.sosy_lab.cpachecker.cpa.smg.evaluator.SMGAbstractObjectAndState.SMGValueAndState;
import org.sosy_lab.cpachecker.cpa.smg.evaluator.SMGExpressionEvaluator;
import org.sosy_lab.cpachecker.cpa.smg.evaluator.SMGRightHandSideEvaluator;
import org.sosy_lab.cpachecker.cpa.smg.graphs.PredRelation;
import org.sosy_lab.cpachecker.cpa.smg.graphs.object.SMGObject;
import org.sosy_lab.cpachecker.cpa.smg.graphs.object.SMGRegion;
import org.sosy_lab.cpachecker.cpa.smg.graphs.value.SMGAddress;
import org.sosy_lab.cpachecker.cpa.smg.graphs.value.SMGExplicitValue;
import org.sosy_lab.cpachecker.cpa.smg.graphs.value.SMGKnownExpValue;
import org.sosy_lab.cpachecker.cpa.smg.graphs.value.SMGKnownSymValue;
import org.sosy_lab.cpachecker.cpa.smg.graphs.value.SMGKnownSymbolicValue;
import org.sosy_lab.cpachecker.cpa.smg.graphs.value.SMGSymbolicValue;
import org.sosy_lab.cpachecker.cpa.smg.graphs.value.SMGUnknownValue;
import org.sosy_lab.cpachecker.cpa.smg.graphs.value.SMGZeroValue;
import org.sosy_lab.cpachecker.cpa.smg.refiner.SMGPrecision;
import org.sosy_lab.cpachecker.exceptions.CPATransferException;
import org.sosy_lab.cpachecker.exceptions.UnrecognizedCodeException;
import org.sosy_lab.cpachecker.util.Pair;
import org.sosy_lab.cpachecker.util.states.MemoryLocation;
import org.sosy_lab.java_smt.api.BooleanFormula;
import org.sosy_lab.java_smt.api.SolverException;

public class SMGTransferRelation
    extends ForwardingTransferRelation<Collection<SMGState>, SMGState, SMGPrecision> {

  private static final UniqueIdGenerator ID_COUNTER = new UniqueIdGenerator();

  private final LogManagerWithoutDuplicates logger;
  private final MachineModel machineModel;
  private final SMGOptions options;
  private final SMGExportDotOption exportSMGOptions;
  private final SMGPredicateManager smgPredicateManager;
  private final ShutdownNotifier shutdownNotifier;

  final SMGRightHandSideEvaluator expressionEvaluator;

  private final SMGTransferRelationKind kind;

  public SMGTransferRelation(
      LogManager pLogger,
      MachineModel pMachineModel,
      SMGExportDotOption pExportOptions,
      SMGTransferRelationKind pKind,
      SMGPredicateManager pSMGPredicateManager,
      SMGOptions pOptions,
      ShutdownNotifier pShutdownNotifier) {
    kind = pKind;
    logger = new LogManagerWithoutDuplicates(pLogger);
    machineModel = pMachineModel;
    expressionEvaluator =
        new SMGRightHandSideEvaluator(logger, machineModel, pOptions, kind, pExportOptions);
    smgPredicateManager = pSMGPredicateManager;
    options = pOptions;
    exportSMGOptions = pExportOptions;
    shutdownNotifier = pShutdownNotifier;
  }

  @Override
  protected Collection<SMGState> postProcessing(Collection<SMGState> pSuccessors, CFAEdge edge) {
    plotWhenConfigured(pSuccessors, edge.getDescription(), SMGExportLevel.INTERESTING);
    List<SMGState> successors = new ArrayList<>();
    for (SMGState s : pSuccessors) {
      for (CSimpleDeclaration variable : edge.getSuccessor().getOutOfScopeVariables()) {
        s.forgetStackVariable(MemoryLocation.valueOf(variable.getQualifiedName()));
      }
      successors.add(checkAndSetErrorRelation(s));
    }
    logger.log(
        Level.ALL,
        "state with id",
        state.getId(),
        "has successors with ids",
        Collections2.transform(successors, UnmodifiableSMGState::getId));
    return successors;
  }

  private void plotWhenConfigured(
      Collection<? extends UnmodifiableSMGState> pStates, String pLocation, SMGExportLevel pLevel) {
    for (UnmodifiableSMGState s : pStates) {
      SMGUtils.plotWhenConfigured(
          getDotExportFileName(s), s, pLocation, logger, pLevel, exportSMGOptions);
    }
  }

  private String getDotExportFileName(UnmodifiableSMGState pState) {
    if (pState.getPredecessorId() == 0) {
      return String.format("initial-%03d", pState.getId());
    } else {
      return String.format(
          "%04d-%04d-%04d", pState.getPredecessorId(), pState.getId(), ID_COUNTER.getFreshId());
    }
  }

  @Override
  protected Set<SMGState> handleBlankEdge(BlankEdge cfaEdge) throws CPATransferException {
    if (cfaEdge.getSuccessor() instanceof FunctionExitNode) {
      assert "default return".equals(cfaEdge.getDescription())
          || "skipped unnecessary edges".equals(cfaEdge.getDescription());

      // if this is the entry function, there is no FunctionReturnEdge
      // so we have to check for memleaks here
      if (cfaEdge.getSuccessor().getNumLeavingEdges() == 0) {
        // TODO: Handle leaks at any program exit point (abort, etc.)
        SMGState successor = state.copyOf();
        if (options.isHandleNonFreedMemoryInMainAsMemLeak()) {
          successor.dropStackFrame();
        }
        successor.pruneUnreachable();
        return Collections.singleton(successor);
      }
    }
    return Collections.singleton(state);
  }

  @Override
  protected Collection<SMGState> handleReturnStatementEdge(CReturnStatementEdge returnEdge)
      throws CPATransferException {
    SMGState smgState = state.copyOf();
    Collection<SMGState> successors;
    SMGObject tmpFieldMemory = smgState.getHeap().getFunctionReturnObject();
    if (tmpFieldMemory != null) {
      // value 0 is the default return value in C
      CExpression returnExp = returnEdge.getExpression().or(CIntegerLiteralExpression.ZERO);
      CType expType = TypeUtils.getRealExpressionType(returnExp);
      Optional<CAssignment> returnAssignment = returnEdge.asAssignment();
      if (returnAssignment.isPresent()) {
        expType = returnAssignment.get().getLeftHandSide().getExpressionType();
      }
      successors = assignFieldToState(smgState, returnEdge, tmpFieldMemory, 0, expType, returnExp);
    } else {
      successors = ImmutableList.of(smgState);
    }

    // if this is the entry function, there is no FunctionReturnEdge
    // so we have to check for memleaks here
    if (returnEdge.getSuccessor().getNumLeavingEdges() == 0) {
      // Ugly, but I do not know how to do better
      // TODO: Handle leaks at any program exit point (abort, etc.)
      for (SMGState successor : successors) {
        if (options.isHandleNonFreedMemoryInMainAsMemLeak()) {
          successor.dropStackFrame();
        }
        successor.pruneUnreachable();
      }
    }
    return successors;
  }

  @Override
  protected Collection<SMGState> handleFunctionReturnEdge(
      CFunctionReturnEdge functionReturnEdge,
      CFunctionSummaryEdge fnkCall,
      CFunctionCall summaryExpr,
      String callerFunctionName)
      throws CPATransferException {
    Collection<SMGState> successors = handleFunctionReturn(functionReturnEdge);
    if (options.isCheckForMemLeaksAtEveryFrameDrop()) {
      for (SMGState successor : successors) {
        SMGUtils.plotWhenConfigured(
            "beforePrune" + getDotExportFileName(successor),
            successor,
            functionReturnEdge.getDescription(),
            logger,
            SMGExportLevel.INTERESTING,
            exportSMGOptions);
        successor.pruneUnreachable();
      }
    }
    return successors;
  }

  private List<SMGState> handleFunctionReturn(CFunctionReturnEdge functionReturnEdge)
      throws CPATransferException {

    CFunctionSummaryEdge summaryEdge = functionReturnEdge.getSummaryEdge();
    CFunctionCall exprOnSummary = summaryEdge.getExpression();
    SMGState newState = state.copyOf();

    assert Iterables.getLast(newState.getHeap().getStackFrames())
        .getFunctionDeclaration()
        .equals(functionReturnEdge.getFunctionEntry().getFunctionDefinition());

    if (exprOnSummary instanceof CFunctionCallAssignmentStatement) {
      // Assign the return value to the lValue of the functionCallAssignment
      CFunctionCallAssignmentStatement funcAssignment =
          (CFunctionCallAssignmentStatement) exprOnSummary;
      CExpression lValue = funcAssignment.getLeftHandSide();
      CType rValueType = TypeUtils.getRealExpressionType(funcAssignment.getRightHandSide());
      SMGObject tmpMemory = newState.getHeap().getFunctionReturnObject();
      SMGSymbolicValue rValue =
          expressionEvaluator
              .readValue(
                  newState, tmpMemory, SMGZeroValue.INSTANCE, rValueType, functionReturnEdge)
              .getObject();

      // Lvalue is one frame above
      newState.dropStackFrame();
      LValueAssignmentVisitor visitor =
          expressionEvaluator.getLValueAssignmentVisitor(functionReturnEdge, newState);
      List<SMGAddressAndState> addressAndValues = lValue.accept(visitor);
      List<SMGState> result = new ArrayList<>(addressAndValues.size());

      for (SMGAddressAndState addressAndValue : addressAndValues) {
        SMGAddress address = addressAndValue.getObject();
        SMGState newState2 = addressAndValue.getSmgState();

        if (!address.isUnknown()) {
          if (rValue.isUnknown()) {
            rValue = SMGKnownSymValue.of();
          }

          SMGObject object = address.getObject();
          long offset = address.getOffset().getAsLong();

          // TODO cast value
          rValueType = TypeUtils.getRealExpressionType(lValue);

          SMGState resultState =
              expressionEvaluator.assignFieldToState(
                  newState2, functionReturnEdge, object, offset, rValue, rValueType);
          result.add(resultState);
        } else {
          // TODO missingInformation, exception
          result.add(newState2);
        }
      }

      return result;
    } else {
      newState.dropStackFrame();
      return ImmutableList.of(newState);
    }
  }

  @Override
  protected Collection<SMGState> handleFunctionCallEdge(
      CFunctionCallEdge callEdge,
      List<CExpression> arguments,
      List<CParameterDeclaration> paramDecl,
      String calledFunctionName)
      throws CPATransferException {

    if (!callEdge.getSuccessor().getFunctionDefinition().getType().takesVarArgs()) {
      //TODO Parameter with varArgs
      assert (paramDecl.size() == arguments.size());
    }

    SMGState initialNewState = state.copyOf();
    Map<UnmodifiableSMGState, List<Pair<SMGRegion, SMGSymbolicValue>>> valuesMap = new LinkedHashMap<>();
    List<Pair<SMGRegion, SMGSymbolicValue>> initialValuesList = new ArrayList<>();
    valuesMap.put(initialNewState, initialValuesList);
    List<SMGState> newStates =
        evaluateArgumentValues(callEdge, arguments, paramDecl, initialNewState, valuesMap);

    for (SMGState newState : newStates) {
      assignParameterValues(callEdge, paramDecl, valuesMap.get(newState), newState);
    }
    return newStates;
  }

  /**
   * read and evaluate all arguments and put them into the valuesMap.
   *
   * @param valuesMap contains a mapping of newly created states (copied from initial state due to
   *     read operation) to a list of parameter assignments (pairs of region and symbolic value).
   */
  private List<SMGState> evaluateArgumentValues(
      CFunctionCallEdge callEdge,
      List<CExpression> arguments,
      List<CParameterDeclaration> paramDecl,
      SMGState initialNewState,
      Map<UnmodifiableSMGState, List<Pair<SMGRegion, SMGSymbolicValue>>> valuesMap)
      throws CPATransferException {

    List<SMGState> newStates = Collections.singletonList(initialNewState);
   for (int i = 0; i < paramDecl.size(); i++) {
      CExpression exp = arguments.get(i);
      String varName = paramDecl.get(i).getName();
      CType cParamType = TypeUtils.getRealExpressionType(paramDecl.get(i));

     // handle string argument
     if(exp instanceof CStringLiteralExpression) {
       CStringLiteralExpression strExp = (CStringLiteralExpression) exp;
       cParamType =  strExp.transformTypeToArrayType();
<<<<<<< HEAD
       // 1. create region and save string as char array
       SMGRegion stringObj = initialNewState.addAnonymousVariable(machineModel.getSizeofPtrInBits() * (strExp.getValue().length()+1)).get();
=======
        // 1. create region and save string as char array
        SMGRegion stringObj =
            initialNewState
                .addAnonymousVariable(
                    machineModel.getSizeofPtrInBits() * (strExp.getValue().length() + 1))
                .orElseThrow();
>>>>>>> f1b3340e
       CInitializerExpression initializer =
           new CInitializerExpression(exp.getFileLocation(), exp);
       CVariableDeclaration decl = new CVariableDeclaration(exp.getFileLocation(), false, CStorageClass.AUTO,
           cParamType, stringObj.getLabel(), stringObj.getLabel(), stringObj.getLabel(), initializer);
       newStates = new ArrayList<>(
           handleInitializer(initialNewState, decl, callEdge, stringObj, 0, cParamType,
               initializer));
       // 2. create pointer on region created in 1.
       exp = new CIdExpression(exp.getFileLocation(), cParamType, stringObj.getLabel(),decl);

     }

     // If parameter is a array, convert to pointer
     final int size;
     if (cParamType instanceof CArrayType) {
       size = machineModel.getSizeofPtrInBits();
     } else {
       size = expressionEvaluator.getBitSizeof(callEdge, cParamType, initialNewState);
     }
     SMGRegion paramObj = new SMGRegion(size, varName);
     // get value of actual parameter in caller function context
     List<SMGState> result = new ArrayList<>();
     for (SMGState newState : newStates) {
       result.addAll(evaluateArgumentValue(callEdge, valuesMap, i, exp, paramObj, newState));
     }
     newStates = result;
   }

    return newStates;
  }


  /** read and evaluate one argument (at index <code>i</code>) and put it into the valuesMap. */
  private List<SMGState> evaluateArgumentValue(
      CFunctionCallEdge callEdge,
      Map<UnmodifiableSMGState, List<Pair<SMGRegion, SMGSymbolicValue>>> valuesMap,
      int i,
      CExpression exp,
      SMGRegion paramObj,
      SMGState newState)
      throws CPATransferException {
    final List<SMGState> result = new ArrayList<>();

    // We want to write a possible new Address in the new State, but
    // explore the old state for the parameters

    for (SMGValueAndState stateValue : readValueToBeAssiged(newState, callEdge, exp)) {
      SMGState newStateWithReadSymbolicValue = stateValue.getSmgState();
      SMGSymbolicValue value = stateValue.getObject();

      for (Pair<SMGState, SMGKnownSymbolicValue> newStateWithExpVal :
          assignExplicitValueToSymbolicValue(newStateWithReadSymbolicValue, callEdge, value, exp)) {

        SMGState curState = newStateWithExpVal.getFirst();
        result.add(curState);

        if (!valuesMap.containsKey(curState)) {
          // copy values into new list
          valuesMap.put(curState, new ArrayList<>(valuesMap.get(newState)));
        }

        final List<Pair<SMGRegion, SMGSymbolicValue>> curValues = valuesMap.get(curState);
        assert curValues.size() == i : "evaluation of parameters out of order";
        curValues.add(i, Pair.of(paramObj, value));

        // Check that previous values are not merged with new one
        if (newStateWithExpVal.getSecond() != null) {
          for (int j = i - 1; j >= 0; j--) {
            Pair<SMGRegion, SMGSymbolicValue> lhsCheckValuePair = curValues.get(j);
            SMGSymbolicValue symbolicValue = lhsCheckValuePair.getSecond();
            if (newStateWithExpVal.getSecond().equals(symbolicValue)) {
              // Previous value was merged, replace with new value
              curValues.set(j, Pair.of(lhsCheckValuePair.getFirst(), value));
            }
          }
        }
      }
    }
    return result;
  }

  /** add a new stackframe and assign all arguments to parameters. */
  private void assignParameterValues(
      CFunctionCallEdge callEdge,
      List<CParameterDeclaration> paramDecl,
      List<Pair<SMGRegion, SMGSymbolicValue>> values,
      SMGState newState)
      throws SMGInconsistentException, UnrecognizedCodeException {

    newState.addStackFrame(callEdge.getSuccessor().getFunctionDefinition());

    // get value of actual parameter in caller function context
    for (int i = 0; i < paramDecl.size(); i++) {
      String varName = paramDecl.get(i).getName();
      CType cParamType = TypeUtils.getRealExpressionType(paramDecl.get(i));

      // if function declaration is in form 'int foo(char b[32])' then omit array length
      if (cParamType instanceof CArrayType) {
        cParamType =
            new CPointerType(
                cParamType.isConst(), cParamType.isVolatile(), ((CArrayType) cParamType).getType());
      }

      SMGRegion newObject = values.get(i).getFirst();
      SMGSymbolicValue symbolicValue = values.get(i).getSecond();
      int typeSize = expressionEvaluator.getBitSizeof(callEdge, cParamType, newState);

      newState.addLocalVariable(typeSize, varName, newObject);

      // TODO (  cast expression)

      // 6.5.16.1 right operand is converted to type of assignment expression
      // 6.5.26 The type of an assignment expression is the type the left operand would have after
      // lvalue conversion.
      CType rValueType = cParamType;

      // We want to write a possible new Address in the new State, but
      // explore the old state for the parameters
      newState =
          expressionEvaluator.assignFieldToState(
              newState, callEdge, newObject, 0, symbolicValue, rValueType);
    }
  }

  // Current SMGState is not fully persistent
  @Override
  protected void setInfo(
      AbstractState abstractState, Precision abstractPrecision, CFAEdge cfaEdge) {
    super.setInfo(abstractState, abstractPrecision, cfaEdge);
    state = state.copyOf();
    state.cleanCurrentChain();
  }

  @Override
  protected Collection<SMGState> handleAssumption(
      CAssumeEdge cfaEdge, CExpression expression, boolean truthAssumption)
      throws CPATransferException, InterruptedException {
    return handleAssumption(expression, cfaEdge, truthAssumption);
  }

  private List<SMGState> handleAssumption(
      CExpression expression, CFAEdge cfaEdge, boolean truthValue)
      throws CPATransferException, InterruptedException {
    // FIXME Quickfix, simplify expressions for sv-comp, later assumption handling has to be refactored to be able to handle complex expressions
    expression = eliminateOuterEquals(expression);

    // get the value of the expression (either true[-1], false[0], or unknown[null])
    AssumeVisitor visitor = expressionEvaluator.getAssumeVisitor(cfaEdge, state);
    List<SMGState> result = new ArrayList<>();
    for (SMGValueAndState valueAndState : expression.accept(visitor)) {

      SMGSymbolicValue value = valueAndState.getObject();
      state = valueAndState.getSmgState();

      if (!value.isUnknown()) {
        if ((truthValue && value.equals(SMGKnownSymValue.TRUE))
            || (!truthValue && value.equals(SMGZeroValue.INSTANCE))) {
          result.add(state);
        } else {
          // This signals that there are no new States reachable from this State i. e. the
          // Assumption does not hold.
        }
      } else {
        result.addAll(
            deriveFurtherInformationFromAssumption(visitor, cfaEdge, truthValue, expression));
      }
    }

    return result;
  }

  private SMGState checkAndSetErrorRelation(SMGState smgState) {
    if (smgPredicateManager.isErrorPathFeasible(smgState)) {
      smgState =
          smgState.withInvalidRead().withInvalidWrite().withErrorDescription("Possible overflow");
    }
    return smgState.resetErrorRelation();
  }

  private List<SMGState> deriveFurtherInformationFromAssumption(
      AssumeVisitor visitor, CFAEdge cfaEdge, boolean truthValue, CExpression expression)
      throws CPATransferException, InterruptedException {

    boolean impliesEqOn = visitor.impliesEqOn(truthValue, state);
    boolean impliesNeqOn = visitor.impliesNeqOn(truthValue, state);

    SMGSymbolicValue val1ImpliesOn;
    SMGSymbolicValue val2ImpliesOn;

    if(impliesEqOn || impliesNeqOn ) {
      val1ImpliesOn = visitor.impliesVal1(state);
      val2ImpliesOn = visitor.impliesVal2(state);
    } else {
      val1ImpliesOn = SMGUnknownValue.INSTANCE;
      val2ImpliesOn = SMGUnknownValue.INSTANCE;
    }

    List<SMGState> result = new ArrayList<>();

    for (SMGExplicitValueAndState explicitValueAndState :
        expressionEvaluator.evaluateExplicitValue(state, cfaEdge, expression)) {
      shutdownNotifier.shutdownIfNecessary();

      SMGExplicitValue explicitValue = explicitValueAndState.getObject();
      SMGState explicitSmgState = explicitValueAndState.getSmgState();

      if (explicitValue.isUnknown()) {

        // Don't continuously create new states when strengthening.
        SMGState newState = explicitSmgState.copyOf();

        if (!val1ImpliesOn.isUnknown() && !val2ImpliesOn.isUnknown()) {
          if (impliesEqOn) {
            newState.identifyEqualValues(
                (SMGKnownSymbolicValue) val1ImpliesOn, (SMGKnownSymbolicValue) val2ImpliesOn);
          } else if (impliesNeqOn) {
            newState.identifyNonEqualValues(
                (SMGKnownSymbolicValue) val1ImpliesOn, (SMGKnownSymbolicValue) val2ImpliesOn);
          }
        }

        newState = expressionEvaluator.deriveFurtherInformation(newState, truthValue, cfaEdge, expression);
        PredRelation pathPredicateRelation = newState.getPathPredicateRelation();
        BooleanFormula predicateFormula = smgPredicateManager.getPredicateFormula(pathPredicateRelation);
        try {
          if (newState.hasMemoryErrors() || !smgPredicateManager.isUnsat(predicateFormula)) {
            result.add(newState);
          }
        } catch (SolverException pE) {
          throw new CPATransferException("Solver Exception on predicate " + predicateFormula, pE);
        }
      } else if ((truthValue && !explicitValue.equals(SMGZeroValue.INSTANCE))
          || (!truthValue && explicitValue.equals(SMGZeroValue.INSTANCE))) {
        result.add(explicitSmgState);
      } else {
        // This signals that there are no new States reachable from this State i. e. the
        // Assumption does not hold.
      }
    }

    return result;
  }

  /**
   * This method simplifies an expression, if possible, else returns it unchanged.
   * (a==b)==0 --> a!=b.
   * (a!=b)==0 --> a==b.
   * (a==b)!=0 --> a==b.
   * (a!=b)!=0 --> a!=b.
   */
  // TODO implement as CFA-preprocessing?
  private static CExpression eliminateOuterEquals(CExpression pExpression) {

    if (!(pExpression instanceof CBinaryExpression)) {
      return pExpression;
    }

    CBinaryExpression binExp = (CBinaryExpression) pExpression;
    CExpression op1 = binExp.getOperand1();
    CExpression op2 = binExp.getOperand2();
    BinaryOperator op = binExp.getOperator();

    if (!(op1 instanceof CBinaryExpression
        && op2 instanceof CIntegerLiteralExpression
        && ((CIntegerLiteralExpression) op2).getValue().equals(BigInteger.ZERO)
        && (op == BinaryOperator.EQUALS || op == BinaryOperator.NOT_EQUALS))) {
      return pExpression;
    }

    CBinaryExpression binExpOp1 = (CBinaryExpression) op1;
    switch (binExpOp1.getOperator()) {
    case EQUALS:
      return new CBinaryExpression(binExpOp1.getFileLocation(), binExpOp1.getExpressionType(),
          binExpOp1.getCalculationType(), binExpOp1.getOperand1(), binExpOp1.getOperand2(),
          op == BinaryOperator.EQUALS ? BinaryOperator.NOT_EQUALS : BinaryOperator.EQUALS);
    case NOT_EQUALS:
      return new CBinaryExpression(binExpOp1.getFileLocation(), binExpOp1.getExpressionType(),
          binExpOp1.getCalculationType(), binExpOp1.getOperand1(), binExpOp1.getOperand2(),
          op == BinaryOperator.EQUALS ? BinaryOperator.EQUALS : BinaryOperator.NOT_EQUALS);
    default:
      return pExpression;
    }
  }

  @Override
  protected Collection<SMGState> handleStatementEdge(CStatementEdge pCfaEdge, CStatement cStmt)
      throws CPATransferException {
    if (cStmt instanceof CAssignment) {
      CAssignment cAssignment = (CAssignment) cStmt;
      CExpression lValue = cAssignment.getLeftHandSide();
      CRightHandSide rValue = cAssignment.getRightHandSide();

      return handleAssignment(state, pCfaEdge, lValue, rValue);
    } else if (cStmt instanceof CFunctionCallStatement) {

      CFunctionCallStatement cFCall = (CFunctionCallStatement) cStmt;
      CFunctionCallExpression cFCExpression = cFCall.getFunctionCallExpression();
      CExpression fileNameExpression = cFCExpression.getFunctionNameExpression();
      String calledFunctionName = fileNameExpression.toASTString();

      Set<SMGState> states = new LinkedHashSet<>();
      states.add(state.copyOf());

      // check that we can safely read all args,
      // to avoid invalid-derefs like   int*p; printf("%d",*p);
      for (CExpression param : cFCExpression.getParameterExpressions()) {
        if (param instanceof CPointerExpression) {
          for (SMGValueAndState valueAndState : readValueToBeAssiged(state, pCfaEdge, param)) {
            // we are only interested in the errorinfo for invalid reads
            states.add(valueAndState.getSmgState());
          }
        }
      }

      List<SMGState> result = new ArrayList<>();
      for (SMGState newState : states) {
        result.addAll(
            handleFunctionCallWithoutBody(newState, pCfaEdge, cFCExpression, calledFunctionName));
      }
      return result;
    } else {
      return ImmutableList.of(state);
    }
  }

  private Collection<SMGState> handleFunctionCallWithoutBody(
      SMGState pState,
      CStatementEdge pCfaEdge,
      CFunctionCallExpression cFCExpression,
      String calledFunctionName)
      throws CPATransferException, AssertionError {
    if (expressionEvaluator.builtins.isABuiltIn(calledFunctionName)) {
      if (expressionEvaluator.builtins.isConfigurableAllocationFunction(calledFunctionName)) {
        logger.logf(
            Level.INFO,
            "%s: Calling '%s' and not using the result, resulting in memory leak.",
            pCfaEdge.getFileLocation(),
            calledFunctionName);
        List<SMGState> newStates =
            asSMGStateList(
                expressionEvaluator.builtins.evaluateConfigurableAllocationFunction(
                    cFCExpression, pState, pCfaEdge, kind));
        for (SMGState s : newStates) {
          s.setMemLeak(
              "Calling '"
                  + calledFunctionName
                  + "' and not using the result, resulting in memory leak.",
              ImmutableList.of());
        }
        return newStates;
      }
      if (expressionEvaluator.builtins.isDeallocationFunction(calledFunctionName)) {
        return expressionEvaluator.builtins.evaluateFree(cFCExpression, pState, pCfaEdge);
      }
      return asSMGStateList(
          expressionEvaluator.builtins.handleBuiltinFunctionCall(
              pCfaEdge, cFCExpression, calledFunctionName, pState, kind));

    } else {
      return asSMGStateList(
          expressionEvaluator.builtins.handleUnknownFunction(
              pCfaEdge, cFCExpression, calledFunctionName, pState));
    }
  }

  private List<SMGState> handleAssignment(
      SMGState pState, CFAEdge cfaEdge, CExpression lValue, CRightHandSide rValue)
      throws CPATransferException {

    List<SMGState> result = new ArrayList<>(4);
    LValueAssignmentVisitor visitor =
        expressionEvaluator.getLValueAssignmentVisitor(cfaEdge, pState);
    for (SMGAddressAndState addressOfFieldAndState : lValue.accept(visitor)) {
      SMGAddress addressOfField = addressOfFieldAndState.getObject();
      pState = addressOfFieldAndState.getSmgState();

      CType fieldType = TypeUtils.getRealExpressionType(lValue);

      if (addressOfField.isUnknown()) {
        /*Check for dereference errors in rValue*/
        List<SMGState> newStates =
            asSMGStateList(readValueToBeAssiged(pState.copyOf(), cfaEdge, rValue));
        newStates.forEach(smgState -> smgState.unknownWrite());
        result.addAll(newStates);
      } else {
        result.addAll(
            assignFieldToState(
                pState.copyOf(),
                cfaEdge,
                addressOfField.getObject(),
                addressOfField.getOffset().getAsLong(),
                fieldType,
                rValue));
      }
    }

    return result;
  }

  /*
   * Creates value to be assigned to given field, by either reading it from the state,
   * or creating it, if an unknown value is returned, and marking it in missing Information.
   * Note that this read may modify the state.
   *
   */
  private List<SMGValueAndState> readValueToBeAssiged(
      SMGState pNewState, CFAEdge cfaEdge, CRightHandSide rValue) throws CPATransferException {

    List<SMGValueAndState> resultValueAndStates = new ArrayList<>();
    for (SMGValueAndState valueAndState :
        expressionEvaluator.evaluateExpressionValue(pNewState, cfaEdge, rValue)) {
      SMGSymbolicValue value = valueAndState.getObject();

      if (value.isUnknown()) {
        value = SMGKnownSymValue.of();
        valueAndState = SMGValueAndState.of(valueAndState.getSmgState(), value);
      }
      resultValueAndStates.add(valueAndState);
    }
    return resultValueAndStates;
  }

  // assign value of given expression to State at given location
  private List<SMGState> assignFieldToState(SMGState pNewState, CFAEdge cfaEdge,
      SMGObject memoryOfField, long fieldOffset, CType pLFieldType, CRightHandSide rValue)
          throws CPATransferException {

    List<SMGState> result = new ArrayList<>(4);
    CType rValueType = TypeUtils.getRealExpressionType(rValue);
    for (SMGValueAndState valueAndState : readValueToBeAssiged(pNewState, cfaEdge, rValue)) {
      SMGSymbolicValue value = valueAndState.getObject();
      SMGState newState = valueAndState.getSmgState();

      //TODO (  cast expression)

      //6.5.16.1 right operand is converted to type of assignment expression
      // 6.5.26 The type of an assignment expression is the type the left operand would have after lvalue conversion.
      rValueType = pLFieldType;

      for (Pair<SMGState, SMGKnownSymbolicValue> currentNewStateWithMergedValue :
          assignExplicitValueToSymbolicValue(newState, cfaEdge, value, rValue)) {
        result.add(
            expressionEvaluator.assignFieldToState(
                currentNewStateWithMergedValue.getFirst(),
                cfaEdge,
                memoryOfField,
                fieldOffset,
                value,
                rValueType));
      }
    }

    return result;
  }

  // Assign symbolic value to the explicit value calculated from pRvalue
  private List<Pair<SMGState, SMGKnownSymbolicValue>> assignExplicitValueToSymbolicValue(
      SMGState pNewState, CFAEdge pCfaEdge, SMGSymbolicValue value, CRightHandSide pRValue)
      throws CPATransferException {


    List<Pair<SMGState, SMGKnownSymbolicValue>> result = new ArrayList<>();
    SMGExpressionEvaluator expEvaluator = new SMGExpressionEvaluator(logger, machineModel);


    for (SMGExplicitValueAndState expValueAndState :
        expEvaluator.evaluateExplicitValue(pNewState, pCfaEdge, pRValue)) {
      SMGExplicitValue expValue = expValueAndState.getObject();
      SMGState newState = expValueAndState.getSmgState();

      if (!expValue.isUnknown()) {
        SMGKnownSymbolicValue mergedSymValue =
            newState.putExplicit((SMGKnownSymbolicValue) value, (SMGKnownExpValue) expValue);
        result.add(Pair.of(newState, mergedSymValue));
      } else {
        result.add(Pair.of(newState, null));
      }
    }

    return result;
  }

  private List<SMGState> handleVariableDeclaration(SMGState pState, CVariableDeclaration pVarDecl, CDeclarationEdge pEdge) throws CPATransferException {
    String varName = pVarDecl.getName();
    CType cType = TypeUtils.getRealExpressionType(pVarDecl);

    if (cType.isIncomplete() && cType instanceof CElaboratedType) {
      // for incomplete types, we do not add variables.
      // we are not allowed to read or write them, dereferencing is possible.
      // example: "struct X; extern struct X var; void main() { }"
      // TODO currently we assume that only CElaboratedTypes are unimportant when incomplete.
      return ImmutableList.of(pState);
    }

    SMGObject newObject = pState.getHeap().getObjectForVisibleVariable(varName);
    boolean isExtern = pVarDecl.getCStorageClass().equals(CStorageClass.EXTERN);
    /*
     *  The variable is not null if we seen the declaration already, for example in loops. Invalid
     *  occurrences (variable really declared twice) should be caught for us by the parser. If we
     *  already processed the declaration, we do nothing.
     */
    if (newObject == null && (!isExtern || options.getAllocateExternalVariables())) {
      int typeSize = expressionEvaluator.getBitSizeof(pEdge, cType, pState);

      // Handle incomplete type of extern variables as externally allocated
      if (options.isHandleIncompleteExternalVariableAsExternalAllocation()
          && cType.isIncomplete()
          && isExtern) {
        typeSize = options.getExternalAllocationSize();
      }
      if (pVarDecl.isGlobal()) {
        newObject = pState.addGlobalVariable(typeSize, varName);
      } else {
        java.util.Optional<SMGObject> addedLocalVariable =
            pState.addLocalVariable(typeSize, varName);
        if (!addedLocalVariable.isPresent()) {
          throw new SMGInconsistentException("Cannot add a local variable to an empty stack.");
        }
        newObject = addedLocalVariable.orElseThrow();
      }
    }

    return handleInitializerForDeclaration(pState, newObject, pVarDecl, pEdge);
  }

  @Override
  protected List<SMGState> handleDeclarationEdge(CDeclarationEdge edge, CDeclaration cDecl)
      throws CPATransferException {
    if (!(cDecl instanceof CVariableDeclaration)) {
      return ImmutableList.of(state);
    }

    SMGState newState = state.copyOf();
    return handleVariableDeclaration(newState, (CVariableDeclaration)cDecl, edge);
  }

  private List<SMGState> handleInitializerForDeclaration(SMGState pState, SMGObject pObject, CVariableDeclaration pVarDecl, CDeclarationEdge pEdge) throws CPATransferException {
    CInitializer newInitializer = pVarDecl.getInitializer();
    CType cType = TypeUtils.getRealExpressionType(pVarDecl);

    if (newInitializer != null) {
      return handleInitializer(pState, pVarDecl, pEdge, pObject, 0, cType, newInitializer);
    } else if (pVarDecl.isGlobal()) {
      // Don't nullify extern variables
      if (pVarDecl.getCStorageClass().equals(CStorageClass.EXTERN)) {
        if (options.isHandleIncompleteExternalVariableAsExternalAllocation()) {
          pState.setExternallyAllocatedFlag(pObject);
        }
      } else {
        // Global variables without initializer are nullified in C
        pState =
            expressionEvaluator.writeValue(pState, pObject, 0, cType, SMGZeroValue.INSTANCE, pEdge);
      }
    }

    return ImmutableList.of(pState);
  }

  private List<SMGState> handleInitializer(
      SMGState pNewState,
      CVariableDeclaration pVarDecl,
      CFAEdge pEdge,
      SMGObject pNewObject,
      long pOffset,
      CType pLValueType,
      CInitializer pInitializer)
      throws CPATransferException {

    //string literal handling
    if (pInitializer instanceof CInitializerExpression && ((CInitializerExpression) pInitializer).getExpression() instanceof CStringLiteralExpression){
      return handleStringInitializer(pNewState,pVarDecl , pEdge, pNewObject,
          pOffset, pInitializer.getFileLocation(), (CStringLiteralExpression) ((CInitializerExpression) pInitializer).getExpression());

    } else if (pInitializer instanceof CInitializerExpression) {
        return assignFieldToState(pNewState, pEdge, pNewObject,
            pOffset, pLValueType,
            ((CInitializerExpression) pInitializer).getExpression());
    } else if (pInitializer instanceof CInitializerList) {
      CInitializerList pNewInitializer = ((CInitializerList) pInitializer);
      CType realCType = pLValueType.getCanonicalType();

      if (realCType instanceof CArrayType) {
        CArrayType arrayType = (CArrayType) realCType;
        return handleInitializerList(
            pNewState, pVarDecl, pEdge, pNewObject, pOffset, arrayType, pNewInitializer);

      } else if (realCType instanceof CCompositeType) {
        CCompositeType structType = (CCompositeType) realCType;
        return handleInitializerList(
            pNewState.copyOf(), pVarDecl, pEdge, pNewObject, pOffset, structType, pNewInitializer);
      }

      // Type cannot be resolved
      logger.log(Level.INFO,() ->
                String.format("Type %s cannot be resolved sufficiently to handle initializer %s",
                    realCType.toASTString(""), pNewInitializer));
      return ImmutableList.of(pNewState);

    } else if (pInitializer instanceof CDesignatedInitializer) {
      throw new AssertionError("Error in handling initializer, designated Initializer " + pInitializer.toASTString()
          + " should not appear at this point.");

    } else {
      throw new UnrecognizedCodeException("Did not recognize Initializer", pInitializer);
    }
  }

  /*
   * Handle string literal expression initializer:
   * if a string initializer nested in struct type:
   * - create a new region for string expression
   * - call #handleInitializer for new region and string expression
   * - create pointer for new region and initialize struct field with it
   * else
   *  - create char array from string and call list init for given region
   */
  private List<SMGState> handleStringInitializer(SMGState pNewState, CVariableDeclaration pVarDecl, CFAEdge pEdge, SMGObject pNewObject,
      long pOffset,FileLocation pFileLocation, CStringLiteralExpression pExpression) throws CPATransferException {
    CType realCType = TypeUtils.getRealExpressionType(pVarDecl);
    if(realCType instanceof CArrayType){
      realCType = ((CArrayType) realCType).getType();
    } else if(realCType instanceof CPointerType){
      realCType = ((CPointerType) realCType).getType();
    }

    //handle string initializer nested in struct type
    if (realCType instanceof CCompositeType ) {
      // create a new region for string expression
<<<<<<< HEAD
      SMGRegion region = pNewState.addAnonymousVariable(machineModel.getSizeofCharInBits() * (pExpression.getValue().length()+1)).get();
=======
      SMGRegion region =
          pNewState
              .addAnonymousVariable(
                  machineModel.getSizeofCharInBits() * (pExpression.getValue().length() + 1))
              .orElseThrow();
>>>>>>> f1b3340e
      CInitializerExpression initializer = new CInitializerExpression(pExpression.getFileLocation(), pExpression);
      CType cParamType = pExpression.transformTypeToArrayType();
      CVariableDeclaration decl = new CVariableDeclaration(pFileLocation, false, CStorageClass.AUTO, cParamType, region.getLabel(), region.getLabel(), region.getLabel(), initializer);

      List<SMGState> smgStates = new ArrayList<>();
      //call #handleInitializer for new region and string expression
      for(SMGState smgState: handleInitializer(pNewState, decl, pEdge, region, 0, cParamType, initializer)){
        //create pointer for new region
        CIdExpression exp = new CIdExpression(pFileLocation, cParamType, region.getLabel(),decl);
        CInitializerExpression newInitializer =
            new CInitializerExpression(pExpression.getFileLocation(), exp);
        //initialize struct field with new pointer
        smgStates.addAll(handleInitializer(smgState, pVarDecl, pEdge, pNewObject, pOffset, pExpression.getExpressionType(), newInitializer));
      }

      return smgStates;
    }
    //create char array from string and call list init
    List<CInitializer> charInitialziers = new ArrayList<>();
    CArrayType arrayType = pExpression.transformTypeToArrayType();
    for(CCharLiteralExpression charLiteralExp : pExpression.expandStringLiteral(arrayType)){
      charInitialziers.add(new CInitializerExpression(pFileLocation, charLiteralExp));
    }
    return handleInitializerList(pNewState, pVarDecl, pEdge, pNewObject, pOffset, arrayType, new CInitializerList(pFileLocation, charInitialziers));
  }


  @SuppressWarnings("deprecation") // replace with machineModel.getAllFieldOffsetsInBits
  private Pair<BigInteger, Integer> calculateOffsetAndPositionOfFieldFromDesignator(
      long offsetAtStartOfStruct,
      List<CCompositeTypeMemberDeclaration> pMemberTypes,
      CDesignatedInitializer pInitializer,
      CCompositeType pLValueType)
      throws UnrecognizedCodeException {

    // TODO More Designators?
    assert pInitializer.getDesignators().size() == 1;

    String fieldDesignator = ((CFieldDesignator) pInitializer.getDesignators().get(0)).getFieldName();

    BigInteger offset = BigInteger.valueOf(offsetAtStartOfStruct);
    int sizeOfByte = machineModel.getSizeofCharInBits();
    for (int listCounter = 0; listCounter < pMemberTypes.size(); listCounter++) {

      CCompositeTypeMemberDeclaration memberDcl = pMemberTypes.get(listCounter);

      if (memberDcl.getName().equals(fieldDesignator)) {
        return Pair.of(offset, listCounter);
      } else {
        if (pLValueType.getKind() == ComplexTypeKind.STRUCT) {
          BigInteger memberSize = machineModel.getSizeofInBits(memberDcl.getType());
          if (!(memberDcl.getType() instanceof CBitFieldType)) {
            offset = offset.add(memberSize);
            BigInteger overByte =
                offset.mod(BigInteger.valueOf(machineModel.getSizeofCharInBits()));
            if (overByte.compareTo(BigInteger.ZERO) > 0) {
              offset =
                  offset.add(
                      BigInteger.valueOf(machineModel.getSizeofCharInBits()).subtract(overByte));
            }
            offset =
                offset.add(
                    machineModel
                        .getPadding(
                            offset.divide(BigInteger.valueOf(sizeOfByte)), memberDcl.getType())
                        .multiply(BigInteger.valueOf(sizeOfByte)));
          } else {
            // Cf. implementation of {@link MachineModel#getFieldOffsetOrSizeOrFieldOffsetsMappedInBits(...)}
            CType innerType = ((CBitFieldType) memberDcl.getType()).getType();

            if (memberSize.compareTo(BigInteger.ZERO) == 0) {
              offset =
                  machineModel.calculatePaddedBitsize(
                      BigInteger.ZERO, offset, innerType, sizeOfByte);
            } else {
              offset =
                  machineModel.calculateNecessaryBitfieldOffset(
                      offset, innerType, sizeOfByte, memberSize);
              offset = offset.add(memberSize);
            }
          }
        }
      }
    }
    throw new UnrecognizedCodeException("CDesignator field name not in struct.", pInitializer);
  }

  private List<SMGState> handleInitializerList(
      SMGState pNewState,
      CVariableDeclaration pVarDecl,
      CFAEdge pEdge,
      SMGObject pNewObject,
      long pOffset,
      CCompositeType pLValueType,
      CInitializerList pNewInitializer)
      throws CPATransferException {

    int listCounter = 0;

    List<CCompositeType.CCompositeTypeMemberDeclaration> memberTypes = pLValueType.getMembers();
    Pair<SMGState, Long> startOffsetAndState = Pair.of(pNewState, pOffset);
    List<Pair<SMGState, Long>> offsetAndStates = new ArrayList<>();
    offsetAndStates.add(startOffsetAndState);

    // Move preinitialization of global variable because of unpredictable fields' order within CDesignatedInitializer
    if (pVarDecl.isGlobal()) {
      List<Pair<SMGState, Long>> result = new ArrayList<>();

      int sizeOfType = expressionEvaluator.getBitSizeof(pEdge, pLValueType, pNewState);

      SMGState newState =
          expressionEvaluator.writeValue(
              pNewState,
              pNewObject,
              pOffset,
              TypeUtils.createTypeWithLength(Math.toIntExact(sizeOfType)),
              SMGZeroValue.INSTANCE,
              pEdge);

      result.add(Pair.of(newState, pOffset));

      offsetAndStates = result;
    }

    for (CInitializer initializer : pNewInitializer.getInitializers()) {
      if (initializer instanceof CDesignatedInitializer) {
        Pair<BigInteger, Integer> offsetAndPosition =
            calculateOffsetAndPositionOfFieldFromDesignator(
                pOffset, memberTypes, (CDesignatedInitializer) initializer, pLValueType);
        long offset = offsetAndPosition.getFirst().longValueExact();
        listCounter = offsetAndPosition.getSecond();
        initializer = ((CDesignatedInitializer) initializer).getRightHandSide();

        List<Pair<SMGState, Long>> resultOffsetAndStatesDesignated = new ArrayList<>();
        resultOffsetAndStatesDesignated.add(Pair.of(pNewState, offset));

        offsetAndStates = resultOffsetAndStatesDesignated;
      }

      if (listCounter >= memberTypes.size()) {
        throw new UnrecognizedCodeException(
            String.format(
                "More initializer in initializer list %s than fit in type %s",
                pNewInitializer.toASTString(), pLValueType.toASTString("")),
            pEdge);
      }

      CType memberType = memberTypes.get(listCounter).getType();
      List<Pair<SMGState, Long>> resultOffsetAndStates = new ArrayList<>();

      for (Pair<SMGState, Long> offsetAndState : offsetAndStates) {
        long offset = getOffsetWithPadding(offsetAndState.getSecond(), memberType);

        SMGState newState = offsetAndState.getFirst();
        List<SMGState> pNewStates =
            handleInitializer(newState, pVarDecl, pEdge, pNewObject, offset, memberType, initializer);

        offset = offset + machineModel.getSizeofInBits(memberType).longValueExact();

        final long currentOffset = offset;
        resultOffsetAndStates.addAll(Lists.transform(pNewStates, s -> Pair.of(s, currentOffset)));
      }

      offsetAndStates = resultOffsetAndStates;
      listCounter++;
    }

    return Lists.transform(offsetAndStates, Pair::getFirst);
  }

  private long getOffsetWithPadding(long offset, CType memberType) {
    if (!(memberType instanceof CBitFieldType)) {
      int overByte = Math.toIntExact(offset % machineModel.getSizeofCharInBits());
      if (overByte > 0) {
        offset += machineModel.getSizeofCharInBits() - overByte;
      }
      @SuppressWarnings("deprecation") // replace with machineModel.getAllFieldOffsetsInBits
      long padding =
          machineModel
              .getPadding(
                  BigInteger.valueOf(offset / machineModel.getSizeofCharInBits()), memberType)
              .longValueExact();
      offset += padding * machineModel.getSizeofCharInBits();
    }
    return offset;
  }

  private List<SMGState> handleInitializerList(
      SMGState pNewState,
      CVariableDeclaration pVarDecl,
      CFAEdge pEdge,
      SMGObject pNewObject,
      long pOffset,
      CArrayType pLValueType,
      CInitializerList pNewInitializer)
      throws CPATransferException {

    int listCounter = 0;

    CType elementType = pLValueType.getType();

    int sizeOfElementType = expressionEvaluator.getBitSizeof(pEdge, elementType, pNewState);

    List<SMGState> newStates = new ArrayList<>(4);
    newStates.add(pNewState);

    // Move preinitialization of global variable because of unpredictable fields' order within
    // CDesignatedInitializer
    if (pVarDecl.isGlobal()) {
      List<SMGState> result = new ArrayList<>(newStates.size());

      for (SMGState newState : newStates) {
        if (!options.isGCCZeroLengthArray() || pLValueType.getLength() != null) {
          int sizeOfType = expressionEvaluator.getBitSizeof(pEdge, pLValueType, pNewState);
          newState =
              expressionEvaluator.writeValue(
                  newState,
                  pNewObject,
                  pOffset,
                  TypeUtils.createTypeWithLength(Math.toIntExact(sizeOfType)),
                  SMGZeroValue.INSTANCE,
                  pEdge);
        }
        result.add(newState);
      }
      newStates = result;
    }

    for (CInitializer initializer : pNewInitializer.getInitializers()) {
      if (initializer instanceof CDesignatedInitializer) {
        CDesignatedInitializer designatedInitializer = (CDesignatedInitializer) initializer;
        assert designatedInitializer.getDesignators().size() == 1;
        CDesignator cDesignator = designatedInitializer.getDesignators().get(0);
        if (cDesignator instanceof CArrayDesignator) {
          CExpression subscriptExpression =
              ((CArrayDesignator) cDesignator).getSubscriptExpression();
          SMGExplicitValueAndState smgExplicitValueAndState =
              expressionEvaluator.forceExplicitValue(pNewState, pEdge, subscriptExpression);
          listCounter = smgExplicitValueAndState.getObject().getAsInt();
        } else {
          throw new UnrecognizedCodeException(
              "Non array designator for array " + pNewInitializer.toASTString(), pEdge);
        }
        initializer = designatedInitializer.getRightHandSide();
      }

      if (listCounter >= pLValueType.getLengthAsInt().orElse(0)) {
        throw new UnrecognizedCodeException(
            "More Initializers in initializer list "
                + pNewInitializer.toASTString()
                + " than fit in type "
                + pLValueType.toASTString(""),
            pEdge);
      }

      long offset = pOffset + listCounter * sizeOfElementType;

      List<SMGState> result = new ArrayList<>();

      for (SMGState newState : newStates) {
        result.addAll(handleInitializer(newState, pVarDecl, pEdge,
            pNewObject, offset, pLValueType.getType(), initializer));
      }

      newStates = result;
      listCounter++;
    }

    return ImmutableList.copyOf(newStates);
  }

  @Override
  public Collection<? extends AbstractState> strengthen(
      AbstractState element,
      Iterable<AbstractState> elements,
      CFAEdge cfaEdge,
      Precision pPrecision)
      throws CPATransferException, InterruptedException {

    List<SMGState> toStrengthen = new ArrayList<>();
    List<SMGState> result = new ArrayList<>();
    toStrengthen.add((SMGState) element);
    result.add((SMGState) element);

    for (AbstractState ae : elements) {
      if (ae instanceof AutomatonState) {
        // New result
        result.clear();
        for (SMGState stateToStrengthen : toStrengthen) {
          Collection<SMGState> ret = strengthen((AutomatonState) ae, stateToStrengthen, cfaEdge);
          if (ret == null) {
            result.add(stateToStrengthen);
          } else {
            result.addAll(ret);
          }
        }
        toStrengthen.clear();
        toStrengthen.addAll(result);
      }
    }

    return result;
  }

  private Collection<SMGState> strengthen(
      AutomatonState pAutomatonState, SMGState pElement, CFAEdge pCfaEdge)
      throws CPATransferException, InterruptedException {

    FluentIterable<CExpression> assumptions =
        from(pAutomatonState.getAssumptions()).filter(CExpression.class);

    if(assumptions.isEmpty()) {
      return Collections.singleton(pElement);
    }

    StringBuilder assumeDesc = new StringBuilder();
    SMGState newElement = pElement;

    for (CExpression assume : assumptions) {
      assumeDesc.append(assume.toASTString());

      // only create new SMGState if necessary
      state = newElement; // handleAssumptions accesses 'state'
      List<SMGState> newElements = handleAssumption(assume, pCfaEdge, true);

      if (newElements.isEmpty()) {
        newElement = null;
        break;
      } else {
        newElement = Iterables.getOnlyElement(newElements).withViolationsOf(newElement);
      }
    }

    if (newElement == null) {
      return ImmutableList.of();
    } else {
      SMGUtils.plotWhenConfigured(getDotExportFileName(newElement), newElement, assumeDesc.toString(), logger, SMGExportLevel.EVERY, exportSMGOptions);
      return Collections.singleton(newElement);
    }
  }

  static List<SMGState> asSMGStateList(List<? extends SMGValueAndState> valueAndStateList) {
    return Lists.transform(valueAndStateList, SMGValueAndState::getSmgState);
  }
}<|MERGE_RESOLUTION|>--- conflicted
+++ resolved
@@ -385,17 +385,12 @@
      if(exp instanceof CStringLiteralExpression) {
        CStringLiteralExpression strExp = (CStringLiteralExpression) exp;
        cParamType =  strExp.transformTypeToArrayType();
-<<<<<<< HEAD
-       // 1. create region and save string as char array
-       SMGRegion stringObj = initialNewState.addAnonymousVariable(machineModel.getSizeofPtrInBits() * (strExp.getValue().length()+1)).get();
-=======
         // 1. create region and save string as char array
         SMGRegion stringObj =
             initialNewState
                 .addAnonymousVariable(
                     machineModel.getSizeofPtrInBits() * (strExp.getValue().length() + 1))
                 .orElseThrow();
->>>>>>> f1b3340e
        CInitializerExpression initializer =
            new CInitializerExpression(exp.getFileLocation(), exp);
        CVariableDeclaration decl = new CVariableDeclaration(exp.getFileLocation(), false, CStorageClass.AUTO,
@@ -1024,15 +1019,11 @@
     //handle string initializer nested in struct type
     if (realCType instanceof CCompositeType ) {
       // create a new region for string expression
-<<<<<<< HEAD
-      SMGRegion region = pNewState.addAnonymousVariable(machineModel.getSizeofCharInBits() * (pExpression.getValue().length()+1)).get();
-=======
       SMGRegion region =
           pNewState
               .addAnonymousVariable(
                   machineModel.getSizeofCharInBits() * (pExpression.getValue().length() + 1))
               .orElseThrow();
->>>>>>> f1b3340e
       CInitializerExpression initializer = new CInitializerExpression(pExpression.getFileLocation(), pExpression);
       CType cParamType = pExpression.transformTypeToArrayType();
       CVariableDeclaration decl = new CVariableDeclaration(pFileLocation, false, CStorageClass.AUTO, cParamType, region.getLabel(), region.getLabel(), region.getLabel(), initializer);
