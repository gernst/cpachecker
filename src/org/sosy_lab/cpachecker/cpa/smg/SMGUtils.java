/*
 *  CPAchecker is a tool for configurable software verification.
 *  This file is part of CPAchecker.
 *
 *  Copyright (C) 2007-2016  Dirk Beyer
 *  All rights reserved.
 *
 *  Licensed under the Apache License, Version 2.0 (the "License");
 *  you may not use this file except in compliance with the License.
 *  You may obtain a copy of the License at
 *
 *      http://www.apache.org/licenses/LICENSE-2.0
 *
 *  Unless required by applicable law or agreed to in writing, software
 *  distributed under the License is distributed on an "AS IS" BASIS,
 *  WITHOUT WARRANTIES OR CONDITIONS OF ANY KIND, either express or implied.
 *  See the License for the specific language governing permissions and
 *  limitations under the License.
 *
 *
 *  CPAchecker web page:
 *    http://cpachecker.sosy-lab.org
 */
package org.sosy_lab.cpachecker.cpa.smg;

<<<<<<< HEAD
import java.io.IOException;
import java.nio.charset.Charset;
import java.nio.file.Path;
import java.util.List;
import java.util.Set;
import java.util.logging.Level;
import org.sosy_lab.common.io.IO;
=======
import com.google.common.base.Predicate;

import java.math.BigInteger;
import org.sosy_lab.common.io.MoreFiles;
>>>>>>> 631bcdef
import org.sosy_lab.common.log.LogManager;
import org.sosy_lab.cpachecker.cfa.types.MachineModel;
import org.sosy_lab.cpachecker.cfa.types.c.CArrayType;
import org.sosy_lab.cpachecker.cfa.types.c.CBasicType;
import org.sosy_lab.cpachecker.cfa.types.c.CBitFieldType;
import org.sosy_lab.cpachecker.cfa.types.c.CCompositeType;
import org.sosy_lab.cpachecker.cfa.types.c.CCompositeType.CCompositeTypeMemberDeclaration;
import org.sosy_lab.cpachecker.cfa.types.c.CElaboratedType;
import org.sosy_lab.cpachecker.cfa.types.c.CEnumType;
import org.sosy_lab.cpachecker.cfa.types.c.CFunctionType;
import org.sosy_lab.cpachecker.cfa.types.c.CPointerType;
import org.sosy_lab.cpachecker.cfa.types.c.CProblemType;
import org.sosy_lab.cpachecker.cfa.types.c.CSimpleType;
import org.sosy_lab.cpachecker.cfa.types.c.CType;
import org.sosy_lab.cpachecker.cfa.types.c.CTypeVisitor;
import org.sosy_lab.cpachecker.cfa.types.c.CTypedefType;
import org.sosy_lab.cpachecker.cfa.types.c.CVoidType;
import org.sosy_lab.cpachecker.cpa.smg.SMGOptions.SMGExportLevel;
import org.sosy_lab.cpachecker.cpa.smg.graphs.SMG;
import org.sosy_lab.cpachecker.cpa.smg.graphs.edge.SMGEdgeHasValue;
import org.sosy_lab.cpachecker.cpa.smg.graphs.edge.SMGEdgeHasValueFilter;
import org.sosy_lab.cpachecker.cpa.smg.graphs.edge.SMGEdgePointsTo;
import org.sosy_lab.cpachecker.cpa.smg.graphs.edge.SMGEdgePointsToFilter;
import org.sosy_lab.cpachecker.cpa.smg.graphs.object.SMGObject;

/**
 * This class contains smg utilities, for example filters.
 */
public final class SMGUtils {

  private SMGUtils() {}

  public static Set<SMGEdgeHasValue> getFieldsOfObject(SMGObject pSmgObject, SMG pInputSMG) {
    SMGEdgeHasValueFilter edgeFilter = SMGEdgeHasValueFilter.objectFilter(pSmgObject);
    return pInputSMG.getHVEdges(edgeFilter);
  }

  public static Set<SMGEdgePointsTo> getPointerToThisObject(SMGObject pSmgObject, SMG pInputSMG) {
    SMGEdgePointsToFilter objectFilter = SMGEdgePointsToFilter.targetObjectFilter(pSmgObject);
    return pInputSMG.getPtEdges(objectFilter);
  }

  public static Set<SMGEdgeHasValue> getFieldsofThisValue(int value, SMG pInputSMG) {
    SMGEdgeHasValueFilter valueFilter = SMGEdgeHasValueFilter.valueFilter(value);
    return pInputSMG.getHVEdges(valueFilter);
  }

<<<<<<< HEAD
  public static boolean isRecursiveOnOffset(CType pType, int fieldOffset, MachineModel pModel) {
=======
  public static class FilterTargetTemplate implements Predicate<SMGEdgePointsToTemplate> {

    private final SMGObjectTemplate objectTemplate;

    public FilterTargetTemplate(SMGObjectTemplate pObjectTemplate) {
      objectTemplate = pObjectTemplate;
    }

    @Override
    public boolean apply(SMGEdgePointsToTemplate ptEdge) {
      return ptEdge.getObjectTemplate() == objectTemplate;
    }
  }

  public static class FilterTemplateObjectFieldsWithConcreteValue implements Predicate<SMGEdgeHasValueTemplateWithConcreteValue> {

    private final SMGObjectTemplate objectTemplate;

    public FilterTemplateObjectFieldsWithConcreteValue(SMGObjectTemplate pObjectTemplate) {
      objectTemplate = pObjectTemplate;
    }

    @Override
    public boolean apply(SMGEdgeHasValueTemplateWithConcreteValue ptEdge) {
      return ptEdge.getObjectTemplate() == objectTemplate;
    }
  }

  public static boolean isRecursiveOnOffset(CType pType, BigInteger fieldOffset, MachineModel pModel) {
>>>>>>> 631bcdef

    CFieldTypeVisitor v = new CFieldTypeVisitor(fieldOffset, pModel);

    CType typeAtOffset = pType.accept(v);

    if (CFieldTypeVisitor.isUnknownInstance(typeAtOffset)) {
      return false;
    }

    return pType.getCanonicalType().equals(typeAtOffset.getCanonicalType());
  }

  private static class CFieldTypeVisitor implements CTypeVisitor<CType, RuntimeException> {

    private final BigInteger fieldOffset;
    private final MachineModel model;
    private static final CType UNKNOWN = new CSimpleType(false, false, CBasicType.UNSPECIFIED,
        false, false, false, false, false, false, false);

    public CFieldTypeVisitor(BigInteger pFieldOffset, MachineModel pModel) {
      fieldOffset = pFieldOffset;
      model = pModel;
    }

    public static boolean isUnknownInstance(CType type) {
      return type == UNKNOWN;
    }

    @Override
    public CType visit(CArrayType pArrayType) {
      if (fieldOffset.longValue() % model.getBitSizeof(pArrayType) == 0) {
        return pArrayType.getType();
      } else {
        return UNKNOWN;
      }
    }

    @Override
    public CType visit(CCompositeType pCompositeType) {

      List<CCompositeTypeMemberDeclaration> members = pCompositeType.getMembers();

      BigInteger memberOffset = BigInteger.valueOf(0);
      for (CCompositeTypeMemberDeclaration member : members) {

        if (fieldOffset == memberOffset) {
          return member.getType();
        } else if (memberOffset.compareTo(fieldOffset) > 0) {
          return UNKNOWN;
        } else {
          memberOffset = memberOffset.add(BigInteger.valueOf(model.getBitSizeof(member.getType())));
        }
      }

      return UNKNOWN;
    }

    @Override
    public CType visit(CElaboratedType pElaboratedType) {
      return pElaboratedType.getRealType().accept(this);
    }

    @Override
    public CType visit(CEnumType pEnumType) {
      return UNKNOWN;
    }

    @Override
    public CType visit(CFunctionType pFunctionType) {
      return UNKNOWN;
    }

    @Override
    public CType visit(CPointerType pPointerType) {
      return pPointerType.getType().accept(this);
    }

    @Override
    public CType visit(CProblemType pProblemType) {
      return UNKNOWN;
    }

    @Override
    public CType visit(CSimpleType pSimpleType) {
      return UNKNOWN;
    }

    @Override
    public CType visit(CTypedefType pTypedefType) {
      return pTypedefType.getRealType();
    }

    @Override
    public CType visit(CVoidType pVoidType) {
      return UNKNOWN;
    }

    @Override
    public CType visit(CBitFieldType pCBitFieldType) throws RuntimeException {
      return pCBitFieldType.getType().accept(this);
    }
  }

  public static void plotWhenConfigured(String pSMGName, SMGState pState, String pLocation,
      LogManager pLogger, SMGExportLevel pLevel, SMGExportDotOption pExportOption) {

    if (pExportOption.exportSMG(pLevel)) {
      dumpSMGPlot(pLogger, pSMGName, pState, pLocation, pExportOption);
    }
  }

  private static void dumpSMGPlot(LogManager pLogger, String pSMGName, SMGState pCurrentState,
      String pLocation, SMGExportDotOption pExportOption) {
    if (pCurrentState != null && pExportOption.hasExportPath()) {
      Path outputFile = pExportOption.getOutputFilePath(pSMGName);
      dumpSMGPlot(pLogger, pCurrentState, pLocation, outputFile);
    }
  }

  public static void dumpSMGPlot(LogManager pLogger, SMGState currentState,
      String location, Path pOutputFile) {
    try {
      String dot = getDot(currentState, location);
      IO.writeFile(pOutputFile, Charset.defaultCharset(), dot);
    } catch (IOException e) {
      pLogger.logUserException(Level.WARNING, e, "Could not write SMG " + currentState.getId() + " to file");
    }
  }

  private static String getDot(SMGState pCurrentState, String pLocation) {
    return pCurrentState.toDot("SMG" + pCurrentState.getId(), pLocation);
  }
}<|MERGE_RESOLUTION|>--- conflicted
+++ resolved
@@ -23,7 +23,6 @@
  */
 package org.sosy_lab.cpachecker.cpa.smg;
 
-<<<<<<< HEAD
 import java.io.IOException;
 import java.nio.charset.Charset;
 import java.nio.file.Path;
@@ -31,12 +30,6 @@
 import java.util.Set;
 import java.util.logging.Level;
 import org.sosy_lab.common.io.IO;
-=======
-import com.google.common.base.Predicate;
-
-import java.math.BigInteger;
-import org.sosy_lab.common.io.MoreFiles;
->>>>>>> 631bcdef
 import org.sosy_lab.common.log.LogManager;
 import org.sosy_lab.cpachecker.cfa.types.MachineModel;
 import org.sosy_lab.cpachecker.cfa.types.c.CArrayType;
@@ -84,39 +77,7 @@
     return pInputSMG.getHVEdges(valueFilter);
   }
 
-<<<<<<< HEAD
-  public static boolean isRecursiveOnOffset(CType pType, int fieldOffset, MachineModel pModel) {
-=======
-  public static class FilterTargetTemplate implements Predicate<SMGEdgePointsToTemplate> {
-
-    private final SMGObjectTemplate objectTemplate;
-
-    public FilterTargetTemplate(SMGObjectTemplate pObjectTemplate) {
-      objectTemplate = pObjectTemplate;
-    }
-
-    @Override
-    public boolean apply(SMGEdgePointsToTemplate ptEdge) {
-      return ptEdge.getObjectTemplate() == objectTemplate;
-    }
-  }
-
-  public static class FilterTemplateObjectFieldsWithConcreteValue implements Predicate<SMGEdgeHasValueTemplateWithConcreteValue> {
-
-    private final SMGObjectTemplate objectTemplate;
-
-    public FilterTemplateObjectFieldsWithConcreteValue(SMGObjectTemplate pObjectTemplate) {
-      objectTemplate = pObjectTemplate;
-    }
-
-    @Override
-    public boolean apply(SMGEdgeHasValueTemplateWithConcreteValue ptEdge) {
-      return ptEdge.getObjectTemplate() == objectTemplate;
-    }
-  }
-
-  public static boolean isRecursiveOnOffset(CType pType, BigInteger fieldOffset, MachineModel pModel) {
->>>>>>> 631bcdef
+  public static boolean isRecursiveOnOffset(CType pType, long fieldOffset, MachineModel pModel) {
 
     CFieldTypeVisitor v = new CFieldTypeVisitor(fieldOffset, pModel);
 
@@ -131,12 +92,12 @@
 
   private static class CFieldTypeVisitor implements CTypeVisitor<CType, RuntimeException> {
 
-    private final BigInteger fieldOffset;
+    private final long fieldOffset;
     private final MachineModel model;
     private static final CType UNKNOWN = new CSimpleType(false, false, CBasicType.UNSPECIFIED,
         false, false, false, false, false, false, false);
 
-    public CFieldTypeVisitor(BigInteger pFieldOffset, MachineModel pModel) {
+    public CFieldTypeVisitor(long pFieldOffset, MachineModel pModel) {
       fieldOffset = pFieldOffset;
       model = pModel;
     }
@@ -147,7 +108,7 @@
 
     @Override
     public CType visit(CArrayType pArrayType) {
-      if (fieldOffset.longValue() % model.getBitSizeof(pArrayType) == 0) {
+      if (fieldOffset % model.getBitSizeof(pArrayType) == 0) {
         return pArrayType.getType();
       } else {
         return UNKNOWN;
@@ -159,15 +120,15 @@
 
       List<CCompositeTypeMemberDeclaration> members = pCompositeType.getMembers();
 
-      BigInteger memberOffset = BigInteger.valueOf(0);
+      long memberOffset = 0;
       for (CCompositeTypeMemberDeclaration member : members) {
 
         if (fieldOffset == memberOffset) {
           return member.getType();
-        } else if (memberOffset.compareTo(fieldOffset) > 0) {
+        } else if (memberOffset > fieldOffset) {
           return UNKNOWN;
         } else {
-          memberOffset = memberOffset.add(BigInteger.valueOf(model.getBitSizeof(member.getType())));
+          memberOffset = memberOffset + model.getBitSizeof(member.getType());
         }
       }
 
