--- conflicted
+++ resolved
@@ -45,14 +45,8 @@
 
   boolean containsEdgeWithValue(SMGValue pValue);
 
-<<<<<<< HEAD
-  public @Nullable SMGEdgePointsTo getEdgeWithValue(Integer pValue);
-
-  public int size();
-=======
   @Nullable
   SMGEdgePointsTo getEdgeWithValue(SMGValue pValue);
 
   int size();
->>>>>>> 901e65cb
 }