/*
 *  CPAchecker is a tool for configurable software verification.
 *  This file is part of CPAchecker.
 *
 *  Copyright (C) 2007-2014  Dirk Beyer
 *  All rights reserved.
 *
 *  Licensed under the Apache License, Version 2.0 (the "License");
 *  you may not use this file except in compliance with the License.
 *  You may obtain a copy of the License at
 *
 *      http://www.apache.org/licenses/LICENSE-2.0
 *
 *  Unless required by applicable law or agreed to in writing, software
 *  distributed under the License is distributed on an "AS IS" BASIS,
 *  WITHOUT WARRANTIES OR CONDITIONS OF ANY KIND, either express or implied.
 *  See the License for the specific language governing permissions and
 *  limitations under the License.
 *
 *
 *  CPAchecker web page:
 *    http://cpachecker.sosy-lab.org
 */
package org.sosy_lab.cpachecker.cpa.value;

import static com.google.common.base.Preconditions.checkNotNull;

import java.math.BigInteger;
import java.util.ArrayList;
import java.util.Collection;
import java.util.Collections;
import java.util.HashSet;
import java.util.List;
import java.util.Map;
import java.util.Set;

import javax.annotation.Nullable;

import org.sosy_lab.common.Pair;
import org.sosy_lab.common.configuration.Configuration;
import org.sosy_lab.common.configuration.InvalidConfigurationException;
import org.sosy_lab.common.configuration.Option;
import org.sosy_lab.common.configuration.Options;
import org.sosy_lab.common.log.LogManager;
import org.sosy_lab.common.log.LogManagerWithoutDuplicates;
import org.sosy_lab.cpachecker.cfa.CFA;
import org.sosy_lab.cpachecker.cfa.ast.AArraySubscriptExpression;
import org.sosy_lab.cpachecker.cfa.ast.AAssignment;
import org.sosy_lab.cpachecker.cfa.ast.ADeclaration;
import org.sosy_lab.cpachecker.cfa.ast.AExpression;
import org.sosy_lab.cpachecker.cfa.ast.AExpressionStatement;
import org.sosy_lab.cpachecker.cfa.ast.AFunctionCall;
import org.sosy_lab.cpachecker.cfa.ast.AFunctionCallAssignmentStatement;
import org.sosy_lab.cpachecker.cfa.ast.AFunctionCallStatement;
import org.sosy_lab.cpachecker.cfa.ast.AIdExpression;
import org.sosy_lab.cpachecker.cfa.ast.AInitializer;
import org.sosy_lab.cpachecker.cfa.ast.AInitializerExpression;
import org.sosy_lab.cpachecker.cfa.ast.AParameterDeclaration;
import org.sosy_lab.cpachecker.cfa.ast.APointerExpression;
import org.sosy_lab.cpachecker.cfa.ast.ARightHandSide;
import org.sosy_lab.cpachecker.cfa.ast.ASimpleDeclaration;
import org.sosy_lab.cpachecker.cfa.ast.AStatement;
import org.sosy_lab.cpachecker.cfa.ast.AVariableDeclaration;
import org.sosy_lab.cpachecker.cfa.ast.c.CArraySubscriptExpression;
import org.sosy_lab.cpachecker.cfa.ast.c.CBinaryExpression;
import org.sosy_lab.cpachecker.cfa.ast.c.CBinaryExpression.BinaryOperator;
import org.sosy_lab.cpachecker.cfa.ast.c.CCastExpression;
import org.sosy_lab.cpachecker.cfa.ast.c.CExpression;
import org.sosy_lab.cpachecker.cfa.ast.c.CFieldReference;
import org.sosy_lab.cpachecker.cfa.ast.c.CFunctionCall;
import org.sosy_lab.cpachecker.cfa.ast.c.CFunctionCallExpression;
import org.sosy_lab.cpachecker.cfa.ast.c.CIdExpression;
import org.sosy_lab.cpachecker.cfa.ast.c.CIntegerLiteralExpression;
import org.sosy_lab.cpachecker.cfa.ast.c.CLeftHandSide;
import org.sosy_lab.cpachecker.cfa.ast.c.CRightHandSide;
import org.sosy_lab.cpachecker.cfa.ast.java.JArraySubscriptExpression;
import org.sosy_lab.cpachecker.cfa.ast.java.JBinaryExpression;
import org.sosy_lab.cpachecker.cfa.ast.java.JExpression;
import org.sosy_lab.cpachecker.cfa.ast.java.JFieldAccess;
import org.sosy_lab.cpachecker.cfa.ast.java.JFieldDeclaration;
import org.sosy_lab.cpachecker.cfa.ast.java.JIdExpression;
import org.sosy_lab.cpachecker.cfa.ast.java.JRightHandSide;
import org.sosy_lab.cpachecker.cfa.ast.java.JSimpleDeclaration;
import org.sosy_lab.cpachecker.cfa.model.ADeclarationEdge;
import org.sosy_lab.cpachecker.cfa.model.AReturnStatementEdge;
import org.sosy_lab.cpachecker.cfa.model.AStatementEdge;
import org.sosy_lab.cpachecker.cfa.model.AssumeEdge;
import org.sosy_lab.cpachecker.cfa.model.BlankEdge;
import org.sosy_lab.cpachecker.cfa.model.CFAEdge;
import org.sosy_lab.cpachecker.cfa.model.CFANode;
import org.sosy_lab.cpachecker.cfa.model.FunctionCallEdge;
import org.sosy_lab.cpachecker.cfa.model.FunctionExitNode;
import org.sosy_lab.cpachecker.cfa.model.FunctionReturnEdge;
import org.sosy_lab.cpachecker.cfa.model.FunctionSummaryEdge;
import org.sosy_lab.cpachecker.cfa.model.MultiEdge;
import org.sosy_lab.cpachecker.cfa.model.c.CFunctionSummaryEdge;
import org.sosy_lab.cpachecker.cfa.model.c.CReturnStatementEdge;
import org.sosy_lab.cpachecker.cfa.model.c.CStatementEdge;
import org.sosy_lab.cpachecker.cfa.types.MachineModel;
import org.sosy_lab.cpachecker.cfa.types.Type;
import org.sosy_lab.cpachecker.cfa.types.c.CNumericTypes;
import org.sosy_lab.cpachecker.cfa.types.c.CPointerType;
import org.sosy_lab.cpachecker.cfa.types.c.CType;
import org.sosy_lab.cpachecker.cfa.types.java.JArrayType;
import org.sosy_lab.cpachecker.cfa.types.java.JBasicType;
import org.sosy_lab.cpachecker.cfa.types.java.JClassOrInterfaceType;
import org.sosy_lab.cpachecker.cfa.types.java.JSimpleType;
import org.sosy_lab.cpachecker.cfa.types.java.JType;
import org.sosy_lab.cpachecker.core.defaults.ForwardingTransferRelation;
import org.sosy_lab.cpachecker.core.defaults.VariableTrackingPrecision;
import org.sosy_lab.cpachecker.core.interfaces.AbstractState;
import org.sosy_lab.cpachecker.core.interfaces.Precision;
import org.sosy_lab.cpachecker.cpa.automaton.AutomatonState;
import org.sosy_lab.cpachecker.cpa.rtt.RTTState;
import org.sosy_lab.cpachecker.cpa.smg.SMGState;
import org.sosy_lab.cpachecker.cpa.smg.SMGTransferRelation.SMGAddressValue;
import org.sosy_lab.cpachecker.cpa.value.ValueAnalysisState.MemoryLocation;
import org.sosy_lab.cpachecker.cpa.value.type.ArrayValue;
import org.sosy_lab.cpachecker.cpa.value.type.BooleanValue;
import org.sosy_lab.cpachecker.cpa.value.type.EnumConstantValue;
import org.sosy_lab.cpachecker.cpa.value.type.NullValue;
import org.sosy_lab.cpachecker.cpa.value.type.NumericValue;
import org.sosy_lab.cpachecker.cpa.value.type.SymbolicValueFormula;
import org.sosy_lab.cpachecker.cpa.value.type.SymbolicValueFormula.SymbolicValue;
import org.sosy_lab.cpachecker.cpa.value.type.Value;
import org.sosy_lab.cpachecker.cpa.value.type.Value.UnknownValue;
import org.sosy_lab.cpachecker.cpa.value.type.symbolic.SymbolicValueFactory;
import org.sosy_lab.cpachecker.exceptions.CPATransferException;
import org.sosy_lab.cpachecker.exceptions.UnrecognizedCCodeException;
import org.sosy_lab.cpachecker.exceptions.UnrecognizedCodeException;
import org.sosy_lab.cpachecker.exceptions.UnsupportedCCodeException;
import org.sosy_lab.cpachecker.util.VariableClassification;

import com.google.common.collect.ImmutableMap;
import com.google.common.collect.ImmutableSet;

@Options(prefix="cpa.value")
public class ValueAnalysisTransferRelation extends ForwardingTransferRelation<ValueAnalysisState, ValueAnalysisState, VariableTrackingPrecision> {
  // set of functions that may not appear in the source code
  // the value of the map entry is the explanation for the user
  private static final Map<String, String> UNSUPPORTED_FUNCTIONS
      = ImmutableMap.of("pthread_create", "threads");

  private boolean symbolicValues = new SymbolicValuesOption().areSymbolicValuesEnabled();

  @Option(secure=true, description = "if there is an assumption like (x!=0), "
      + "this option sets unknown (uninitialized) variables to 1L, "
      + "when the true-branch is handled.")
  private boolean initAssumptionVars = false;

  @Option(secure=true, description = "Process the Automaton ASSUMEs as if they were statements, not as if they were"
      + " assumptions.")
  private boolean automatonAssumesAsStatements = false;

  @Option(secure=true, description = "Assume that variables used only in a boolean context are either zero or one.")
  private boolean optimizeBooleanVariables = true;

  @Option(secure=true, description = "Track Java array values in explicit value analysis. " +
      "This may be costly if the verified program uses big or lots of arrays. " +
      "Arrays in C programs will always be tracked, even if this value is false.")
  private boolean trackJavaArrayValues = true;

  private final Set<String> javaNonStaticVariables = new HashSet<>();

  private JRightHandSide missingInformationRightJExpression = null;
  private String missingInformationLeftJVariable = null;

  private boolean missingFieldVariableObject;
  private Pair<String, Value> fieldNameAndInitialValue;

  private boolean missingScopedFieldName;
  private JIdExpression notScopedField;
  private Value notScopedFieldValue;

  private boolean missingAssumeInformation;

  /**
   * This List is used to communicate the missing
   * Information needed from other cpas.
   * (at the moment specifically SMG)
   */
  private List<MissingInformation> missingInformationList;

  /**
   * Save the old State for strengthen.
   */
  private ValueAnalysisState oldState;

  /**
   * Save the old successor node for the precision adjustment with live
   * variables
   */
  private CFANode successorNodeFromLastEdge;

  private final MachineModel machineModel;
  private final LogManagerWithoutDuplicates logger;
  private final Collection<String> addressedVariables;
  private final Collection<String> booleanVariables;

  public ValueAnalysisTransferRelation(Configuration config, LogManager pLogger, CFA pCfa) throws InvalidConfigurationException {
    config.inject(this);
    machineModel = pCfa.getMachineModel();
    logger = new LogManagerWithoutDuplicates(pLogger);

    if (pCfa.getVarClassification().isPresent()) {
      addressedVariables = pCfa.getVarClassification().get().getAddressedVariables();
      booleanVariables   = pCfa.getVarClassification().get().getIntBoolVars();
    } else {
      addressedVariables = ImmutableSet.of();
      booleanVariables   = ImmutableSet.of();
    }
  }

  public CFANode getSuccessorNodeFromLastEdge() {
    return successorNodeFromLastEdge;
  }

  @Override
  protected Collection<ValueAnalysisState> postProcessing(ValueAnalysisState successor) {
    // always return a new state (requirement for strengthening states with interpolants)
    if (successor != null) {
      successor = ValueAnalysisState.copyOf(successor);
    }

    // only maintain the delta if needed (for later abstraction) and if there is a successor
    if (successor != null && precision.allowsAbstraction()) {
      successor.addToDelta(state);
    }

    return super.postProcessing(successor);
  }


  @Override
  protected void setInfo(AbstractState pAbstractState,
      Precision pAbstractPrecision, CFAEdge pCfaEdge) {
    super.setInfo(pAbstractState, pAbstractPrecision, pCfaEdge);
    // More than 5 function parameters is sufficiently seldom.
    // For any other cfaEdge we need only a list of length 1.
    // In principle it is unnecessary to always create a new list
    // but I'm not sure of the behavior of calling strengthen, so
    // it is more secure.
    missingInformationList = new ArrayList<>(5);
    oldState = ValueAnalysisState.copyOf((ValueAnalysisState) pAbstractState);

    successorNodeFromLastEdge = pCfaEdge.getSuccessor();
  }

  @Override
  protected ValueAnalysisState handleMultiEdge(final MultiEdge cfaEdge) throws CPATransferException {
    // we need to keep the old state,
    // because the analysis uses a 'delta' for the now state
    final ValueAnalysisState backup = state;
    for (CFAEdge edge : cfaEdge) {
      state = handleSimpleEdge(edge);
    }
    final ValueAnalysisState successor = state;
    state = backup;
    return successor;
  }

  @Override
  protected ValueAnalysisState handleFunctionCallEdge(FunctionCallEdge callEdge,
      List<? extends AExpression> arguments, List<? extends AParameterDeclaration> parameters,
      String calledFunctionName) throws UnrecognizedCCodeException {
    ValueAnalysisState newElement = ValueAnalysisState.copyOf(state);

    assert (parameters.size() == arguments.size())
        || callEdge.getSuccessor().getFunctionDefinition().getType().takesVarArgs();

    // visitor for getting the values of the actual parameters in caller function context
    final ExpressionValueVisitor visitor = getVisitor();

    // get value of actual parameter in caller function context
    for (int i = 0; i < parameters.size(); i++) {
      Value value;
      AExpression exp = arguments.get(i);

      if (exp instanceof JExpression) {
        value = ((JExpression) exp).accept(visitor);
      } else if (exp instanceof CExpression) {
        value = visitor.evaluate((CExpression) exp, (CType) parameters.get(i).getType());
      } else {
        throw new AssertionError("Unknown expression: " + exp);
      }

      String paramName = parameters.get(i).getName();

      MemoryLocation formalParamName = MemoryLocation.valueOf(calledFunctionName, paramName, 0);

      if (value.isUnknown()) {
        newElement.forget(formalParamName);

        if (isMissingCExpressionInformation(visitor, exp)) {
          addMissingInformation(formalParamName, exp);
        }
      } else {
        newElement.assignConstant(formalParamName, value, parameters.get(i).getType());
      }

      visitor.reset();

    }

    return newElement;
  }

  @Override
  protected ValueAnalysisState handleBlankEdge(BlankEdge cfaEdge) {
    if (cfaEdge.getSuccessor() instanceof FunctionExitNode) {
      assert "default return".equals(cfaEdge.getDescription())
              || "skipped uneccesary edges".equals(cfaEdge.getDescription());

      // clone state, because will be changed through removing all variables of current function's scope
      state = ValueAnalysisState.copyOf(state);
      state.dropFrame(functionName);
    }

    return state;
  }

  @Override
  protected ValueAnalysisState handleReturnStatementEdge(AReturnStatementEdge returnEdge)
          throws UnrecognizedCCodeException {

    // visitor must use the initial (previous) state, because there we have all information about variables
    ExpressionValueVisitor evv = new ExpressionValueVisitor(state, functionName, machineModel, logger, symbolicValues);

    // clone state, because will be changed through removing all variables of current function's scope
    state = ValueAnalysisState.copyOf(state);
    state.dropFrame(functionName);

    AExpression expression = returnEdge.getExpression().orNull();
    if (expression == null && returnEdge instanceof CReturnStatementEdge) {
      expression = CIntegerLiteralExpression.ZERO; // this is the default in C
    }

    if (expression != null) {
      MemoryLocation functionReturnVar = MemoryLocation.valueOf(VariableClassification.createFunctionReturnVariable(functionName));

      return handleAssignmentToVariable(functionReturnVar,
          returnEdge.getSuccessor().getEntryNode().getFunctionDefinition().getType().getReturnType(), // TODO easier way to get type?
          expression,
          evv);
    } else {
      return state;
    }
  }

  /**
   * Handles return from one function to another function.
   * @param functionReturnEdge return edge from a function to its call site
   * @return new abstract state
   */
  @Override
  protected ValueAnalysisState handleFunctionReturnEdge(FunctionReturnEdge functionReturnEdge,
      FunctionSummaryEdge summaryEdge, AFunctionCall exprOnSummary, String callerFunctionName)
    throws UnrecognizedCodeException {

    ValueAnalysisState newElement  = ValueAnalysisState.copyOf(state);
    MemoryLocation returnVarName = MemoryLocation.valueOf(VariableClassification.createFunctionReturnVariable(functionName));

    // expression is an assignment operation, e.g. a = g(b);

    if (exprOnSummary instanceof AFunctionCallAssignmentStatement) {
      AFunctionCallAssignmentStatement assignExp = ((AFunctionCallAssignmentStatement)exprOnSummary);
      AExpression op1 = assignExp.getLeftHandSide();

      // we expect left hand side of the expression to be a variable

      if (op1 instanceof CLeftHandSide) {
        ExpressionValueVisitor v =
            new ExpressionValueVisitor(state, callerFunctionName,
                machineModel, logger, symbolicValues);
        MemoryLocation assignedVarName = v.evaluateMemoryLocation((CLeftHandSide) op1);

        boolean valueExists = state.contains(returnVarName);

        if (assignedVarName == null) {
          if (v.hasMissingPointer() && valueExists) {
            Value value = state.getValueFor(returnVarName);
            addMissingInformation((CLeftHandSide) op1, value);
          }
        } else if (valueExists) {
          Value value = state.getValueFor(returnVarName);
          newElement.assignConstant(assignedVarName, value, state.getTypeForMemoryLocation(returnVarName));
        } else {
          newElement.forget(assignedVarName);
        }

      } else if (op1 instanceof AIdExpression) {
        String assignedVarName = ((AIdExpression) op1).getDeclaration().getQualifiedName();

        if (!state.contains(returnVarName)) {
          newElement.forget(assignedVarName);
        } else if (op1 instanceof JIdExpression && isDynamicField((JIdExpression)op1)) {
          missingScopedFieldName = true;
          notScopedField = (JIdExpression) op1;
          notScopedFieldValue = state.getValueFor(returnVarName);
        } else {
          newElement.assignConstant(assignedVarName, state.getValueFor(returnVarName));
        }
      }

      // a* = b(); TODO: for now, nothing is done here, but cloning the current element
      else if (op1 instanceof APointerExpression) {
      } else {
        throw new UnrecognizedCodeException("on function return", summaryEdge, op1);
      }
    }

    newElement.forget(returnVarName);
    return newElement;
  }

  private boolean isDynamicField(JIdExpression pIdentifier) {
    final JSimpleDeclaration declaration = pIdentifier.getDeclaration();

    return (declaration instanceof JFieldDeclaration)
        && !((JFieldDeclaration) declaration).isStatic();
  }

  @Override
<<<<<<< HEAD
  protected ValueAnalysisState handleAssumption(AssumeEdge cfaEdge, IAExpression expression, boolean truthValue)
=======
  protected ValueAnalysisState handleFunctionSummaryEdge(CFunctionSummaryEdge cfaEdge) throws CPATransferException {
    ValueAnalysisState newState = ValueAnalysisState.copyOf(state);
    AFunctionCall functionCall  = cfaEdge.getExpression();

    if (functionCall instanceof AFunctionCallAssignmentStatement) {
      AFunctionCallAssignmentStatement assignment = ((AFunctionCallAssignmentStatement)functionCall);
      AExpression leftHandSide = assignment.getLeftHandSide();

      if (leftHandSide instanceof CLeftHandSide) {
        MemoryLocation assignedMemoryLocation = getVisitor().evaluateMemoryLocation((CLeftHandSide) leftHandSide);

        if (newState.contains(assignedMemoryLocation)) {
          newState.forget(assignedMemoryLocation);
        }
      }
    }

    return newState;
  }

  @Override
  protected ValueAnalysisState handleAssumption(AssumeEdge cfaEdge, AExpression expression, boolean truthValue)
>>>>>>> 972f0dc7
    throws UnrecognizedCCodeException {

    final ExpressionValueVisitor evv = getVisitor();
    final Type booleanType = getBooleanType(expression);

    // get the value of the expression (either true[1L], false[0L], or unknown[null])
    Value value = getExpressionValue(expression, booleanType, evv);

    if (!value.isExplicitlyKnown()) {
      ValueAnalysisState element = ValueAnalysisState.copyOf(state);

      // If it's a symbolic formula, try if we can solve it for any of its symbolic values.
      if (value instanceof SymbolicValueFormula) {
        Pair<SymbolicValue, Value> replacement = null;
        replacement = ((SymbolicValueFormula)value).inferAssignment(truthValue, logger);
        if (replacement != null) {
          for (MemoryLocation memloc : state.getTrackedMemoryLocations()) {
            Value trackedValue = state.getValueFor(memloc);
            if (trackedValue instanceof SymbolicValueFormula) {
              SymbolicValueFormula trackedFormula = (SymbolicValueFormula) trackedValue;
              Value newValue = trackedFormula.replaceSymbolWith(replacement.getFirst(), replacement.getSecond(), logger);
              if (newValue != trackedValue) {
                element.assignConstant(memloc, newValue, state.getTypeForMemoryLocation(memloc));
              }
            }
          }
        }
      }

      AssigningValueVisitor avv = new AssigningValueVisitor(element, truthValue, booleanVariables);

      if (expression instanceof JExpression && ! (expression instanceof CExpression)) {

        ((JExpression) expression).accept(avv);

        if (avv.hasMissingFieldAccessInformation()) {
          assert missingInformationRightJExpression != null;
          missingAssumeInformation = true;
        }

      } else {
        ((CExpression) expression).accept(avv);
      }

      if (isMissingCExpressionInformation(evv, expression)) {
        missingInformationList.add(new MissingInformation(truthValue, expression));
      }

      return element;

    } else if (representsBoolean(value, truthValue)) {
      // we do not know more than before, and the assumption is fulfilled, so return a copy of the old state
      // we need to return a copy, otherwise precision adjustment might reset too much information, even on the original state
      return ValueAnalysisState.copyOf(state);

    } else {
      // assumption not fulfilled
      return null;
    }
  }

  private Type getBooleanType(AExpression pExpression) {
    if (pExpression instanceof JExpression) {
      return new JSimpleType(JBasicType.BOOLEAN);
    } else if (pExpression instanceof CExpression) {
      return CNumericTypes.INT;

    } else {
      throw new AssertionError("Unhandled expression type " + pExpression.getClass());
    }
  }

  /*
   *  returns 'true' if the given value represents the specified boolean bool.
   *  A return of 'false' does not necessarily mean that the given value represents !bool,
   *  but only that it does not represent bool.
   *
   *  For example:
   *    * representsTrue(BooleanValue.valueOf(true), true)  = true
   *    * representsTrue(BooleanValue.valueOf(false), true) = false
   *  but:
   *    * representsTrue(NullValue.getInstance(), true)     = false
   *    * representsTrue(NullValue.getInstance(), false)    = false
   *
   */
  private boolean representsBoolean(Value value, boolean bool) {
    if (value instanceof BooleanValue) {
      return ((BooleanValue) value).isTrue() == bool;

    } else if (value.isNumericValue()) {
      return ((NumericValue) value).equals(new NumericValue(bool ? 1L : 0L));

    } else {
      return false;
    }
  }


  @Override
  protected ValueAnalysisState handleDeclarationEdge(ADeclarationEdge declarationEdge, ADeclaration declaration)
    throws UnrecognizedCCodeException {

    if (!(declaration instanceof AVariableDeclaration) || !isTrackedType(declaration.getType())) {
      // nothing interesting to see here, please move along
      return state;
    }

    ValueAnalysisState newElement = ValueAnalysisState.copyOf(state);
    AVariableDeclaration decl = (AVariableDeclaration) declaration;
    Type declarationType = decl.getType();

    // get the variable name in the declarator
    String varName = decl.getName();

    Value initialValue = getDefaultInitialValue(decl);

    // get initializing statement
    AInitializer init = decl.getInitializer();

    // handle global variables
    if (decl.isGlobal()) {
      if (decl instanceof JFieldDeclaration && !((JFieldDeclaration) decl).isStatic()) {
        missingFieldVariableObject = true;
        javaNonStaticVariables.add(varName);
      }
    }

    MemoryLocation memoryLocation;

    // assign initial value if necessary
    if (decl.isGlobal()) {
      memoryLocation = MemoryLocation.valueOf(varName,0);
    } else {
      memoryLocation = MemoryLocation.valueOf(functionName, varName, 0);
    }

    if (addressedVariables.contains(decl.getQualifiedName())
        && declarationType instanceof CType
        && ((CType) declarationType).getCanonicalType() instanceof CPointerType) {
      ValueAnalysisState.addToBlacklist(memoryLocation);
    }

    if (init instanceof AInitializerExpression) {
      ExpressionValueVisitor evv = getVisitor();
      AExpression exp = ((AInitializerExpression) init).getExpression();
      initialValue = getExpressionValue(exp, declarationType, evv);

      if (isMissingCExpressionInformation(evv, exp)) {
        addMissingInformation(memoryLocation, exp);
      }
    }

    if (initialValue.isUnknown() && declarationType instanceof JType) {
      initialValue = getSymbolicIdentifier(declarationType);
    }

    if (isTrackedField(decl, initialValue)) {
      if (missingFieldVariableObject) {
        fieldNameAndInitialValue = Pair.of(varName, initialValue);
      } else if (missingInformationRightJExpression == null) {
        newElement.assignConstant(memoryLocation, initialValue, declarationType);
      } else {
        missingInformationLeftJVariable = memoryLocation.getAsSimpleString();
      }
    } else {

      // If variable not tracked, its Object is irrelevant
      missingFieldVariableObject = false;
      newElement.forget(memoryLocation);
    }

    return newElement;
  }

  private Value getDefaultInitialValue(AVariableDeclaration pDeclaration) {
    final boolean defaultBooleanValue = false;
    final long defaultNumericValue = 0;

    if (pDeclaration.isGlobal()) {
      Type declarationType = pDeclaration.getType();

      if (isComplexJavaType(declarationType)) {
        return NullValue.getInstance();

      } else if (declarationType instanceof JSimpleType) {
        JBasicType basicType = ((JSimpleType) declarationType).getType();

        switch (basicType) {
          case BOOLEAN:
            return BooleanValue.valueOf(defaultBooleanValue);
          case BYTE:
          case CHAR:
          case SHORT:
          case INT:
          case LONG:
          case FLOAT:
          case DOUBLE:
            return new NumericValue(defaultNumericValue);
          case UNSPECIFIED:
            return UnknownValue.getInstance();
          default:
            throw new AssertionError("Impossible type for declaration: " + basicType);
        }
      }
    }

    return UnknownValue.getInstance();
  }

  private boolean isMissingCExpressionInformation(ExpressionValueVisitor pEvv,
      ARightHandSide pExp) {

    return pExp instanceof CExpression && (pEvv.hasMissingPointer());
  }

  private boolean isTrackedField(ADeclaration pDeclaration, Value pInitialValue) {
    boolean isNoComplexType = !isComplexJavaType(pDeclaration.getType())
        && (missingInformationRightJExpression != null || !pInitialValue.isUnknown());

    return isNoComplexType || pInitialValue instanceof EnumConstantValue
        || pInitialValue instanceof ArrayValue || pInitialValue instanceof NullValue
        || pInitialValue.isUnknown();
  }

  private boolean isComplexJavaType(Type pType) {
    return pType instanceof JClassOrInterfaceType
        || pType instanceof JArrayType;
  }

  private Value getSymbolicIdentifier(Type pType) {
    final SymbolicValueFactory factory = SymbolicValueFactory.getInstance();
    return factory.createIdentifier(pType);
  }

  @Override
  protected ValueAnalysisState handleStatementEdge(AStatementEdge cfaEdge, AStatement expression)
    throws UnrecognizedCodeException {

    if (expression instanceof CFunctionCall) {
      CExpression fn = ((CFunctionCall)expression).getFunctionCallExpression().getFunctionNameExpression();
      if (fn instanceof CIdExpression) {
        String func = ((CIdExpression)fn).getName();
        if (UNSUPPORTED_FUNCTIONS.containsKey(func)) {
          throw new UnsupportedCCodeException(UNSUPPORTED_FUNCTIONS.get(func), cfaEdge, fn);
        } else if (func.equals("free")) {
          // Needed for erasing values
          missingInformationList.add(new MissingInformation(((CFunctionCall)expression).getFunctionCallExpression()));
        }
      }
    }

    // expression is a binary operation, e.g. a = b;

    if (expression instanceof AAssignment) {
      return handleAssignment((AAssignment)expression, cfaEdge);

    // external function call - do nothing
    } else if (expression instanceof AFunctionCallStatement) {

    // there is such a case
    } else if (expression instanceof AExpressionStatement) {

    } else {
      throw new UnrecognizedCodeException("Unknown statement", cfaEdge, expression);
    }

    return state;
  }

  private ValueAnalysisState handleAssignment(AAssignment assignExpression, CFAEdge cfaEdge)
      throws UnrecognizedCodeException {
    AExpression op1    = assignExpression.getLeftHandSide();
    ARightHandSide op2 = assignExpression.getRightHandSide();

    if (!isTrackedType(op1.getExpressionType())) {
      return state;
    }

    if (op1 instanceof AIdExpression) {
      /*
       * Assignment of the form
       *  a = ...
       */

        if (op1 instanceof JIdExpression && isDynamicField((JIdExpression) op1)) {
          missingScopedFieldName = true;
          notScopedField = (JIdExpression) op1;
        }

        MemoryLocation memloc = getMemoryLocation((AIdExpression) op1);

        return handleAssignmentToVariable(memloc, op1.getExpressionType(), op2, getVisitor());
    } else if (op1 instanceof APointerExpression) {
      // *a = ...

      if (isRelevant(op1, op2)) {
        missingInformationList.add(new MissingInformation(op1, op2));
      }

    } else if (op1 instanceof CFieldReference) {

      ExpressionValueVisitor v = getVisitor();

      MemoryLocation memLoc = v.evaluateMemoryLocation((CFieldReference) op1);

      if (v.hasMissingPointer() && isRelevant(op1, op2)) {
        missingInformationList.add(new MissingInformation(op1, op2));
      }

      if (memLoc != null) {
        return handleAssignmentToVariable(memLoc, op1.getExpressionType(), op2, v);
      }

    } else if (op1 instanceof AArraySubscriptExpression) {
      // array cell
      if (op1 instanceof CArraySubscriptExpression) {

        ExpressionValueVisitor v = getVisitor();

        MemoryLocation memLoc = v.evaluateMemoryLocation((CLeftHandSide) op1);

        if (v.hasMissingPointer() && isRelevant(op1, op2)) {
          missingInformationList.add(new MissingInformation(op1, op2));
        }

        if (memLoc != null) {
          return handleAssignmentToVariable(memLoc, op1.getExpressionType(), op2, v);
        }
      } else if (op1 instanceof JArraySubscriptExpression) {
        JArraySubscriptExpression arrayExpression = (JArraySubscriptExpression) op1;
        ExpressionValueVisitor evv = getVisitor();

        ArrayValue arrayValue = getInnerMostArray(arrayExpression);
        Value subscriptValue = arrayExpression.getSubscriptExpression().accept(evv);
        long index;

        if (arrayValue == null || subscriptValue.isUnknown()) {
          assignUnknownValueToIdentifier((JArraySubscriptExpression) op1);

        } else {
          index = ((NumericValue) subscriptValue).longValue();

          if (index < 0 || index >= arrayValue.getArraySize()) {
            throw new UnrecognizedCodeException("Invalid index " + index + " for array " + arrayValue, cfaEdge);
          }

          // changes array value in old state
          handleAssignmentToArray(arrayValue, (int) index, op2);
          return ValueAnalysisState.copyOf(state);
        }
      }
    } else {
      throw new UnrecognizedCodeException("left operand of assignment has to be a variable", cfaEdge, op1);
    }

    return state; // the default return-value is the old state
  }

  private boolean isTrackedType(Type pType) {
    if (pType instanceof JType) {
      return trackJavaArrayValues || !(pType instanceof JArrayType);
    } else {
      return true;
    }
  }

  private MemoryLocation getMemoryLocation(AIdExpression pIdExpression) {
    String varName = pIdExpression.getName();

    if (isGlobal(pIdExpression)) {
      return MemoryLocation.valueOf(varName, 0);
    } else {
      return MemoryLocation.valueOf(functionName, varName, 0);
    }
  }

  private boolean isRelevant(AExpression pOp1, ARightHandSide pOp2) {
    return pOp1 instanceof CExpression && pOp2 instanceof CExpression;
  }

  /** This method analyses the expression with the visitor and assigns the value to lParam.
   * The method returns a new state, that contains (a copy of) the old state and the new assignment. */
  private ValueAnalysisState handleAssignmentToVariable(
      MemoryLocation assignedVar, final Type lType, ARightHandSide exp, ExpressionValueVisitor visitor)
      throws UnrecognizedCCodeException {

    Value value;
    if (exp instanceof JRightHandSide) {
       value = visitor.evaluate((JRightHandSide) exp, (JType) lType);
    } else if (exp instanceof CRightHandSide) {
       value = visitor.evaluate((CRightHandSide) exp, (CType) lType);
    } else {
      throw new AssertionError("unknown righthandside-expression: " + exp);
    }

    if (visitor.hasMissingPointer()) {
      assert !value.isExplicitlyKnown();
    }

    if (isMissingCExpressionInformation(visitor, exp)) {
      // Evaluation
      addMissingInformation(assignedVar, exp);
    }

    // here we clone the state, because we get new information or must forget it.
    ValueAnalysisState newElement = ValueAnalysisState.copyOf(state);

    if (visitor.hasMissingFieldAccessInformation()) {
      // This may happen if an object of class is created which could not be parsed,
      // In  such a case, forget about it
      if (!value.isUnknown()) {
        newElement.forget(assignedVar);
        return newElement;
      } else {
        missingInformationRightJExpression = (JRightHandSide) exp;
        if (!missingScopedFieldName) {
          missingInformationLeftJVariable = assignedVar.getAsSimpleString();
        }
      }
    }

    if (missingScopedFieldName) {
      notScopedFieldValue = value;
    } else {
      // some heuristics to clear wrong information
      // when a struct or a pointer to one is assigned
      // TODO not implemented in SMG version of ValueAnalysisCPA
//      newElement.forgetAllWithPrefix(assignedVar + ".");
//      newElement.forgetAllWithPrefix(assignedVar + "->");

      // if there is no information left to evaluate but the value is unknown, we assign a symbolic
      // identifier to keep track of the variable.
      if (value.isUnknown() && missingInformationRightJExpression == null) {
        if (lType instanceof JType) {
          value = getSymbolicIdentifier(lType);
        } else {
          newElement.forget(assignedVar);
        }
      }

      if (!value.isUnknown()) {
        newElement.assignConstant(assignedVar, value, lType);
      }
    }

    return newElement;
  }

  private void addMissingInformation(MemoryLocation pMemLoc, ARightHandSide pExp) {
    if (pExp instanceof CExpression) {

      missingInformationList.add(new MissingInformation(pMemLoc,
          (CExpression) pExp));
    }
  }

  private void addMissingInformation(CLeftHandSide pOp1, Value pValue) {
    missingInformationList.add(new MissingInformation(pOp1, pValue));

  }

  private @Nullable ArrayValue getInnerMostArray(JArraySubscriptExpression pArraySubscriptExpression) {
    JExpression arrayExpression = pArraySubscriptExpression.getArrayExpression();

    if (arrayExpression instanceof JIdExpression) {
      Value idValue = getVisitor().evaluateJIdExpression((JIdExpression) arrayExpression);
      if (!idValue.isUnknown()) {
        return (ArrayValue) idValue;
      } else {
        return null;
      }
    } else {
      final JArraySubscriptExpression arraySubscriptExpression = (JArraySubscriptExpression) arrayExpression;
      ArrayValue arrayValue = getInnerMostArray(arraySubscriptExpression);

      // check if we already are at the outermost array
      if (arrayValue != null && arrayValue.getArrayType().getDimensions() > 1) {
        final ExpressionValueVisitor evv = getVisitor();
        final Value indexValue = arraySubscriptExpression.getSubscriptExpression().accept(evv);


        if (indexValue.isUnknown()) {
          return null;
        }

        long index = ((NumericValue) indexValue).longValue();

        if (index >= arrayValue.getArraySize() || index < 0) {
          return null;
        }

        arrayValue = (ArrayValue) arrayValue.getValueAt((int) index);
      }

      return arrayValue;
    }
  }

  private void handleAssignmentToArray(ArrayValue pArray, int index, ARightHandSide exp) {
    assert exp instanceof JExpression;

    pArray.setValue(((JExpression) exp).accept(getVisitor()), index);
  }

  private void assignUnknownValueToIdentifier(JArraySubscriptExpression pArraySubscriptExpression) {
    JExpression arrayExpression = pArraySubscriptExpression.getArrayExpression();

    if (arrayExpression instanceof JIdExpression) {
      JIdExpression idExpression = (JIdExpression) arrayExpression;
      MemoryLocation memLoc = getMemoryLocation(idExpression);

      state.assignConstant(memLoc, Value.UnknownValue.getInstance(), new JSimpleType(JBasicType.UNSPECIFIED));
    } else {
      assignUnknownValueToIdentifier((JArraySubscriptExpression) arrayExpression);
    }
  }

  /**
   * Visitor that derives further information from an assume edge
   */
  private class AssigningValueVisitor extends ExpressionValueVisitor {

    private ValueAnalysisState assignableState;

    private Collection<String> booleans;

    protected boolean truthValue = false;

    public AssigningValueVisitor(ValueAnalysisState assignableState, boolean truthValue, Collection<String> booleanVariables) {
      super(state, functionName, machineModel, logger, symbolicValues);
      this.assignableState  = assignableState;
      this.booleans         = booleanVariables;
      this.truthValue       = truthValue;
    }

    private AExpression unwrap(AExpression expression) {
      // is this correct for e.g. [!a != !(void*)(int)(!b)] !?!?!

      if (expression instanceof CCastExpression) {
        CCastExpression exp = (CCastExpression)expression;
        expression = exp.getOperand();

        expression = unwrap(expression);
      }

      return expression;
    }

    @Override
    public Value visit(CBinaryExpression pE) throws UnrecognizedCCodeException {
      BinaryOperator binaryOperator = pE.getOperator();
      CExpression lVarInBinaryExp   = pE.getOperand1();
      CExpression rVarInBinaryExp   = pE.getOperand2();

      lVarInBinaryExp = (CExpression) unwrap(pE.getOperand1());

      Value leftValue   = lVarInBinaryExp.accept(this);
      Value rightValue  = rVarInBinaryExp.accept(this);

      if (isEqualityAssumption(binaryOperator)) {
        if (leftValue.isUnknown() && !rightValue.isUnknown() && isAssignable(lVarInBinaryExp)) {
          assignableState.assignConstant(getMemoryLocation(lVarInBinaryExp), rightValue, pE.getExpressionType());

        } else if (rightValue.isUnknown() && !leftValue.isUnknown() && isAssignable(rVarInBinaryExp)) {
          assignableState.assignConstant(getMemoryLocation(rVarInBinaryExp), leftValue, pE.getExpressionType());
        }
      }

      if (isNonEqualityAssumption(binaryOperator)) {
        if (assumingUnknownToBeZero(leftValue, rightValue) && isAssignable(lVarInBinaryExp)) {
          MemoryLocation leftMemLoc = getMemoryLocation(lVarInBinaryExp);

          if (optimizeBooleanVariables && (booleans.contains(leftMemLoc.getAsSimpleString()) || initAssumptionVars)) {
            assignableState.assignConstant(leftMemLoc, new NumericValue(1L), pE.getExpressionType());
          }

        } else if (optimizeBooleanVariables && (assumingUnknownToBeZero(rightValue, leftValue) && isAssignable(rVarInBinaryExp))) {
          MemoryLocation rightMemLoc = getMemoryLocation(rVarInBinaryExp);

          if (booleans.contains(rightMemLoc.getAsSimpleString()) || initAssumptionVars) {
            assignableState.assignConstant(rightMemLoc, new NumericValue(1L), pE.getExpressionType());
          }
        }
      }

      return super.visit(pE);
    }

    private boolean assumingUnknownToBeZero(Value value1, Value value2) {
      return value1.isUnknown() && value2.equals(new NumericValue(BigInteger.ZERO));
    }

    private boolean isEqualityAssumption(BinaryOperator binaryOperator) {
      return (binaryOperator == BinaryOperator.EQUALS && truthValue)
          || (binaryOperator == BinaryOperator.NOT_EQUALS && !truthValue);
    }

    private boolean isNonEqualityAssumption(BinaryOperator binaryOperator) {
      return (binaryOperator == BinaryOperator.EQUALS && !truthValue)
          || (binaryOperator == BinaryOperator.NOT_EQUALS && truthValue);
    }

    @Override
    public Value visit(JBinaryExpression pE) {
      JBinaryExpression.BinaryOperator binaryOperator = pE.getOperator();

      JExpression lVarInBinaryExp = pE.getOperand1();

      lVarInBinaryExp = (JExpression) unwrap(lVarInBinaryExp);

      JExpression rVarInBinaryExp = pE.getOperand2();

      Value leftValueV = lVarInBinaryExp.accept(this);
      Value rightValueV = rVarInBinaryExp.accept(this);

      if ((binaryOperator == JBinaryExpression.BinaryOperator.EQUALS && truthValue)
          || (binaryOperator == JBinaryExpression.BinaryOperator.NOT_EQUALS && !truthValue)) {

        if (leftValueV.isUnknown() && rightValueV.isExplicitlyKnown()
            && isAssignable(lVarInBinaryExp)) {
          assignValueToState((AIdExpression) lVarInBinaryExp, rightValueV);

        } else if (rightValueV.isUnknown() && leftValueV.isExplicitlyKnown()
            && isAssignable(rVarInBinaryExp)) {
          assignValueToState((AIdExpression) rVarInBinaryExp, leftValueV);
        }
      }

      if (initAssumptionVars) {
        // x is unknown, a binaryOperation (x!=0), true-branch: set x=1L
        // x is unknown, a binaryOperation (x==0), false-branch: set x=1L
        if ((binaryOperator == JBinaryExpression.BinaryOperator.NOT_EQUALS && truthValue)
            || (binaryOperator == JBinaryExpression.BinaryOperator.EQUALS && !truthValue)) {

          if (leftValueV.isUnknown() && rightValueV.isExplicitlyKnown()
              && isAssignable(lVarInBinaryExp)) {

            // we only want BooleanValue objects for boolean values in the future
            assert rightValueV instanceof BooleanValue;
            BooleanValue booleanValueRight = BooleanValue.valueOf(rightValueV).get();

            if (!booleanValueRight.isTrue()) {
              assignValueToState((AIdExpression) lVarInBinaryExp, BooleanValue.valueOf(true));
            }

          } else if (rightValueV.isUnknown() && leftValueV.isExplicitlyKnown()
              && isAssignable(rVarInBinaryExp)) {

            // we only want BooleanValue objects for boolean values in the future
            assert leftValueV instanceof BooleanValue;
            BooleanValue booleanValueLeft = BooleanValue.valueOf(leftValueV).get();

            if (!booleanValueLeft.isTrue()) {
              assignValueToState((AIdExpression) rVarInBinaryExp, BooleanValue.valueOf(true));
            }
          }
        }
      }
      return super.visit(pE);
    }

    // Assign the given value of the given IdExpression to the state of this TransferRelation
    private void assignValueToState(AIdExpression pIdExpression, Value pValue) {
      ASimpleDeclaration declaration = pIdExpression.getDeclaration();

      if (declaration != null) {
        assignableState.assignConstant(declaration.getQualifiedName(), pValue);
      } else {
        MemoryLocation memLoc = MemoryLocation.valueOf(getFunctionName(), pIdExpression.getName(),
            0);
        assignableState.assignConstant(memLoc, pValue, pIdExpression.getExpressionType());
      }
    }

    protected MemoryLocation getMemoryLocation(CExpression pLValue) throws UnrecognizedCCodeException {
      ExpressionValueVisitor v = getVisitor();
      assert pLValue instanceof CLeftHandSide;
      return checkNotNull(v.evaluateMemoryLocation(pLValue));
    }

    protected boolean isAssignable(JExpression expression) {

      boolean result = false;

      if (expression instanceof JIdExpression) {
        JSimpleDeclaration decl = ((JIdExpression) expression).getDeclaration();

        if (decl == null) {
          result = false;
        } else if (decl instanceof JFieldDeclaration) {
          result = ((JFieldDeclaration) decl).isStatic();
        } else {
          result = true;
        }
      }

      return result;
    }



    protected boolean isAssignable(CExpression expression) throws UnrecognizedCCodeException  {

      if (expression instanceof CIdExpression) {
        return true;
      }

      if (expression instanceof CFieldReference || expression instanceof CArraySubscriptExpression) {
        ExpressionValueVisitor evv = getVisitor();
        return evv.canBeEvaluated(expression);
      }

      return false;
    }
  }


  private class SMGAssigningValueVisitor extends AssigningValueVisitor {

    private final ValueAnalysisSMGCommunicator expressionEvaluator;
    @SuppressWarnings("unused")
    private final SMGState smgState;

    public SMGAssigningValueVisitor(
        ValueAnalysisState pAssignableState,
        boolean pTruthValue,
        Collection<String> booleanVariables,
        SMGState pSmgState) {

      super(pAssignableState, pTruthValue, booleanVariables);
      checkNotNull(pSmgState);
      expressionEvaluator = new ValueAnalysisSMGCommunicator(pAssignableState, functionName,
          pSmgState, machineModel, logger, edge);
      smgState = pSmgState;
    }

    @Override
    protected boolean isAssignable(CExpression pExpression) throws UnrecognizedCCodeException {

      //TODO Ugly, Refactor
      if (pExpression instanceof CLeftHandSide) {
        MemoryLocation memLoc =
            expressionEvaluator.evaluateLeftHandSide(pExpression);

        return memLoc != null;
      }

      return false;
    }

    @Override
    protected MemoryLocation getMemoryLocation(CExpression pLValue) throws UnrecognizedCCodeException {
      return expressionEvaluator.evaluateLeftHandSide(pLValue);
    }
  }

  private class  FieldAccessExpressionValueVisitor extends ExpressionValueVisitor {
    private final RTTState jortState;

    public FieldAccessExpressionValueVisitor(RTTState pJortState) {
      super(state, functionName, machineModel, logger, symbolicValues);
      jortState = pJortState;
    }

    @Override
    public Value visit(JBinaryExpression binaryExpression) {
      return super.visit(binaryExpression);
    }

    private String handleIdExpression(JIdExpression expr) {

      JSimpleDeclaration decl = expr.getDeclaration();

      if (decl == null) {
        return null;
      }

      String objectScope = getObjectScope(jortState, functionName, expr);

      return getRTTScopedVariableName(decl, functionName, objectScope);

    }

    @Override
    public Value visit(JIdExpression idExp) {

      String varName = handleIdExpression(idExp);

      if (state.contains(varName)) {
        return state.getValueFor(varName);
      } else {
        return Value.UnknownValue.getInstance();
      }
    }
  }

  private Value getExpressionValue(AExpression expression, final Type type, ExpressionValueVisitor evv)
      throws UnrecognizedCCodeException {
    if (!isTrackedType(type)) {
      return UnknownValue.getInstance();
    }

    if (expression instanceof JRightHandSide) {

      final Value value = evv.evaluate((JRightHandSide) expression, (JType) type);

      if (evv.hasMissingFieldAccessInformation()) {
        missingInformationRightJExpression = (JRightHandSide) expression;
        return Value.UnknownValue.getInstance();
      } else {
        return value;
      }
    } else if (expression instanceof CRightHandSide) {
      return evv.evaluate((CRightHandSide) expression, (CType) type);
    } else {
      throw new AssertionError("unhandled righthandside-expression: " + expression);
    }
  }

  @Override
  public Collection<? extends AbstractState> strengthen(AbstractState element, List<AbstractState> elements, CFAEdge cfaEdge, Precision precision)
    throws CPATransferException {
    assert element instanceof ValueAnalysisState;

    ArrayList<ValueAnalysisState> toStrengthen = new ArrayList<>();
    ArrayList<ValueAnalysisState> result = new ArrayList<>();
    toStrengthen.add((ValueAnalysisState) element);
    result.add((ValueAnalysisState) element);

    for (AbstractState ae : elements) {
      if (ae instanceof RTTState) {
        result.clear();
        for (ValueAnalysisState state : toStrengthen) {
          super.setInfo(element, precision, cfaEdge);
          Collection<ValueAnalysisState> ret = strengthen((RTTState)ae);
          if (ret == null) {
            result.add(state);
          } else {
            result.addAll(ret);
          }
        }
        toStrengthen.clear();
        toStrengthen.addAll(result);
      } else if (ae instanceof SMGState) {
        result.clear();
        for (ValueAnalysisState state : toStrengthen) {
          super.setInfo(element, precision, cfaEdge);
          Collection<ValueAnalysisState> ret = strengthen((SMGState)ae);
          if (ret == null) {
            result.add(state);
          } else {
            result.addAll(ret);
          }
        }
        toStrengthen.clear();
        toStrengthen.addAll(result);
      } else if (ae instanceof AutomatonState) {
        result.clear();
        for (ValueAnalysisState state : toStrengthen) {
          super.setInfo(element, precision, cfaEdge);
          AutomatonState autoState = (AutomatonState) ae;
          Collection<ValueAnalysisState> ret = automatonAssumesAsStatements ?
              strengthenAutomatonStatement(autoState, state, cfaEdge) : strengthenAutomatonAssume(autoState, state, cfaEdge);
          if (ret == null) {
            result.add(state);
          } else {
            result.addAll(ret);
          }
        }
        toStrengthen.clear();
        toStrengthen.addAll(result);
      }
    }

    // Do post processing
    final Collection<AbstractState> postProcessedResult = new ArrayList<>(result.size());
    for (ValueAnalysisState rawResult : result) {
      // The original state has already been post-processed
      if (rawResult == element) {
        postProcessedResult.add(element);
      } else {
        postProcessedResult.addAll(postProcessing(rawResult));
      }
    }

    super.resetInfo();
    oldState = null;

    return postProcessedResult;
  }

  private Collection<ValueAnalysisState> strengthenAutomatonStatement(AutomatonState pAutomatonState, ValueAnalysisState pState, CFAEdge pCfaEdge) throws CPATransferException {

    List<CStatementEdge> statementEdges = pAutomatonState.getAsStatementEdges(pCfaEdge.getPredecessor().getFunctionName());

    ValueAnalysisState state = pState;

    for (CStatementEdge stmtEdge : statementEdges) {
      state = handleStatementEdge((AStatementEdge)stmtEdge, (AStatement)stmtEdge.getStatement());

      if (state == null) {
        break;
      } else {
        setInfo(state, precision, pCfaEdge);
      }
    }

    if (state == null) {
      return Collections.emptyList();
    } else {
      return Collections.singleton(state);
    }
  }

  private Collection<ValueAnalysisState> strengthenAutomatonAssume(AutomatonState pAutomatonState, ValueAnalysisState pState, CFAEdge pCfaEdge) throws CPATransferException {

    List<AssumeEdge> assumeEdges = pAutomatonState.getAsAssumeEdges(pCfaEdge.getPredecessor().getFunctionName());

    ValueAnalysisState state = pState;


    for (AssumeEdge assumeEdge : assumeEdges) {
      state = this.handleAssumption(assumeEdge, assumeEdge.getExpression(), assumeEdge.getTruthAssumption());

      if (state == null) {
        break;
      } else {
        setInfo(state, precision, pCfaEdge);
      }
    }

    if (state == null) {
      return Collections.emptyList();
    } else {
      return Collections.singleton(state);
    }
  }

  private Collection<ValueAnalysisState> strengthen(SMGState smgState) throws UnrecognizedCCodeException {

    ValueAnalysisState newElement = ValueAnalysisState.copyOf(state);

    //TODO Refactor

    for (MissingInformation missingInformation : missingInformationList) {
      if (missingInformation.isMissingAssumption()) {
        newElement = resolvingAssumption(newElement, smgState, missingInformation);
      } else if (missingInformation.isMissingAssignment()) {
        if (isRelevant(missingInformation)) {
          newElement = resolvingAssignment(newElement, smgState, missingInformation);
        } else {
          // We have to forget Nonrelevant Information to not contradict SMGState.
          newElement = forgetMemLoc(newElement, missingInformation, smgState);
        }
      } else if (missingInformation.isFreeInvocation()) {
        newElement = resolveFree(newElement, smgState, missingInformation);
      }
    }

    //TODO More common handling of missing information (erase missing Information if other cpas solved it).
    missingInformationList.clear();

    if (newElement == null) {
      return new HashSet<>();
    }

    return state.equals(newElement) ? null : Collections.singleton(newElement);
  }

  private ValueAnalysisState resolveFree(ValueAnalysisState pNewElement, SMGState pSmgState,
      MissingInformation pMissingInformation) throws UnrecognizedCCodeException {

    CFunctionCallExpression functionCall = pMissingInformation.getMissingFreeInvocation();

    CExpression pointerExp;

    try {
      pointerExp = functionCall.getParameterExpressions().get(0);
    } catch (IndexOutOfBoundsException e) {
      logger.logDebugException(e);
      throw new UnrecognizedCCodeException("Bulit in function free has no parameter", edge, functionCall);
    }

    ValueAnalysisSMGCommunicator cc = new ValueAnalysisSMGCommunicator(pNewElement, functionName, pSmgState,
        machineModel, logger, edge);

    SMGAddressValue address;
    try {
      address = cc.evaluateSMGAddressExpression(pointerExp);
    } catch (CPATransferException e) {
      logger.logDebugException(e);
      throw new UnrecognizedCCodeException("Error while evaluating free pointer exception.", edge, functionCall);
    }

    if (address.isUnknown()) {
      //TODO if sound Option is implemented, here every heap value has to be erased.
      return pNewElement;
    }

    pNewElement.forgetValuesWithIdentifier(address.getObject().getLabel());

    return pNewElement;
  }

  private ValueAnalysisState forgetMemLoc(ValueAnalysisState pNewElement, MissingInformation pMissingInformation,
      SMGState pSmgState) throws UnrecognizedCCodeException {

    MemoryLocation memoryLocation = null;

    if (pMissingInformation.hasKnownMemoryLocation()) {
      memoryLocation = pMissingInformation.getcLeftMemoryLocation();
    } else if (pMissingInformation.hasUnknownMemoryLocation()) {
      memoryLocation = resolveMemoryLocation(pSmgState,
          pMissingInformation.getMissingCLeftMemoryLocation());
    }

    if (memoryLocation == null) {
      // Always return the new Element
      // if you want to interrupt the calculation
      // in case it was changed before
      return pNewElement;
    } else {
      pNewElement.forget(memoryLocation);
      return pNewElement;
    }
  }

  private boolean isRelevant(MissingInformation missingInformation) {

    CRightHandSide value;

    if (missingInformation.hasUnknownMemoryLocation()) {
      value = missingInformation.getMissingCLeftMemoryLocation();
    } else if (missingInformation.hasUnknownValue()) {
      value = missingInformation.getMissingCExpressionInformation();
    } else {
      return false;
    }

    CType type = value.getExpressionType().getCanonicalType();

    return !(type instanceof CPointerType);
  }

  //TODO Better Name, these are not just Assignments, but also calls, etc
  private ValueAnalysisState resolvingAssignment(ValueAnalysisState pNewElement,
      SMGState pSmgState, MissingInformation pMissingInformation) throws UnrecognizedCCodeException {

    MemoryLocation memoryLocation = null;

    if (pMissingInformation.hasKnownMemoryLocation()) {
      memoryLocation = pMissingInformation.getcLeftMemoryLocation();
    } else if (pMissingInformation.hasUnknownMemoryLocation()) {
      memoryLocation = resolveMemoryLocation(pSmgState,
          pMissingInformation.getMissingCLeftMemoryLocation());
    }

    if (memoryLocation == null) {
      // Always return the new Element
      // if you want to interrupt the calculation
      // in case it was changed before
      return pNewElement;
    }

    Value value = Value.UnknownValue.getInstance();

    if (pMissingInformation.hasKnownValue()) {
      value = pMissingInformation.getcExpressionValue();
    } else if (pMissingInformation.hasUnknownValue()) {
      value = resolveValue(pSmgState, pMissingInformation.getMissingCExpressionInformation());
    }

    if (value.isUnknown()) {
      // Always return the new Element
      // if you want to interrupt the calculation
      // in case it was changed before
      if (pNewElement.contains(memoryLocation)) {
        pNewElement.forget(memoryLocation);
      }
      return pNewElement;
    }

    pNewElement.assignConstant(memoryLocation, value, pNewElement.getTypeForMemoryLocation(memoryLocation));

    return pNewElement;
  }

  private Value resolveValue(SMGState pSmgState, CExpression rValue)
      throws UnrecognizedCCodeException {

    ValueAnalysisSMGCommunicator cc = new ValueAnalysisSMGCommunicator(oldState, functionName,
        pSmgState, machineModel, logger, edge);

    return cc.evaluateExpression(rValue);
  }

  private MemoryLocation resolveMemoryLocation(SMGState pSmgState, CExpression lValue)
      throws UnrecognizedCCodeException {

    ValueAnalysisSMGCommunicator cc =
        new ValueAnalysisSMGCommunicator(oldState, functionName, pSmgState, machineModel, logger, edge);

    return cc.evaluateLeftHandSide(lValue);
  }

  private ValueAnalysisState resolvingAssumption(ValueAnalysisState pNewElement,
      SMGState pSmgState, MissingInformation pMissingInformation) throws UnrecognizedCCodeException {

    Boolean bTruthValue = pMissingInformation.getTruthAssumption();

    long truthValue = bTruthValue ? 1 : 0;

    Value value = resolveValue(pSmgState, pMissingInformation.getMissingCExpressionInformation());

    if (value.isExplicitlyKnown() && !value.equals(new NumericValue(truthValue))) {
      return null;
    } else {

      if (!value.isExplicitlyKnown()) {

        // Try deriving further Information
        ValueAnalysisState element = ValueAnalysisState.copyOf(pNewElement);
        SMGAssigningValueVisitor avv = new SMGAssigningValueVisitor(element, bTruthValue, booleanVariables, pSmgState);
        pMissingInformation.getMissingCExpressionInformation().accept(avv);

        return element;
      }

      return pNewElement;
    }
  }

  private Collection<ValueAnalysisState> strengthen(RTTState rttState)
      throws UnrecognizedCCodeException {

    ValueAnalysisState newElement = ValueAnalysisState.copyOf(state);

    if (missingFieldVariableObject) {
      newElement.assignConstant(getRTTScopedVariableName(
          fieldNameAndInitialValue.getFirst(),
          rttState.getKeywordThisUniqueObject()),
          fieldNameAndInitialValue.getSecond());

      missingFieldVariableObject = false;
      fieldNameAndInitialValue = null;
      return Collections.singleton(newElement);

    } else if (missingScopedFieldName) {

      newElement = handleNotScopedVariable(rttState, newElement);
      missingScopedFieldName = false;
      notScopedField = null;
      notScopedFieldValue = null;
      missingInformationRightJExpression = null;

      if (newElement != null) {
      return Collections.singleton(newElement);
      } else {
        return null;
      }
    } else if (missingAssumeInformation && missingInformationRightJExpression != null) {
      Value value = handleMissingInformationRightJExpression(rttState);

      missingAssumeInformation = false;
      missingInformationRightJExpression = null;

      if (value == null) {
        return null;
      } else if ((((AssumeEdge) edge).getTruthAssumption() && value.equals(new NumericValue(1L)))
          || (!((AssumeEdge) edge).getTruthAssumption() && value.equals(new NumericValue(1L)))) {
        return Collections.singleton(newElement);
      } else {
        return new HashSet<>();
      }
    } else if (missingInformationRightJExpression != null) {

      Value value = handleMissingInformationRightJExpression(rttState);

      if (value.isExplicitlyKnown()) {
        newElement.assignConstant(missingInformationLeftJVariable, value);
        missingInformationRightJExpression = null;
        missingInformationLeftJVariable = null;
        return Collections.singleton(newElement);
      } else {
        if (missingInformationLeftJVariable != null) {
          newElement.forget(missingInformationLeftJVariable);
        }
        missingInformationRightJExpression = null;
        missingInformationLeftJVariable = null;
        return Collections.singleton(newElement);
      }
    }
    return null;
  }

  private String getRTTScopedVariableName(String fieldName, String uniqueObject) {
    return  uniqueObject + "::"+ fieldName;
  }

  private Value handleMissingInformationRightJExpression(RTTState pJortState)
      throws UnrecognizedCCodeException {
    return missingInformationRightJExpression.accept(
        new FieldAccessExpressionValueVisitor(pJortState));
  }

  private ValueAnalysisState handleNotScopedVariable(RTTState rttState, ValueAnalysisState newElement) throws UnrecognizedCCodeException {

   String objectScope = getObjectScope(rttState, functionName, notScopedField);

   if (objectScope != null) {

     String scopedFieldName = getRTTScopedVariableName(notScopedField.getName(), objectScope);

     Value value = notScopedFieldValue;
     if (missingInformationRightJExpression != null) {
       value = handleMissingInformationRightJExpression(rttState);
     }

     if (!value.isUnknown()) {
       newElement.assignConstant(scopedFieldName, value);
       return newElement;
     } else {
       newElement.forget(scopedFieldName);
       return newElement;
     }
   } else {
     return null;
   }


  }

  private String getObjectScope(RTTState rttState, String methodName,
      JIdExpression notScopedField) {

    // Could not resolve var
    if (notScopedField.getDeclaration() == null) {
      return null;
    }

    if (notScopedField instanceof JFieldAccess) {

      JIdExpression qualifier = ((JFieldAccess) notScopedField).getReferencedVariable();

      String qualifierScope = getObjectScope(rttState, methodName, qualifier);

      String scopedFieldName =
          getRTTScopedVariableName(qualifier.getDeclaration(), methodName, qualifierScope);

      if (rttState.contains(scopedFieldName)) {
        return rttState.getUniqueObjectFor(scopedFieldName);
      } else {
        return null;
      }
    } else {
      if (rttState.contains(RTTState.KEYWORD_THIS)) {
        return rttState.getUniqueObjectFor(RTTState.KEYWORD_THIS);
      } else {
        return null;
      }
    }
  }

  private String getRTTScopedVariableName(
      JSimpleDeclaration decl,
      String methodName, String uniqueObject) {

    if (decl == null) { return ""; }

    if (decl instanceof JFieldDeclaration && ((JFieldDeclaration) decl).isStatic()) {
      return decl.getName();
    } else if (decl instanceof JFieldDeclaration) {
      return uniqueObject + "::" + decl.getName();
    } else {
      return methodName + "::" + decl.getName();
    }
  }

  private static class MissingInformation {

    /**
     * This field stores the Expression of the Memory Location that
     * could not be evaluated.
     */
    private final CExpression missingCLeftMemoryLocation;

    /**
     *  This expression stores the Memory Location
     *  to be assigned.
     */
    private final MemoryLocation cLeftMemoryLocation;

    /**
     * Expression could not be evaluated due to missing information. (e.g.
     * missing pointer alias).
     */
    private final CExpression missingCExpressionInformation;

    /**
     * Expression could not be evaluated due to missing information. (e.g.
     * missing pointer alias).
     */
    private final Value cExpressionValue;

    /**
     * The truth Assumption made in this assume edge.
     */
    private final Boolean truthAssumption;

    private CFunctionCallExpression missingFreeInvocation = null;

    @SuppressWarnings("unused")
    public MissingInformation(CExpression pMissingCLeftMemoryLocation,
        CExpression pMissingCExpressionInformation) {
      missingCExpressionInformation = pMissingCExpressionInformation;
      missingCLeftMemoryLocation = pMissingCLeftMemoryLocation;
      cExpressionValue = null;
      cLeftMemoryLocation = null;
      truthAssumption = null;
    }

    //TODO Better checks...don't be lazy, just because class
    // will likely change.

    public boolean hasUnknownValue() {
      return missingCExpressionInformation != null;
    }

    public boolean hasKnownValue() {
      return cExpressionValue != null;
    }

    public boolean hasUnknownMemoryLocation() {
      return missingCLeftMemoryLocation != null;
    }

    public boolean hasKnownMemoryLocation() {
      return cLeftMemoryLocation != null;
    }

    public boolean isMissingAssignment() {
      // TODO Better Name for this method.
      // Checks if a variable needs to be assigned a value,
      // but to evaluate the MemoryLocation, or the value,
      // we lack information.

      return (missingCExpressionInformation != null
              || missingCLeftMemoryLocation != null)
          && truthAssumption == null;
    }

    public boolean isMissingAssumption() {
      return truthAssumption != null && missingCExpressionInformation != null;
    }

    public MissingInformation(CExpression pMissingCLeftMemoryLocation,
        Value pCExpressionValue) {
      missingCExpressionInformation = null;
      missingCLeftMemoryLocation = pMissingCLeftMemoryLocation;
      cExpressionValue = pCExpressionValue;
      cLeftMemoryLocation = null;
      truthAssumption = null;
    }

    public MissingInformation(MemoryLocation pCLeftMemoryLocation,
        CExpression pMissingCExpressionInformation) {
      missingCExpressionInformation = pMissingCExpressionInformation;
      missingCLeftMemoryLocation = null;
      cExpressionValue = null;
      cLeftMemoryLocation = pCLeftMemoryLocation;
      truthAssumption = null;
    }

    public MissingInformation(AExpression pMissingCLeftMemoryLocation,
        ARightHandSide pMissingCExpressionInformation) {
      // This constructor casts to CExpression, just to have as few
      // as possible pieces of code for communication cluttering
      // up the transfer relation.
      // Especially, since this class will later be used to
      // communicate missing Information independent of language

      missingCExpressionInformation = (CExpression) pMissingCExpressionInformation;
      missingCLeftMemoryLocation = (CExpression) pMissingCLeftMemoryLocation;
      cExpressionValue = null;
      cLeftMemoryLocation = null;
      truthAssumption = null;
    }

    public MissingInformation(Boolean pTruthAssumption,
        ARightHandSide pMissingCExpressionInformation) {
      // This constructor casts to CExpression, just to have as few
      // as possible pieces of code for communication cluttering
      // up the transfer relation.
      // Especially, since this class will later be used to
      // communicate missing Information independent of language

      missingCExpressionInformation = (CExpression) pMissingCExpressionInformation;
      missingCLeftMemoryLocation = null;
      cExpressionValue = null;
      cLeftMemoryLocation = null;
      truthAssumption = pTruthAssumption;
    }

    public MissingInformation(CFunctionCallExpression pFunctionCallExpression) {
      missingFreeInvocation = pFunctionCallExpression;
      missingCExpressionInformation = null;
      missingCLeftMemoryLocation = null;
      cExpressionValue = null;
      cLeftMemoryLocation = null;
      truthAssumption = null;

    }

    public boolean isFreeInvocation() {
      return missingFreeInvocation != null;
    }

    public Value getcExpressionValue() {
      checkNotNull(cExpressionValue);
      return cExpressionValue;
    }

    public MemoryLocation getcLeftMemoryLocation() {
      checkNotNull(cLeftMemoryLocation);
      return cLeftMemoryLocation;
    }

    @SuppressWarnings("unused")
    public CExpression getMissingCExpressionInformation() {
      checkNotNull(missingCExpressionInformation);
      return missingCExpressionInformation;
    }

    @SuppressWarnings("unused")
    public CExpression getMissingCLeftMemoryLocation() {
      checkNotNull(missingCLeftMemoryLocation);
      return missingCLeftMemoryLocation;
    }

    @SuppressWarnings("unused")
    public Boolean getTruthAssumption() {
      checkNotNull(truthAssumption);
      return truthAssumption;
    }

    public CFunctionCallExpression getMissingFreeInvocation() {
      return missingFreeInvocation;
    }
  }

  /** returns an initialized, empty visitor */
  private ExpressionValueVisitor getVisitor() {
    return new ExpressionValueVisitor(state, functionName, machineModel, logger, symbolicValues);
  }
}<|MERGE_RESOLUTION|>--- conflicted
+++ resolved
@@ -421,9 +421,6 @@
   }
 
   @Override
-<<<<<<< HEAD
-  protected ValueAnalysisState handleAssumption(AssumeEdge cfaEdge, IAExpression expression, boolean truthValue)
-=======
   protected ValueAnalysisState handleFunctionSummaryEdge(CFunctionSummaryEdge cfaEdge) throws CPATransferException {
     ValueAnalysisState newState = ValueAnalysisState.copyOf(state);
     AFunctionCall functionCall  = cfaEdge.getExpression();
@@ -446,7 +443,6 @@
 
   @Override
   protected ValueAnalysisState handleAssumption(AssumeEdge cfaEdge, AExpression expression, boolean truthValue)
->>>>>>> 972f0dc7
     throws UnrecognizedCCodeException {
 
     final ExpressionValueVisitor evv = getVisitor();
