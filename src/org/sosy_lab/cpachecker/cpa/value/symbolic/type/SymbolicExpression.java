--- conflicted
+++ resolved
@@ -52,10 +52,7 @@
   @Override
   public abstract SymbolicExpression copyForLocation(MemoryLocation pRepresentedLocation);
 
-<<<<<<< HEAD
-=======
   @Override
->>>>>>> 6977c85a
   public Optional<MemoryLocation> getRepresentedLocation() {
     return representedLocation;
   }
@@ -113,7 +110,6 @@
   public Long asLong(CType type) {
     throw new UnsupportedOperationException(
         "Symbolic expressions can't be expressed as numeric values");
-<<<<<<< HEAD
   }
 
   @Override
@@ -125,7 +121,5 @@
   public boolean equals(final Object pObj) {
     return pObj.getClass().equals(getClass())
       && Objects.equals(representedLocation, ((SymbolicExpression) pObj).representedLocation);
-=======
->>>>>>> 6977c85a
   }
 }