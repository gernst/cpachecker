/*
 *  CPAchecker is a tool for configurable software verification.
 *  This file is part of CPAchecker.
 *
 *  Copyright (C) 2007-2012  Dirk Beyer
 *  All rights reserved.
 *
 *  Licensed under the Apache License, Version 2.0 (the "License");
 *  you may not use this file except in compliance with the License.
 *  You may obtain a copy of the License at
 *
 *      http://www.apache.org/licenses/LICENSE-2.0
 *
 *  Unless required by applicable law or agreed to in writing, software
 *  distributed under the License is distributed on an "AS IS" BASIS,
 *  WITHOUT WARRANTIES OR CONDITIONS OF ANY KIND, either express or implied.
 *  See the License for the specific language governing permissions and
 *  limitations under the License.
 *
 *
 *  CPAchecker web page:
 *    http://cpachecker.sosy-lab.org
 */
package org.sosy_lab.cpachecker.util.predicates;

import static com.google.common.base.Preconditions.checkNotNull;

import org.sosy_lab.common.Triple;
import org.sosy_lab.cpachecker.util.predicates.interfaces.Formula;
import org.sosy_lab.cpachecker.util.predicates.interfaces.FormulaManager;
import org.sosy_lab.cpachecker.util.predicates.interfaces.Region;
import org.sosy_lab.cpachecker.util.predicates.interfaces.RegionManager;

/**
 * Adaptor from FormulaManager/Solver to RegionManager in order to use Formulas
 * as Regions.
 * This class implements only a minimal set of methods on purpose.
 */
public class SymbolicRegionManager implements RegionManager {

  public static class SymbolicRegion implements Region {

    private final Formula f;

    public SymbolicRegion(Formula pF) {
      f = checkNotNull(pF);
    }

    @Override
    public boolean isTrue() {
      return f.isTrue();
    }

    @Override
    public boolean isFalse() {
      return f.isFalse();
    }

    @Override
    public String toString() {
      return f.toString();
    }

    @Override
    public boolean equals(Object pObj) {
      return pObj instanceof SymbolicRegion
          && f.equals(((SymbolicRegion)pObj).f);
    }

    @Override
    public int hashCode() {
      return f.hashCode();
    }
  }

  private final Solver solver;

  private final SymbolicRegion trueRegion;
  private final SymbolicRegion falseRegion;

  public SymbolicRegionManager(FormulaManager fmgr, Solver pSolver) {
    solver = pSolver;

    trueRegion = new SymbolicRegion(fmgr.makeTrue());
    falseRegion = new SymbolicRegion(fmgr.makeFalse());
  }

  @Override
  public boolean entails(Region pF1, Region pF2) {
    SymbolicRegion r1 = (SymbolicRegion)pF1;
    SymbolicRegion r2 = (SymbolicRegion)pF2;

    return solver.implies(r1.f, r2.f);
  }

  @Override
  public SymbolicRegion makeTrue() {
    return trueRegion;
  }

  @Override
  public SymbolicRegion makeFalse() {
    return falseRegion;
  }

  @Override
  public Region makeNot(Region pF) {
    throw new UnsupportedOperationException();
  }

  @Override
  public Region makeAnd(Region pF1, Region pF2) {
    throw new UnsupportedOperationException();
  }

  @Override
  public Region makeOr(Region pF1, Region pF2) {
    throw new UnsupportedOperationException();
  }

  @Override
  public Region makeEqual(Region pF1, Region pF2) {
    throw new UnsupportedOperationException();
  }

  @Override
  public Region makeUnequal(Region pF1, Region pF2) {
    throw new UnsupportedOperationException();
  }

  @Override
<<<<<<< HEAD
  public Region makeExists(Region pF1, Region... pF2) {
=======
  public Region makeExists(Region pF1, Region pF2) {
>>>>>>> 4c68bf62
    throw new UnsupportedOperationException();
  }

  @Override
  public Region createPredicate() {
    throw new UnsupportedOperationException();
  }

  @Override
  public Triple<Region, Region, Region> getIfThenElse(Region pF) {
    throw new UnsupportedOperationException();
  }

  @Override
  public String getStatistics() {
    throw new UnsupportedOperationException();
  }

}<|MERGE_RESOLUTION|>--- conflicted
+++ resolved
@@ -24,6 +24,8 @@
 package org.sosy_lab.cpachecker.util.predicates;
 
 import static com.google.common.base.Preconditions.checkNotNull;
+
+import java.io.PrintStream;
 
 import org.sosy_lab.common.Triple;
 import org.sosy_lab.cpachecker.util.predicates.interfaces.Formula;
@@ -129,11 +131,7 @@
   }
 
   @Override
-<<<<<<< HEAD
   public Region makeExists(Region pF1, Region... pF2) {
-=======
-  public Region makeExists(Region pF1, Region pF2) {
->>>>>>> 4c68bf62
     throw new UnsupportedOperationException();
   }
 
@@ -148,8 +146,8 @@
   }
 
   @Override
-  public String getStatistics() {
-    throw new UnsupportedOperationException();
+  public void printStatistics(PrintStream out) {
+    // do nothing
   }
 
 }